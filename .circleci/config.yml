--- conflicted
+++ resolved
@@ -2,26 +2,12 @@
 #
 # Check https://circleci.com/docs/2.0/language-python/ for more details
 #
-<<<<<<< HEAD
-py36: &py36
-    machine:
-      image: circleci/python:3.6.1
-    working_directory: ~/repo
-
-py36: &py37
-    machine:
-      image: circleci/python:3.7.2
-    working_directory: ~/repo
-
-build: &build
-=======
 job_env: &job_env
     machine:
       image: ubuntu-1604:201903-01
     working_directory: ~/repo
 
 build:
->>>>>>> 386bba19
     steps:
       - &py36_step
         run:
@@ -53,12 +39,8 @@
             . .venv/bin/activate
             make lint
 
-<<<<<<< HEAD
-      - run:
-=======
       - &unit_step
         run:
->>>>>>> 386bba19
           name: run unit tests
           command: |
             python3 -m venv .venv
