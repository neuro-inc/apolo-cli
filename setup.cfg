--- conflicted
+++ resolved
@@ -47,13 +47,9 @@
     toml>=0.10.0
     azure-storage-blob>=12.8.1,!=12.9.0
     google-auth>=2.0.2
-<<<<<<< HEAD
-    importlib-metadata>=3.6; python_version<"3.10"
-    neuro-admin-client==21.11.3a3
-=======
     importlib-metadata>=4.7.1; python_version<"3.10"
     packaging>=20.4
->>>>>>> 46cd5a5c
+    neuro-admin-client==21.11.3a3
 
 [options.packages.find]
 where=src
