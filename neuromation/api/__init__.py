--- conflicted
+++ resolved
@@ -48,8 +48,6 @@
     Resources,
     Volume,
 )
-<<<<<<< HEAD
-=======
 from .object_storage import (
     BucketListing,
     Object,
@@ -57,7 +55,6 @@
     ObjectStorage,
     PrefixListing,
 )
->>>>>>> e060b887
 from .parser import Parser
 from .parsing_utils import LocalImage, RemoteImage, TagOption
 from .server_cfg import Cluster
@@ -85,14 +82,11 @@
     "Share",
     "Client",
     "Preset",
-<<<<<<< HEAD
-=======
     "ObjectStorage",
     "BucketListing",
     "ObjectListing",
     "Object",
     "PrefixListing",
->>>>>>> e060b887
     "Storage",
     "FileStatusType",
     "FileStatus",
