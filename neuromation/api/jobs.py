import asyncio
import enum
import json
import shlex
import signal
from contextlib import suppress
from dataclasses import dataclass, field
from datetime import datetime
from typing import Any, AsyncIterator, Dict, Iterable, List, Mapping, Optional, Sequence

import async_timeout
import attr
import psutil
from aiodocker.exceptions import DockerError
from aiohttp import WSServerHandshakeError
from dateutil.parser import isoparse
from multidict import MultiDict
from yarl import URL

from neuromation.api.abc import (
    AbstractDockerImageProgress,
    ImageCommitFinished,
    ImageCommitStarted,
    ImageProgressPush,
    ImageProgressSave,
)

from .config import _Config
from .core import IllegalArgumentError, _Core
from .images import (
    _DummyProgress,
    _raise_on_error_chunk,
    _try_parse_image_progress_step,
)
from .parser import Volume
from .parsing_utils import (
    LocalImage,
    RemoteImage,
    _as_repo_str,
    _ImageNameParser,
    _is_in_neuro_registry,
)
from .utils import NoPublicConstructor, asynccontextmanager


INVALID_IMAGE_NAME = "INVALID-IMAGE-NAME"


@dataclass(frozen=True)
class Resources:
    memory_mb: int
    cpu: float
    gpu: Optional[int]
    gpu_model: Optional[str]
    shm: Optional[bool]


class JobStatus(str, enum.Enum):
    """An Enum subclass that represents job statuses.

    PENDING: a job is being created and scheduled. This includes finding (and
    possibly waiting for) sufficient amount of resources, pulling an image
    from a registry etc.
    RUNNING: a job is being run.
    SUCCEEDED: a job terminated with the 0 exit code or a running job was
    manually terminated/deleted.
    FAILED: a job terminated with a non-0 exit code.
    """

    PENDING = "pending"
    RUNNING = "running"
    SUCCEEDED = "succeeded"
    FAILED = "failed"
    UNKNOWN = "unknown"  # invalid status code, a default value is status is not sent


@dataclass(frozen=True)
class HTTPPort:
    port: int
    requires_auth: bool = True


@dataclass(frozen=True)
class Container:
    image: RemoteImage
    resources: Resources
    entrypoint: Optional[str] = None
    command: Optional[str] = None
    http: Optional[HTTPPort] = None
    env: Mapping[str, str] = field(default_factory=dict)
    volumes: Sequence[Volume] = field(default_factory=list)


@dataclass(frozen=True)
class JobStatusHistory:
    status: JobStatus
    reason: str
    description: str
    created_at: Optional[datetime] = None
    started_at: Optional[datetime] = None
    finished_at: Optional[datetime] = None
    exit_code: Optional[int] = None


@dataclass(frozen=True)
class JobDescription:
    id: str
    owner: str
    status: JobStatus
    history: JobStatusHistory
    container: Container
    is_preemptible: bool
    name: Optional[str] = None
    description: Optional[str] = None
    http_url: URL = URL()
    ssh_server: URL = URL()
    internal_hostname: Optional[str] = None


@dataclass(frozen=True)
class JobTelemetry:
    cpu: float
    memory: float
    timestamp: float
    gpu_duty_cycle: Optional[int] = None
    gpu_memory: Optional[float] = None


class Jobs(metaclass=NoPublicConstructor):
    def __init__(self, core: _Core, config: _Config) -> None:
        self._core = core
        self._config = config

    async def run(
        self,
        container: Container,
        *,
        name: Optional[str] = None,
        description: Optional[str] = None,
        is_preemptible: bool = False,
        schedule_timeout: Optional[float] = None,
    ) -> JobDescription:
        url = URL("jobs")
        payload: Dict[str, Any] = {
            "container": _container_to_api(container),
            "is_preemptible": is_preemptible,
        }
        if name:
            payload["name"] = name
        if description:
            payload["description"] = description
        if schedule_timeout:
            payload["schedule_timeout"] = schedule_timeout
        parser = _ImageNameParser(
            self._config.auth_token.username, self._config.cluster_config.registry_url
        )
        async with self._core.request("POST", url, json=payload) as resp:
            res = await resp.json()
            return _job_description_from_api(res, parser)

    async def list(
<<<<<<< HEAD
        self, *, statuses: Iterable[JobStatus] = (), name: str = ""
=======
        self,
        *,
        statuses: Iterable[JobStatus] = (),
        name: str = "",
        owners: Iterable[str] = (),
>>>>>>> c5c22a53
    ) -> List[JobDescription]:
        url = URL(f"jobs")
        params: MultiDict[str] = MultiDict()
        for status in statuses:
            params.add("status", status.value)
        if name:
            params.add("name", name)
        for owner in owners:
            params.add("owner", owner)
        parser = _ImageNameParser(
            self._config.auth_token.username, self._config.cluster_config.registry_url
        )
        async with self._core.request("GET", url, params=params) as resp:
            ret = await resp.json()
            return [_job_description_from_api(j, parser) for j in ret["jobs"]]

    async def kill(self, id: str) -> None:
        url = URL(f"jobs/{id}")
        async with self._core.request("DELETE", url):
            # an error is raised for status >= 400
            return None  # 201 status code

    async def monitor(self, id: str) -> AsyncIterator[bytes]:
        url = self._config.cluster_config.monitoring_url / f"{id}/log"
        timeout = attr.evolve(self._core.timeout, sock_read=None)
        async with self._core.request(
            "GET", url, headers={"Accept-Encoding": "identity"}, timeout=timeout
        ) as resp:
            async for data in resp.content.iter_any():
                yield data

    async def status(self, id: str) -> JobDescription:
        url = URL(f"jobs/{id}")
        parser = _ImageNameParser(
            self._config.auth_token.username, self._config.cluster_config.registry_url
        )
        async with self._core.request("GET", url) as resp:
            ret = await resp.json()
            return _job_description_from_api(ret, parser)

    async def top(self, id: str) -> AsyncIterator[JobTelemetry]:
        url = self._config.cluster_config.monitoring_url / f"{id}/top"
        try:
            received_any = False
            async for resp in self._core.ws_connect(url):
                yield _job_telemetry_from_api(resp.json())  # type: ignore
                received_any = True
            if not received_any:
                raise ValueError(f"Job is not running. Job Id = {id}")
        except WSServerHandshakeError as e:
            if e.status == 400:
                raise ValueError(f"Job not found. Job Id = {id}")
            raise

    async def save(
        self,
        id: str,
        image: RemoteImage,
        *,
        progress: Optional[AbstractDockerImageProgress] = None,
    ) -> None:
        if not _is_in_neuro_registry(image):
            raise ValueError(f"Image `{image}` must be in the neuromation registry")
        if progress is None:
            progress = _DummyProgress()

        image_parser = _ImageNameParser(
            self._config.auth_token.username, self._config.cluster_config.registry_url
        )

        payload = {"container": {"image": _as_repo_str(image)}}
        url = self._config.cluster_config.monitoring_url / f"{id}/save"

        async with self._core.request("POST", url, json=payload) as resp:
            # first, we expect exactly two docker-commit messages
            progress.save(ImageProgressSave(id, image))

            chunk_1 = await resp.content.readline()
            data_1 = _parse_commit_started_chunk(id, _load_chunk(chunk_1), image_parser)
            progress.commit_started(data_1)

            chunk_2 = await resp.content.readline()
            data_2 = _parse_commit_finished_chunk(id, _load_chunk(chunk_2))
            progress.commit_finished(data_2)

            # then, we expect stream for docker-push
            src = LocalImage(f"{image.owner}/{image.name}", image.tag)
            progress.push(ImageProgressPush(src, dst=image))
            async for chunk in resp.content:
                obj = _load_chunk(chunk)
                push_step = _try_parse_image_progress_step(obj, image.tag)
                if push_step:
                    progress.step(push_step)

    async def exec(
        self,
        id: str,
        cmd: Iterable[str],
        *,
        tty: bool = False,
        no_key_check: bool = False,
        timeout: Optional[float] = None,
    ) -> int:
        try:
            job_status = await self.status(id)
        except IllegalArgumentError as e:
            raise ValueError(f"Job not found. Job Id = {id}") from e
        if job_status.status != "running":
            raise ValueError(f"Job is not running. Job Id = {id}")
        payload = json.dumps(
            {
                "method": "job_exec",
                "token": self._config.auth_token.token,
                "params": {"job": id, "command": list(cmd)},
            }
        )
        command = ["ssh"]
        if tty:
            command += ["-tt"]
        else:
            command += ["-T"]
        if no_key_check:  # pragma: no branch
            command += [
                "-o",
                "StrictHostKeyChecking=no",
                "-o",
                "UserKnownHostsFile=/dev/null",
            ]
        server_url = job_status.ssh_server
        port = server_url.port if server_url.port else 22
        command += ["-p", str(port), f"{server_url.user}@{server_url.host}", payload]
        proc = await asyncio.create_subprocess_exec(*command)
        try:
            async with async_timeout.timeout(timeout):
                return await proc.wait()
        finally:
            await _kill_proc_tree(proc.pid, timeout=10)
            # add a sleep to get process watcher a chance to execute all callbacks
            await asyncio.sleep(0.1)

    @asynccontextmanager
    async def port_forward(
        self, id: str, local_port: int, job_port: int, *, no_key_check: bool = False
    ) -> AsyncIterator[None]:
        loop = asyncio.get_event_loop()
        task = loop.create_task(
            self._port_forward(id, local_port, job_port, no_key_check=no_key_check)
        )
        yield
        task.cancel()
        with suppress(asyncio.CancelledError):
            await task

    async def _port_forward(
        self, id: str, local_port: int, job_port: int, *, no_key_check: bool = False
    ) -> None:
        try:
            job_status = await self.status(id)
        except IllegalArgumentError as e:
            raise ValueError(f"Job not found. Job Id = {id}") from e
        if job_status.status != "running":
            raise ValueError(f"Job is not running. Job Id = {id}")
        payload = json.dumps(
            {
                "method": "job_port_forward",
                "token": self._config.auth_token.token,
                "params": {"job": id, "port": job_port},
            }
        )
        proxy_command = ["ssh"]
        if no_key_check:  # pragma: no branch
            proxy_command += [
                "-o",
                "StrictHostKeyChecking=no",
                "-o",
                "UserKnownHostsFile=/dev/null",
            ]
        server_url = job_status.ssh_server
        port = server_url.port if server_url.port else 22
        proxy_command += [
            "-p",
            str(port),
            f"{server_url.user}@{server_url.host}",
            payload,
        ]
        proxy_command_str = " ".join(shlex.quote(s) for s in proxy_command)
        command = [
            "ssh",
            "-NL",
            f"{local_port}:{job_status.internal_hostname}:{job_port}",
            "-o",
            f"ProxyCommand={proxy_command_str}",
            "-o",
            "ExitOnForwardFailure=yes",
        ]
        if no_key_check:  # pragma: no branch
            command += [
                "-o",
                "StrictHostKeyChecking=no",
                "-o",
                "UserKnownHostsFile=/dev/null",
            ]
        command += [f"{server_url.user}@{server_url.host}"]
        proc = await asyncio.create_subprocess_exec(*command)
        try:
            result = await proc.wait()
            if result != 0:
                raise ValueError(f"error code {result}")
            return
        finally:
            await _kill_proc_tree(proc.pid, timeout=10)
            # add a sleep to get process watcher a chance to execute all callbacks
            await asyncio.sleep(0.1)


#  ############## Internal helpers ###################


def _load_chunk(chunk: bytes) -> Dict[str, Any]:
    return json.loads(chunk, encoding="utf-8")


def _parse_commit_started_chunk(
    job_id: str, obj: Dict[str, Any], image_parser: _ImageNameParser
) -> ImageCommitStarted:
    _raise_for_invalid_commit_chunk(obj, expect_started=True)
    details_json = obj.get("details", {})
    image = details_json.get("image")
    if not image:
        error_details = {"message": "Missing required details: 'image'"}
        raise DockerError(400, error_details)
    return ImageCommitStarted(job_id, image_parser.parse_remote(image))


def _parse_commit_finished_chunk(
    job_id: str, obj: Dict[str, Any]
) -> ImageCommitFinished:
    _raise_for_invalid_commit_chunk(obj, expect_started=False)
    return ImageCommitFinished(job_id)


def _raise_for_invalid_commit_chunk(obj: Dict[str, Any], expect_started: bool) -> None:
    _raise_on_error_chunk(obj)
    if "status" not in obj.keys():
        error_details = {"message": 'Missing required field: "status"'}
        raise DockerError(400, error_details)
    status = obj["status"]
    expected = "CommitStarted" if expect_started else "CommitFinished"
    if status != expected:
        error_details = {
            "message": f"Invalid commit status: '{status}', expecting: '{expected}'"
        }
        raise DockerError(400, error_details)


def _resources_to_api(resources: Resources) -> Dict[str, Any]:
    value = {
        "memory_mb": resources.memory_mb,
        "cpu": resources.cpu,
        "shm": resources.shm,
    }
    if resources.gpu:
        value["gpu"] = resources.gpu
        value["gpu_model"] = resources.gpu_model  # type: ignore
    return value


def _resources_from_api(data: Dict[str, Any]) -> Resources:
    return Resources(
        memory_mb=data["memory_mb"],
        cpu=data["cpu"],
        shm=data.get("shm", None),
        gpu=data.get("gpu", None),
        gpu_model=data.get("gpu_model", None),
    )


def _http_port_to_api(port: HTTPPort) -> Dict[str, Any]:
    return {"port": port.port, "requires_auth": port.requires_auth}


def _http_port_from_api(data: Dict[str, Any]) -> HTTPPort:
    return HTTPPort(
        port=data.get("port", -1), requires_auth=data.get("requires_auth", False)
    )


def _container_from_api(data: Dict[str, Any], parser: _ImageNameParser) -> Container:
    try:
        image = parser.parse_remote(data["image"])
    except ValueError:
        image = RemoteImage(name=INVALID_IMAGE_NAME)

    return Container(
        image=image,
        resources=_resources_from_api(data["resources"]),
        entrypoint=data.get("entrypoint", None),
        command=data.get("command", None),
        http=_http_port_from_api(data["http"]) if "http" in data else None,
        env=data.get("env", dict()),
        volumes=[_volume_from_api(v) for v in data.get("volumes", [])],
    )


def _container_to_api(container: Container) -> Dict[str, Any]:
    primitive: Dict[str, Any] = {
        "image": _as_repo_str(container.image),
        "resources": _resources_to_api(container.resources),
    }
    if container.entrypoint:
        primitive["entrypoint"] = container.entrypoint
    if container.command:
        primitive["command"] = container.command
    if container.http:
        primitive["http"] = _http_port_to_api(container.http)
    if container.env:
        primitive["env"] = container.env
    if container.volumes:
        primitive["volumes"] = [_volume_to_api(v) for v in container.volumes]
    return primitive


def _job_description_from_api(
    res: Dict[str, Any], parser: _ImageNameParser
) -> JobDescription:
    container = _container_from_api(res["container"], parser)
    owner = res["owner"]
    name = res.get("name")
    description = res.get("description")
    history = JobStatusHistory(
        status=JobStatus(res["history"].get("status", "unknown")),
        reason=res["history"].get("reason", ""),
        description=res["history"].get("description", ""),
        created_at=_parse_datetime(res["history"].get("created_at")),
        started_at=_parse_datetime(res["history"].get("started_at")),
        finished_at=_parse_datetime(res["history"].get("finished_at")),
        exit_code=res["history"].get("exit_code"),
    )
    http_url = URL(res.get("http_url", ""))
    http_url_named = URL(res.get("http_url_named", ""))
    ssh_server = URL(res.get("ssh_server", ""))
    internal_hostname = res.get("internal_hostname", None)
    return JobDescription(
        status=JobStatus(res["status"]),
        id=res["id"],
        owner=owner,
        history=history,
        container=container,
        is_preemptible=res["is_preemptible"],
        name=name,
        description=description,
        http_url=http_url_named or http_url,
        ssh_server=ssh_server,
        internal_hostname=internal_hostname,
    )


def _job_telemetry_from_api(value: Dict[str, Any]) -> JobTelemetry:
    return JobTelemetry(
        cpu=value["cpu"],
        memory=value["memory"],
        timestamp=value["timestamp"],
        gpu_duty_cycle=value.get("gpu_duty_cycle"),
        gpu_memory=value.get("gpu_memory"),
    )


def _volume_to_api(volume: Volume) -> Dict[str, Any]:
    resp: Dict[str, Any] = {
        "src_storage_uri": str(volume.storage_uri),
        "dst_path": volume.container_path,
        "read_only": bool(volume.read_only),
    }
    return resp


def _volume_from_api(data: Dict[str, Any]) -> Volume:
    storage_uri = URL(data["src_storage_uri"])
    container_path = data["dst_path"]
    read_only = data.get("read_only", True)
    return Volume(
        storage_uri=storage_uri, container_path=container_path, read_only=read_only
    )


def _parse_datetime(dt: Optional[str]) -> Optional[datetime]:
    if dt is None:
        return None
    return isoparse(dt)


async def _kill_proc_tree(
    pid: int,
    sig: int = signal.SIGTERM,
    include_parent: bool = True,
    timeout: int = None,
) -> None:
    """Kill a process tree (including grandchildren) with signal
    "sig".
    """

    def inner() -> None:
        try:
            parent = psutil.Process(pid)
            children = parent.children(recursive=True)
            zombies: List[psutil.Process] = []
            # Try to kill all children first
            for p in children:
                try:
                    p.send_signal(sig)
                except psutil.NoSuchProcess:
                    pass
            _, children_alive = psutil.wait_procs(children, timeout=timeout)
            # then kill parent
            if include_parent:
                parent.send_signal(sig)
                try:
                    parent.wait(timeout=timeout)
                    # and try to kill again left childrent
                    _, children_alive = psutil.wait_procs(
                        children_alive, timeout=timeout
                    )
                    zombies.extend(children_alive)
                except psutil.TimeoutExpired:
                    zombies.append(parent)
            else:
                zombies.extend(children_alive)

            if zombies:
                raise RuntimeWarning(f"Possible zombie subprocesses: {zombies}")

        except psutil.NoSuchProcess:
            pass

    loop = asyncio.get_event_loop()
    await loop.run_in_executor(None, inner)<|MERGE_RESOLUTION|>--- conflicted
+++ resolved
@@ -159,15 +159,11 @@
             return _job_description_from_api(res, parser)
 
     async def list(
-<<<<<<< HEAD
-        self, *, statuses: Iterable[JobStatus] = (), name: str = ""
-=======
         self,
         *,
         statuses: Iterable[JobStatus] = (),
         name: str = "",
         owners: Iterable[str] = (),
->>>>>>> c5c22a53
     ) -> List[JobDescription]:
         url = URL(f"jobs")
         params: MultiDict[str] = MultiDict()
