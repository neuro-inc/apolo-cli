import asyncio
import enum
import json
import logging
from contextlib import suppress
from dataclasses import dataclass, field
from datetime import datetime, timezone
from functools import partial
from typing import (
    Any,
    AsyncIterator,
    Dict,
    Iterable,
    List,
    Mapping,
    Optional,
    Sequence,
    Tuple,
    Union,
)

import aiohttp
import attr
from aiodocker.exceptions import DockerError
from aiohttp import WSMsgType, WSServerHandshakeError
from dateutil.parser import isoparse
from multidict import MultiDict
from yarl import URL

from .abc import (
    AbstractDockerImageProgress,
    ImageCommitFinished,
    ImageCommitStarted,
    ImageProgressPush,
    ImageProgressSave,
)
from .config import Config
from .core import _Core
from .images import (
    _DummyProgress,
    _raise_on_error_chunk,
    _try_parse_image_progress_step,
)
from .parser import Parser, Volume
from .parsing_utils import LocalImage, RemoteImage, _as_repo_str, _is_in_neuro_registry
from .url_utils import normalize_storage_path_uri
from .utils import NoPublicConstructor, asynccontextmanager


log = logging.getLogger(__name__)

INVALID_IMAGE_NAME = "INVALID-IMAGE-NAME"


@dataclass(frozen=True)
class Resources:
    memory_mb: int
    cpu: float
    gpu: Optional[int] = None
    gpu_model: Optional[str] = None
    shm: bool = True
    tpu_type: Optional[str] = None
    tpu_software_version: Optional[str] = None


class JobStatus(str, enum.Enum):
    """An Enum subclass that represents job statuses.

    PENDING: a job is being created and scheduled. This includes finding (and
    possibly waiting for) sufficient amount of resources, pulling an image
    from a registry etc.
    RUNNING: a job is being run.
    SUCCEEDED: a job terminated with the 0 exit code or a running job was
    manually terminated/deleted.
    FAILED: a job terminated with a non-0 exit code.
    """

    PENDING = "pending"
    RUNNING = "running"
    SUCCEEDED = "succeeded"
    FAILED = "failed"
    UNKNOWN = "unknown"  # invalid status code, a default value is status is not sent


@dataclass(frozen=True)
class HTTPPort:
    port: int
    requires_auth: bool = True


@dataclass(frozen=True)
class Container:
    image: RemoteImage
    resources: Resources
    entrypoint: Optional[str] = None
    command: Optional[str] = None
    http: Optional[HTTPPort] = None
    env: Mapping[str, str] = field(default_factory=dict)
    volumes: Sequence[Volume] = field(default_factory=list)
    secret_env: Mapping[str, URL] = field(default_factory=dict)
    secret_files: Sequence[Tuple[URL, str]] = field(default_factory=list)
    tty: bool = False


@dataclass(frozen=True)
class JobStatusHistory:
    status: JobStatus
    reason: str
    description: str
    created_at: Optional[datetime] = None
    started_at: Optional[datetime] = None
    finished_at: Optional[datetime] = None
    exit_code: Optional[int] = None


class JobRestartPolicy(str, enum.Enum):
    NEVER = "never"
    ON_FAILURE = "on-failure"
    ALWAYS = "always"

    def __str__(self) -> str:
        return self.value

    def __repr__(self) -> str:
        return repr(self.value)


@dataclass(frozen=True)
class JobDescription:
    id: str
    owner: str
    cluster_name: str
    status: JobStatus
    history: JobStatusHistory
    container: Container
    is_preemptible: bool
    uri: URL
    name: Optional[str] = None
    tags: Sequence[str] = ()
    description: Optional[str] = None
    http_url: URL = URL()
    ssh_server: URL = URL()
    internal_hostname: Optional[str] = None
    restart_policy: JobRestartPolicy = JobRestartPolicy.NEVER
    life_span: Optional[float] = None


@dataclass(frozen=True)
class JobTelemetry:
    cpu: float
    memory: float
    timestamp: float
    gpu_duty_cycle: Optional[int] = None
    gpu_memory: Optional[float] = None


@dataclass(frozen=True)
class ExecInspect:
    id: str
    running: bool
    exit_code: int
    job_id: str
    tty: bool
    entrypoint: str
    command: str


@dataclass(frozen=True)
class Message:
    fileno: int
    data: bytes


class StdStream:
    def __init__(self, ws: aiohttp.ClientWebSocketResponse) -> None:
        self._ws = ws
        self._closing = False

    async def close(self) -> None:
        self._closing = True
        await self._ws.close()

    async def read_out(self) -> Optional[Message]:
        if self._closing:
            return None
        msg = await self._ws.receive()
        if msg.type in (WSMsgType.CLOSE, WSMsgType.CLOSING, WSMsgType.CLOSED):
            self._closing = True
            return None
        return Message(msg.data[0], msg.data[1:])

    async def write_in(self, data: bytes) -> None:
        if self._closing:
            return
        await self._ws.send_bytes(data)


class Jobs(metaclass=NoPublicConstructor):
    def __init__(self, core: _Core, config: Config, parse: Parser) -> None:
        self._core = core
        self._config = config
        self._parse = parse

    async def run(
        self,
        container: Container,
        *,
        name: Optional[str] = None,
        tags: Sequence[str] = (),
        description: Optional[str] = None,
        is_preemptible: bool = False,
        schedule_timeout: Optional[float] = None,
        restart_policy: JobRestartPolicy = JobRestartPolicy.NEVER,
        life_span: Optional[float] = None,
    ) -> JobDescription:
        url = self._config.api_url / "jobs"
        payload: Dict[str, Any] = {
            "container": _container_to_api(container, self._config),
            "is_preemptible": is_preemptible,
        }
        if name:
            payload["name"] = name
        if tags:
            payload["tags"] = tags
        if description:
            payload["description"] = description
        if schedule_timeout:
            payload["schedule_timeout"] = schedule_timeout
        if restart_policy != JobRestartPolicy.NEVER:
            payload["restart_policy"] = str(restart_policy)
        if life_span is not None:
            payload["max_run_time_minutes"] = int(life_span // 60)
        payload["cluster_name"] = self._config.cluster_name
        auth = await self._config._api_auth()
        async with self._core.request("POST", url, json=payload, auth=auth) as resp:
            res = await resp.json()
            return _job_description_from_api(res, self._parse)

    async def list(
        self,
        *,
        statuses: Iterable[JobStatus] = (),
        name: str = "",
        tags: Iterable[str] = (),
        owners: Iterable[str] = (),
        since: Optional[datetime] = None,
        until: Optional[datetime] = None,
        reverse: bool = False,
        limit: Optional[int] = None,
    ) -> AsyncIterator[JobDescription]:
        url = self._config.api_url / "jobs"
        headers = {"Accept": "application/x-ndjson"}
        params: MultiDict[str] = MultiDict()
        for status in statuses:
            params.add("status", status.value)
        if name:
            params.add("name", name)
        for owner in owners:
            params.add("owner", owner)
        for tag in tags:
            params.add("tag", tag)
        if since:
            if since.tzinfo is None:
                # Interpret naive datetime object as local time.
                since = since.astimezone(timezone.utc)
            params.add("since", since.isoformat())
        if until:
            if until.tzinfo is None:
                until = until.astimezone(timezone.utc)
            params.add("until", until.isoformat())
        params["cluster_name"] = self._config.cluster_name
        if reverse:
            params.add("reverse", "1")
        if limit is not None:
            params.add("limit", str(limit))
        auth = await self._config._api_auth()
        async with self._core.request(
            "GET", url, headers=headers, params=params, auth=auth
        ) as resp:
            if resp.headers.get("Content-Type", "").startswith("application/x-ndjson"):
                async for line in resp.content:
                    j = json.loads(line)
                    yield _job_description_from_api(j, self._parse)
            else:
                ret = await resp.json()
                for j in ret["jobs"]:
                    yield _job_description_from_api(j, self._parse)

    async def kill(self, id: str) -> None:
        url = self._config.api_url / "jobs" / id
        auth = await self._config._api_auth()
        async with self._core.request("DELETE", url, auth=auth):
            # an error is raised for status >= 400
            return None  # 201 status code

    async def monitor(self, id: str) -> AsyncIterator[bytes]:
        url = self._config.monitoring_url / id / "log"
        timeout = attr.evolve(self._core.timeout, sock_read=None)
        auth = await self._config._api_auth()
        async with self._core.request(
            "GET",
            url,
            headers={"Accept-Encoding": "identity"},
            timeout=timeout,
            auth=auth,
        ) as resp:
            async for data in resp.content.iter_any():
                yield data

    async def status(self, id: str) -> JobDescription:
        url = self._config.api_url / "jobs" / id
        auth = await self._config._api_auth()
        async with self._core.request("GET", url, auth=auth) as resp:
            ret = await resp.json()
            return _job_description_from_api(ret, self._parse)

    async def tags(self) -> List[str]:
        url = self._config.api_url / "tags"
        auth = await self._config._api_auth()
        async with self._core.request("GET", url, auth=auth) as resp:
            ret = await resp.json()
            return ret["tags"]

    async def top(self, id: str) -> AsyncIterator[JobTelemetry]:
        url = self._config.monitoring_url / id / "top"
        auth = await self._config._api_auth()
        try:
            received_any = False
            async for resp in self._core.ws_connect(url, auth=auth):
                yield _job_telemetry_from_api(resp.json())
                received_any = True
            if not received_any:
                raise ValueError(f"Job is not running. Job Id = {id}")
        except WSServerHandshakeError as e:
            if e.status == 400:
                raise ValueError(f"Job not found. Job Id = {id}")
            raise

    async def save(
        self,
        id: str,
        image: RemoteImage,
        *,
        progress: Optional[AbstractDockerImageProgress] = None,
    ) -> None:
        if not _is_in_neuro_registry(image):
            raise ValueError(f"Image `{image}` must be in the neuromation registry")
        if progress is None:
            progress = _DummyProgress()

        payload = {"container": {"image": _as_repo_str(image)}}
        url = self._config.monitoring_url / id / "save"

        auth = await self._config._api_auth()
        timeout = attr.evolve(self._core.timeout, sock_read=None)
        # `self._code.request` implicitly sets `total=3 * 60`
        # unless `sock_read is None`
        async with self._core.request(
            "POST", url, json=payload, timeout=timeout, auth=auth
        ) as resp:
            # first, we expect exactly two docker-commit messages
            progress.save(ImageProgressSave(id, image))

            chunk_1 = await resp.content.readline()
            data_1 = _parse_commit_started_chunk(id, _load_chunk(chunk_1), self._parse)
            progress.commit_started(data_1)

            chunk_2 = await resp.content.readline()
            data_2 = _parse_commit_finished_chunk(id, _load_chunk(chunk_2))
            progress.commit_finished(data_2)

            # then, we expect stream for docker-push
            src = LocalImage(f"{image.owner}/{image.name}", image.tag)
            progress.push(ImageProgressPush(src, dst=image))
            async for chunk in resp.content:
                obj = _load_chunk(chunk)
                push_step = _try_parse_image_progress_step(obj, image.tag)
                if push_step:
                    progress.step(push_step)

    @asynccontextmanager
    async def port_forward(
        self, id: str, local_port: int, job_port: int, *, no_key_check: bool = False
    ) -> AsyncIterator[None]:
        srv = await asyncio.start_server(
            partial(self._port_forward, id=id, job_port=job_port),
            "localhost",
            local_port,
        )
        try:
            yield
        finally:
            srv.close()
            await srv.wait_closed()

    async def _port_forward(
        self,
        reader: asyncio.StreamReader,
        writer: asyncio.StreamWriter,
        id: str,
        job_port: int,
    ) -> None:
        try:
            loop = asyncio.get_event_loop()
            url = self._config.monitoring_url / id / "port_forward" / str(job_port)
            auth = await self._config._api_auth()
            ws = await self._core._session.ws_connect(
                url,
                headers={"Authorization": auth},
                timeout=None,  # type: ignore
                receive_timeout=None,
                heartbeat=30,
            )
            tasks = []
            tasks.append(loop.create_task(self._port_reader(ws, writer)))
            tasks.append(loop.create_task(self._port_writer(ws, reader)))
            try:
                await asyncio.wait(tasks, return_when=asyncio.FIRST_COMPLETED)
            finally:
                for task in tasks:
                    if not task.done():
                        task.cancel()
                        with suppress(asyncio.CancelledError):
                            await task
                writer.close()
                await writer.wait_closed()
                await ws.close()
        except asyncio.CancelledError:
            raise
        except Exception:
            log.exception("Unhandled exception during port-forwarding")

    async def _port_reader(
        self, ws: aiohttp.ClientWebSocketResponse, writer: asyncio.StreamWriter
    ) -> None:
        async for msg in ws:
            assert msg.type == aiohttp.WSMsgType.BINARY
            writer.write(msg.data)
            await writer.drain()
        writer.close()
        await writer.wait_closed()

    async def _port_writer(
        self, ws: aiohttp.ClientWebSocketResponse, reader: asyncio.StreamReader
    ) -> None:
        while True:
            data = await reader.read(4 * 1024 * 1024)
            if not data:
                # EOF
                break
            await ws.send_bytes(data)

    @asynccontextmanager
    async def attach(
        self,
        id: str,
        *,
        stdin: bool = False,
        stdout: bool = False,
        stderr: bool = False,
        logs: bool = False,
    ) -> AsyncIterator[StdStream]:
        url = self._config.monitoring_url / id / "attach"
        url = url.with_query(
            stdin=str(int(stdin)),
            stdout=str(int(stdout)),
            stderr=str(int(stderr)),
            logs=str(int(logs)),
        )
        auth = await self._config._api_auth()
        ws = await self._core._session.ws_connect(
            url,
            headers={"Authorization": auth},
            timeout=None,  # type: ignore
            receive_timeout=None,
            heartbeat=30,
        )

        try:
            yield StdStream(ws)
        finally:
            await ws.close()

    async def resize(self, id: str, *, w: int, h: int) -> None:
        url = self._config.monitoring_url / id / "resize"
        url = url.with_query(w=w, h=h)
        auth = await self._config._api_auth()
        async with self._core.request("POST", url, auth=auth):
            pass

    async def exec_create(self, id: str, cmd: str, *, tty: bool = False) -> str:
        payload = {
            "command": cmd,
            "stdin": True,
            "stdout": True,
            "stderr": True,
            "tty": tty,
        }
        url = self._config.monitoring_url / id / "exec_create"
        auth = await self._config._api_auth()
        async with self._core.request("POST", url, json=payload, auth=auth) as resp:
            ret = await resp.json()
            return ret["exec_id"]

    async def exec_resize(self, id: str, exec_id: str, *, w: int, h: int) -> None:
        url = self._config.monitoring_url / id / exec_id / "exec_resize"
        url = url.with_query(w=w, h=h)
        auth = await self._config._api_auth()
        async with self._core.request("POST", url, auth=auth) as resp:
            resp

    async def exec_inspect(self, id: str, exec_id: str) -> ExecInspect:
        url = self._config.monitoring_url / id / exec_id / "exec_inspect"
        auth = await self._config._api_auth()
        async with self._core.request("GET", url, auth=auth) as resp:
            data = await resp.json()
            return ExecInspect(
                id=data["id"],
                running=data["running"],
                exit_code=data["exit_code"],
                job_id=data["job_id"],
                tty=data["tty"],
                entrypoint=data["entrypoint"],
                command=data["command"],
            )

    @asynccontextmanager
    async def exec_start(self, id: str, exec_id: str) -> AsyncIterator[StdStream]:
        url = self._config.monitoring_url / id / exec_id / "exec_start"
        auth = await self._config._api_auth()

        ws = await self._core._session.ws_connect(
            url,
            headers={"Authorization": auth},
            timeout=None,  # type: ignore
            receive_timeout=None,
            heartbeat=30,
        )

        try:
            yield StdStream(ws)
        finally:
            await ws.close()

    async def send_signal(self, id: str, signal: Union[str, int]) -> None:
        url = self._config.monitoring_url / id / "kill"
        url = url.with_query(signal=signal)
        auth = await self._config._api_auth()
        async with self._core.request("POST", url, auth=auth) as resp:
            resp


#  ############## Internal helpers ###################


def _load_chunk(chunk: bytes) -> Dict[str, Any]:
    return json.loads(chunk, encoding="utf-8")


def _parse_commit_started_chunk(
    job_id: str, obj: Dict[str, Any], parse: Parser
) -> ImageCommitStarted:
    _raise_for_invalid_commit_chunk(obj, expect_started=True)
    details_json = obj.get("details", {})
    image = details_json.get("image")
    if not image:
        error_details = {"message": "Missing required details: 'image'"}
        raise DockerError(400, error_details)
    return ImageCommitStarted(job_id, parse.remote_image(image))


def _parse_commit_finished_chunk(
    job_id: str, obj: Dict[str, Any]
) -> ImageCommitFinished:
    _raise_for_invalid_commit_chunk(obj, expect_started=False)
    return ImageCommitFinished(job_id)


def _raise_for_invalid_commit_chunk(obj: Dict[str, Any], expect_started: bool) -> None:
    _raise_on_error_chunk(obj)
    if "status" not in obj.keys():
        error_details = {"message": 'Missing required field: "status"'}
        raise DockerError(400, error_details)
    status = obj["status"]
    expected = "CommitStarted" if expect_started else "CommitFinished"
    if status != expected:
        error_details = {
            "message": f"Invalid commit status: '{status}', expecting: '{expected}'"
        }
        raise DockerError(400, error_details)


def _resources_to_api(resources: Resources) -> Dict[str, Any]:
    value: Dict[str, Any] = {
        "memory_mb": resources.memory_mb,
        "cpu": resources.cpu,
        "shm": resources.shm,
    }
    if resources.gpu:
        value["gpu"] = resources.gpu
        value["gpu_model"] = resources.gpu_model
    if resources.tpu_type:
        assert resources.tpu_software_version
        value["tpu"] = {
            "type": resources.tpu_type,
            "software_version": resources.tpu_software_version,
        }
    return value


def _resources_from_api(data: Dict[str, Any]) -> Resources:
    tpu_type = tpu_software_version = None
    if "tpu" in data:
        tpu = data["tpu"]
        tpu_type = tpu["type"]
        tpu_software_version = tpu["software_version"]
    return Resources(
        memory_mb=data["memory_mb"],
        cpu=data["cpu"],
        shm=data.get("shm", True),
        gpu=data.get("gpu", None),
        gpu_model=data.get("gpu_model", None),
        tpu_type=tpu_type,
        tpu_software_version=tpu_software_version,
    )


def _http_port_to_api(port: HTTPPort) -> Dict[str, Any]:
    return {"port": port.port, "requires_auth": port.requires_auth}


def _http_port_from_api(data: Dict[str, Any]) -> HTTPPort:
    return HTTPPort(
        port=data.get("port", -1), requires_auth=data.get("requires_auth", False)
    )


def _container_from_api(data: Dict[str, Any], parse: Parser) -> Container:
    try:
        image = parse.remote_image(data["image"])
    except ValueError:
        image = RemoteImage.new_external_image(name=INVALID_IMAGE_NAME)

    return Container(
        image=image,
        resources=_resources_from_api(data["resources"]),
        entrypoint=data.get("entrypoint", None),
        command=data.get("command", None),
        http=_http_port_from_api(data["http"]) if "http" in data else None,
        env=data.get("env", dict()),
        volumes=[_volume_from_api(v) for v in data.get("volumes", [])],
        secret_env={name: URL(val) for name, val in data.get("secret_env", {}).items()},
        secret_files=[_secret_file_from_api(v) for v in data.get("secret_volumes", [])],
        tty=data.get("tty", False),
    )


def _container_to_api(container: Container, config: Config) -> Dict[str, Any]:
    primitive: Dict[str, Any] = {
        "image": _as_repo_str(container.image),
        "resources": _resources_to_api(container.resources),
    }
    if container.entrypoint:
        primitive["entrypoint"] = container.entrypoint
    if container.command:
        primitive["command"] = container.command
    if container.http:
        primitive["http"] = _http_port_to_api(container.http)
    if container.env:
        primitive["env"] = container.env
    if container.volumes:
<<<<<<< HEAD
        primitive["volumes"] = [_volume_to_api(v) for v in container.volumes]
    if container.secret_env:
        primitive["secret_env"] = [(k, str(v)) for k, v in container.secret_env.items()]
    if container.secret_files:
        primitive["secret_volumes"] = [
            _secret_file_to_api(v) for v in container.secret_files
        ]
=======
        primitive["volumes"] = [_volume_to_api(v, config) for v in container.volumes]
>>>>>>> a72cc994
    if container.tty:
        primitive["tty"] = True
    return primitive


def _job_description_from_api(res: Dict[str, Any], parse: Parser) -> JobDescription:
    container = _container_from_api(res["container"], parse)
    owner = res["owner"]
    cluster_name = res["cluster_name"]
    name = res.get("name")
    tags = res.get("tags", ())
    description = res.get("description")
    history = JobStatusHistory(
        status=JobStatus(res["history"].get("status", "unknown")),
        reason=res["history"].get("reason", ""),
        description=res["history"].get("description", ""),
        created_at=_parse_datetime(res["history"].get("created_at")),
        started_at=_parse_datetime(res["history"].get("started_at")),
        finished_at=_parse_datetime(res["history"].get("finished_at")),
        exit_code=res["history"].get("exit_code"),
    )
    http_url = URL(res.get("http_url", ""))
    http_url_named = URL(res.get("http_url_named", ""))
    ssh_server = URL(res.get("ssh_server", ""))
    internal_hostname = res.get("internal_hostname", None)
    restart_policy = JobRestartPolicy(res.get("restart_policy", JobRestartPolicy.NEVER))
    max_run_time_minutes = res.get("max_run_time_minutes")
    life_span = (
        max_run_time_minutes * 60.0 if max_run_time_minutes is not None else None
    )
    return JobDescription(
        status=JobStatus(res["status"]),
        id=res["id"],
        owner=owner,
        cluster_name=cluster_name,
        history=history,
        container=container,
        is_preemptible=res["is_preemptible"],
        name=name,
        tags=tags,
        description=description,
        http_url=http_url_named or http_url,
        ssh_server=ssh_server,
        internal_hostname=internal_hostname,
        uri=URL(res["uri"]),
        restart_policy=restart_policy,
        life_span=life_span,
    )


def _job_telemetry_from_api(value: Dict[str, Any]) -> JobTelemetry:
    return JobTelemetry(
        cpu=value["cpu"],
        memory=value["memory"],
        timestamp=value["timestamp"],
        gpu_duty_cycle=value.get("gpu_duty_cycle"),
        gpu_memory=value.get("gpu_memory"),
    )


def _volume_to_api(volume: Volume, config: Config) -> Dict[str, Any]:
    uri = normalize_storage_path_uri(
        volume.storage_uri, config.username, config.cluster_name
    )
    resp: Dict[str, Any] = {
        "src_storage_uri": str(uri),
        "dst_path": volume.container_path,
        "read_only": bool(volume.read_only),
    }
    return resp


def _secret_file_to_api(secret_file: Tuple[URL, str]) -> Dict[str, Any]:
    secret_uri, container_path = secret_file
    return {
        "src_secret_uri": str(secret_uri),
        "dst_path": container_path,
    }


def _volume_from_api(data: Dict[str, Any]) -> Volume:
    storage_uri = URL(data["src_storage_uri"])
    container_path = data["dst_path"]
    read_only = data.get("read_only", True)
    return Volume(
        storage_uri=storage_uri, container_path=container_path, read_only=read_only
    )


def _secret_file_from_api(data: Dict[str, Any]) -> Tuple[URL, str]:
    secret_uri = URL(data["src_secret_uri"])
    container_path = data["dst_path"]
    return secret_uri, container_path


def _parse_datetime(dt: Optional[str]) -> Optional[datetime]:
    if dt is None:
        return None
    return isoparse(dt)<|MERGE_RESOLUTION|>--- conflicted
+++ resolved
@@ -669,17 +669,13 @@
     if container.env:
         primitive["env"] = container.env
     if container.volumes:
-<<<<<<< HEAD
-        primitive["volumes"] = [_volume_to_api(v) for v in container.volumes]
+        primitive["volumes"] = [_volume_to_api(v, config) for v in container.volumes]
     if container.secret_env:
         primitive["secret_env"] = [(k, str(v)) for k, v in container.secret_env.items()]
     if container.secret_files:
         primitive["secret_volumes"] = [
             _secret_file_to_api(v) for v in container.secret_files
         ]
-=======
-        primitive["volumes"] = [_volume_to_api(v, config) for v in container.volumes]
->>>>>>> a72cc994
     if container.tty:
         primitive["tty"] = True
     return primitive
