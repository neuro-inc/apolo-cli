--- conflicted
+++ resolved
@@ -6,12 +6,9 @@
 import enum
 import json
 import logging
-<<<<<<< HEAD
+import sys
 from aiodocker.exceptions import DockerError
 from aiohttp import WSMsgType, WSServerHandshakeError
-=======
-import sys
->>>>>>> c2fad0da
 from contextlib import suppress
 from datetime import datetime, timezone
 from dateutil.parser import isoparse
