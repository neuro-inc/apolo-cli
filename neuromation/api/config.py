import logging
from dataclasses import dataclass
from typing import Any, Dict

import pkg_resources
from yarl import URL

from .login import _AuthConfig, _AuthToken, _ClusterConfig


log = logging.getLogger(__name__)


@dataclass
class _PyPIVersion:
    NO_VERSION = pkg_resources.parse_version("0.0.0")

    pypi_version: Any
    check_timestamp: int
    certifi_pypi_version: Any
    certifi_check_timestamp: int

    @classmethod
    def create_uninitialized(cls) -> "_PyPIVersion":
        return cls(cls.NO_VERSION, 0, cls.NO_VERSION, 0)

    @classmethod
    def from_config(cls, data: Dict[str, Any]) -> "_PyPIVersion":
        try:
            pypi_version = pkg_resources.parse_version(data["pypi_version"])
            check_timestamp = int(data["check_timestamp"])
        except (KeyError, TypeError, ValueError):
            # config has invalid/missing data, ignore it
            pypi_version = cls.NO_VERSION
            check_timestamp = 0
        try:
            certifi_pypi_version = pkg_resources.parse_version(
                data["certifi_pypi_version"]
            )
            certifi_check_timestamp = int(data["certifi_check_timestamp"])
        except (KeyError, TypeError, ValueError):
            # config has invalid/missing data, ignore it
            certifi_pypi_version = cls.NO_VERSION
            certifi_check_timestamp = 0
        return cls(
            pypi_version=pypi_version,
            check_timestamp=check_timestamp,
            certifi_pypi_version=certifi_pypi_version,
            certifi_check_timestamp=certifi_check_timestamp,
        )

    def to_config(self) -> Dict[str, Any]:
        return {
            "pypi_version": str(self.pypi_version),
            "check_timestamp": int(self.check_timestamp),
            "certifi_pypi_version": str(self.certifi_pypi_version),
            "certifi_check_timestamp": int(self.certifi_check_timestamp),
        }


@dataclass(frozen=True)
class CookieSession:
    cookie: str
    timestamp: int

    def from_config(cls, data: Dict[str, Any]) -> 'CookieSession':
        return cls(cookie, timestamp)

    def to_config(self) -> Dict[str, Any]:
        return {
            "cookie": self.cookie,
            "timestamp": self.timestamp,
        }


@dataclass(frozen=True)
class _Config:
    auth_config: _AuthConfig
    auth_token: _AuthToken
    cluster_config: _ClusterConfig
    pypi: _PyPIVersion
    url: URL
<<<<<<< HEAD
    cookie_session: str
=======
    cookie_session: CookieSession
>>>>>>> 876b74fd

    def check_initialized(self) -> None:
        if (
            not self.auth_config.is_initialized()
            or not self.cluster_config.is_initialized()
        ):
            raise ValueError("Missing server configuration, need to login")<|MERGE_RESOLUTION|>--- conflicted
+++ resolved
@@ -80,11 +80,7 @@
     cluster_config: _ClusterConfig
     pypi: _PyPIVersion
     url: URL
-<<<<<<< HEAD
-    cookie_session: str
-=======
     cookie_session: CookieSession
->>>>>>> 876b74fd
 
     def check_initialized(self) -> None:
         if (
