--- conflicted
+++ resolved
@@ -16,11 +16,8 @@
 from .core import DEFAULT_TIMEOUT
 from .login import (
     AuthNegotiator,
-<<<<<<< HEAD
     HeadlessNegotiator,
-=======
     RunPreset,
->>>>>>> d5a04bd8
     _AuthConfig,
     _AuthToken,
     _ClusterConfig,
