import asyncio
import os
import ssl
import sys
from dataclasses import replace
from pathlib import Path
from typing import Any, Awaitable, Callable, Dict, List, Optional, Tuple

import aiohttp
import certifi
import yaml
from yarl import URL

import neuromation

from .client import Client
from .config import _Config, _CookieSession, _PyPIVersion
from .core import DEFAULT_TIMEOUT
from .login import (
    AuthNegotiator,
    HeadlessNegotiator,
    Preset,
    _AuthConfig,
    _AuthToken,
    _ClusterConfig,
    get_server_config,
    refresh_token,
)
from .tracing import _make_trace_config
from .utils import _ContextManager


WIN32 = sys.platform == "win32"
DEFAULT_CONFIG_PATH = "~/.nmrc"
CONFIG_ENV_NAME = "NEUROMATION_CONFIG"
TRUSTED_CONFIG_PATH = "NEUROMATION_TRUSTED_CONFIG_PATH"
DEFAULT_API_URL = URL("https://staging.neu.ro/api/v1")


def _make_session(
    timeout: aiohttp.ClientTimeout, trace_configs: Optional[List[aiohttp.TraceConfig]]
) -> _ContextManager[aiohttp.ClientSession]:
    return _ContextManager[aiohttp.ClientSession](
        __make_session(timeout, trace_configs)
    )


async def __make_session(
    timeout: aiohttp.ClientTimeout, trace_configs: Optional[List[aiohttp.TraceConfig]]
) -> aiohttp.ClientSession:
    ssl_context = ssl.SSLContext()
    ssl_context.load_verify_locations(capath=certifi.where())
    connector = aiohttp.TCPConnector(ssl=ssl_context)
    return aiohttp.ClientSession(
        timeout=timeout, connector=connector, trace_configs=trace_configs
    )


class ConfigError(RuntimeError):
    pass


class Factory:
    def __init__(
        self,
        path: Optional[Path] = None,
        trace_configs: Optional[List[aiohttp.TraceConfig]] = None,
        trace_id: Optional[str] = None,
    ) -> None:
        if path is None:
            path = Path(os.environ.get(CONFIG_ENV_NAME, DEFAULT_CONFIG_PATH))
        self._path = path.expanduser()
        self._trace_configs = [_make_trace_config()]
        if trace_configs:
            self._trace_configs += trace_configs
        self._trace_id = trace_id

    async def get(self, *, timeout: aiohttp.ClientTimeout = DEFAULT_TIMEOUT) -> Client:
        saved_config = config = self._read()
        session = await _make_session(timeout, self._trace_configs)
        try:
            new_token = await refresh_token(
                session, config.auth_config, config.auth_token
            )
            if config.version != neuromation.__version__:
                config_authorized = await get_server_config(
                    session, config.url, token=new_token.token
                )
                if (
                    config_authorized.cluster_config != config.cluster_config
                    or config_authorized.auth_config != config.auth_config
                ):
                    raise ConfigError(
                        "Neuro Platform CLI updated. Please logout and login again."
                    )
                config = replace(config, version=neuromation.__version__)
            if new_token != config.auth_token:
                config = replace(config, auth_token=new_token)
            if config != saved_config:
                # _save() may raise malformed config exception
                # Should close connector in this case
                self._save(config)
        except (asyncio.CancelledError, Exception):
            await session.close()
            raise
        else:
            return Client._create(session, config, self._trace_id)

    async def login(
        self,
        show_browser_cb: Callable[[URL], Awaitable[None]],
        *,
        url: URL = DEFAULT_API_URL,
        timeout: aiohttp.ClientTimeout = DEFAULT_TIMEOUT,
    ) -> None:
        config_file = self._path / "db"
        if config_file.exists():
            raise ConfigError(f"Config at {self._path} already exists. Please logout")
        async with _make_session(timeout, self._trace_configs) as session:
            config_unauthorized = await get_server_config(session, url)
            negotiator = AuthNegotiator(
                session, config_unauthorized.auth_config, show_browser_cb
            )
            auth_token = await negotiator.refresh_token()

            config_authorized = await get_server_config(
                session, url, token=auth_token.token
            )
        config = _Config(
            auth_config=config_authorized.auth_config,
            auth_token=auth_token,
            cluster_config=config_authorized.cluster_config,
            pypi=_PyPIVersion.create_uninitialized(),
            url=url,
            cookie_session=_CookieSession.create_uninitialized(),
            version=neuromation.__version__,
        )
        self._save(config)

    async def login_headless(
        self,
        get_auth_code_cb: Callable[[URL], Awaitable[str]],
        *,
        url: URL = DEFAULT_API_URL,
        timeout: aiohttp.ClientTimeout = DEFAULT_TIMEOUT,
    ) -> None:
        config_file = self._path / "db"
        if config_file.exists():
            raise ConfigError(f"Config at {self._path} already exists. Please logout")
        async with _make_session(timeout, self._trace_configs) as session:
            config_unauthorized = await get_server_config(session, url)
            negotiator = HeadlessNegotiator(
                session, config_unauthorized.auth_config, get_auth_code_cb
            )
            auth_token = await negotiator.refresh_token()

            config_authorized = await get_server_config(
                session, url, token=auth_token.token
            )
        config = _Config(
            auth_config=config_authorized.auth_config,
            auth_token=auth_token,
            cluster_config=config_authorized.cluster_config,
            pypi=_PyPIVersion.create_uninitialized(),
            url=url,
            cookie_session=_CookieSession.create_uninitialized(),
            version=neuromation.__version__,
        )
        self._save(config)

    async def login_with_token(
        self,
        token: str,
        *,
        url: URL = DEFAULT_API_URL,
        timeout: aiohttp.ClientTimeout = DEFAULT_TIMEOUT,
    ) -> None:
        config_file = self._path / "db"
        if config_file.exists():
            raise ConfigError(f"Config at {self._path} already exists. Please logout")
        async with _make_session(timeout, self._trace_configs) as session:
            server_config = await get_server_config(session, url, token=token)
        config = _Config(
            auth_config=server_config.auth_config,
            auth_token=_AuthToken.create_non_expiring(token),
            cluster_config=server_config.cluster_config,
            pypi=_PyPIVersion.create_uninitialized(),
            url=url,
            cookie_session=_CookieSession.create_uninitialized(),
            version=neuromation.__version__,
        )
        self._save(config)

    async def logout(self) -> None:
        # TODO: logout from auth0
        config_file = self._path / "db"
        if config_file.exists():
            config_file.unlink()

        self._path.rmdir()
        

    def _read(self) -> _Config:
<<<<<<< HEAD
        config_file = self._path / "db"
        if not config_file.exists():
            raise ConfigError(f"Config at {self._path} does not exists. Please login")
        if not self._path.is_dir():
            raise ConfigError(f"Config at {self._path} is not a directory")
        if not config_file.is_file():
            raise ConfigError(f"Config {config_file} is not a regular file")

        if not WIN32:
            stat_dir = self._path.stat()
            if (
                and stat.st_mode & 0o777 != 0o600
                and Path.home() in self._path.parents
            ):
                raise ConfigError(
                    f"Config at {self._path} has compromised permission bits, "
=======
        if not self._path.exists():
            raise ConfigError(f"Config file {self._path} does not exists. Please login")
        if not self._path.is_file():
            raise ConfigError(f"Config {self._path} is not a regular file")

        trusted_env = WIN32 or bool(os.environ.get(TRUSTED_CONFIG_PATH))
        if not trusted_env:
            stat = self._path.stat()
            if stat.st_mode & 0o777 != 0o600:
                raise ConfigError(
                    f"Config file {self._path} has compromised permission bits, "
>>>>>>> 97e91065
                    f"run 'chmod 600 {self._path}' first"
                )
        with self._path.open("r", encoding="utf-8") as f:
            payload = yaml.safe_load(f)

        try:
            api_url = URL(payload["url"])
            pypi_payload = payload["pypi"]
            auth_config = self._deserialize_auth_config(payload)
            cluster_config = self._deserialize_cluster_config(payload)
            auth_token = self._deserialize_auth_token(payload)
            cookie_session = _CookieSession.from_config(
                payload.get("cookie_session", {})
            )
            version = payload.get("version", "")

            return _Config(
                auth_config=auth_config,
                cluster_config=cluster_config,
                auth_token=auth_token,
                pypi=_PyPIVersion.from_config(pypi_payload),
                url=api_url,
                cookie_session=cookie_session,
                version=version,
            )
        except (AttributeError, KeyError, TypeError, ValueError):
            raise ConfigError("Malformed config. Please logout and login again.")

    def _serialize_auth_config(self, auth_config: _AuthConfig) -> Dict[str, Any]:
        if not auth_config.is_initialized():
            raise ValueError("auth config part is not initialized")
        success_redirect_url = None
        if auth_config.success_redirect_url:
            success_redirect_url = str(auth_config.success_redirect_url)
        return {
            "auth_url": str(auth_config.auth_url),
            "token_url": str(auth_config.token_url),
            "client_id": auth_config.client_id,
            "audience": auth_config.audience,
            "headless_callback_url": str(auth_config.headless_callback_url),
            "success_redirect_url": success_redirect_url,
            "callback_urls": [str(u) for u in auth_config.callback_urls],
        }

    def _serialize_cluster_config(
        self, cluster_config: _ClusterConfig
    ) -> Dict[str, Any]:
        if not cluster_config.is_initialized():
            raise ValueError("cluster config part is not initialized")
        return {
            "registry_url": str(cluster_config.registry_url),
            "storage_url": str(cluster_config.storage_url),
            "users_url": str(cluster_config.users_url),
            "monitoring_url": str(cluster_config.monitoring_url),
            "resource_presets": [
                self._serialize_resource_preset(name, resource_preset)
                for name, resource_preset in cluster_config.resource_presets.items()
            ],
        }

    def _serialize_resource_preset(
        self, name: str, resource_preset: Preset
    ) -> Dict[str, Any]:
        return {
            "name": name,
            "cpu": resource_preset.cpu,
            "memory_mb": resource_preset.memory_mb,
            "gpu": resource_preset.gpu,
            "gpu_model": resource_preset.gpu_model,
            "tpu_type": resource_preset.tpu_type,
            "tpu_software_version": resource_preset.tpu_software_version,
            "is_preemptible": resource_preset.is_preemptible,
        }

    def _deserialize_auth_config(self, payload: Dict[str, Any]) -> _AuthConfig:
        auth_config = payload["auth_config"]
        success_redirect_url = auth_config.get("success_redirect_url")
        if success_redirect_url:
            success_redirect_url = URL(success_redirect_url)
        return _AuthConfig(
            auth_url=URL(auth_config["auth_url"]),
            token_url=URL(auth_config["token_url"]),
            client_id=auth_config["client_id"],
            audience=auth_config["audience"],
            headless_callback_url=URL(auth_config["headless_callback_url"]),
            success_redirect_url=success_redirect_url,
            callback_urls=tuple(URL(u) for u in auth_config.get("callback_urls", [])),
        )

    def _deserialize_cluster_config(self, payload: Dict[str, Any]) -> _ClusterConfig:
        cluster_config = payload["cluster_config"]
        return _ClusterConfig.create(
            registry_url=URL(cluster_config["registry_url"]),
            storage_url=URL(cluster_config["storage_url"]),
            users_url=URL(cluster_config["users_url"]),
            monitoring_url=URL(cluster_config["monitoring_url"]),
            resource_presets=dict(
                self._deserialize_resource_preset(data)
                for data in cluster_config.get("resource_presets", [])
            ),
        )

    def _deserialize_resource_preset(
        self, payload: Dict[str, Any]
    ) -> Tuple[str, Preset]:
        return (
            payload["name"],
            Preset(
                cpu=payload["cpu"],
                memory_mb=payload["memory_mb"],
                gpu=payload.get("gpu"),
                gpu_model=payload.get("gpu_model"),
                tpu_type=payload.get("tpu_type", None),
                tpu_software_version=payload.get("tpu_software_version", None),
                is_preemptible=payload.get("is_preemptible", False),
            ),
        )

    def _deserialize_auth_token(self, payload: Dict[str, Any]) -> _AuthToken:
        auth_payload = payload["auth_token"]
        return _AuthToken(
            token=auth_payload["token"],
            expiration_time=auth_payload["expiration_time"],
            refresh_token=auth_payload["refresh_token"],
        )

    def _save(self, config: _Config) -> None:
        payload: Dict[str, Any] = {}
        try:
            payload["url"] = str(config.url)
            payload["auth_config"] = self._serialize_auth_config(config.auth_config)
            payload["cluster_config"] = self._serialize_cluster_config(
                config.cluster_config
            )
            payload["auth_token"] = {
                "token": config.auth_token.token,
                "expiration_time": config.auth_token.expiration_time,
                "refresh_token": config.auth_token.refresh_token,
            }
            payload["pypi"] = config.pypi.to_config()
            payload["cookie_session"] = config.cookie_session.to_config()
            payload["version"] = config.version
        except (AttributeError, KeyError, TypeError, ValueError):
            raise ConfigError("Malformed config. Please logout and login again.")

        # atomically rewrite the config file
        tmppath = f"{self._path}.new{os.getpid()}"
        try:
            # forbid access to other users
            def opener(file: str, flags: int) -> int:
                return os.open(file, flags, 0o600)

            with open(tmppath, "x", encoding="utf-8", opener=opener) as f:
                yaml.safe_dump(payload, f, default_flow_style=False)
            os.replace(tmppath, self._path)
        except:  # noqa  # bare 'except' with 'raise' is legal
            try:
                os.unlink(tmppath)
            except FileNotFoundError:
                pass
            raise<|MERGE_RESOLUTION|>--- conflicted
+++ resolved
@@ -201,7 +201,6 @@
         
 
     def _read(self) -> _Config:
-<<<<<<< HEAD
         config_file = self._path / "db"
         if not config_file.exists():
             raise ConfigError(f"Config at {self._path} does not exists. Please login")
@@ -210,28 +209,18 @@
         if not config_file.is_file():
             raise ConfigError(f"Config {config_file} is not a regular file")
 
-        if not WIN32:
-            stat_dir = self._path.stat()
-            if (
-                and stat.st_mode & 0o777 != 0o600
-                and Path.home() in self._path.parents
-            ):
-                raise ConfigError(
-                    f"Config at {self._path} has compromised permission bits, "
-=======
-        if not self._path.exists():
-            raise ConfigError(f"Config file {self._path} does not exists. Please login")
-        if not self._path.is_file():
-            raise ConfigError(f"Config {self._path} is not a regular file")
-
         trusted_env = WIN32 or bool(os.environ.get(TRUSTED_CONFIG_PATH))
         if not trusted_env:
             stat = self._path.stat()
+            if stat.st_mode & 0o777 != 0o700:
+                raise ConfigError(
+                    f"Config {self._path} has compromised permission bits, "
+                    f"run 'chmod 700 {self._path}' first")
+            stat_dir = config_file.stat()
             if stat.st_mode & 0o777 != 0o600:
                 raise ConfigError(
-                    f"Config file {self._path} has compromised permission bits, "
->>>>>>> 97e91065
-                    f"run 'chmod 600 {self._path}' first"
+                    f"Config at {config_file} has compromised permission bits, "
+                    f"run 'chmod 600 {config_file}' first"
                 )
         with self._path.open("r", encoding="utf-8") as f:
             payload = yaml.safe_load(f)
