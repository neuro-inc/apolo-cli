--- conflicted
+++ resolved
@@ -52,15 +52,9 @@
 
 def _format_bucket_uri(bucket_name: str, key: str = "") -> URL:
     if key:
-<<<<<<< HEAD
-        return URL(f"blob:{bucket_name}/{key}")
-    else:
-        return URL(f"blob:{bucket_name}")
-=======
         return URL("blob:") / bucket_name / key
     else:
         return URL("blob:") / bucket_name
->>>>>>> 996e9abb
 
 
 @dataclass(frozen=True)
@@ -334,11 +328,7 @@
             raise ValueError(
                 f"When using full URL's please specify cluster name "
                 f"{cluster_name!r} as host part. For example: "
-<<<<<<< HEAD
-                f"blob://{cluster_name!r}/my_bucket/path/to/file."
-=======
                 f"blob://{cluster_name}/my_bucket/path/to/file."
->>>>>>> 996e9abb
             )
         bucket_name, _, key = uri.path.lstrip("/").partition("/")
         return bucket_name, key
@@ -359,12 +349,8 @@
 
     async def _mkdir(self, uri: URL) -> None:
         bucket_name, key = self._extract_bucket_and_key(uri)
-<<<<<<< HEAD
-        assert key.endswith("/")
-=======
         assert key.endswith("/"), "Key should end with a trailing slash"
         assert key.strip("/"), "Can not create a bucket root folder"
->>>>>>> 996e9abb
         await self.put_blob(bucket_name=bucket_name, key=key, body=b"")
 
     def make_url(self, bucket_name: str, key: str) -> URL:
@@ -420,10 +406,6 @@
     async def _upload_file(
         self, src_path: Path, dst: URL, *, progress: QueuedProgress,
     ) -> None:
-<<<<<<< HEAD
-=======
-        assert dst.host
->>>>>>> 996e9abb
         bucket_name, key = self._extract_bucket_and_key(dst)
         # Be careful not to have too many opened files.
         async with self._file_sem:
@@ -476,19 +458,6 @@
         if not dst.path.endswith("/"):
             dst = dst / ""
 
-<<<<<<< HEAD
-        # Make sure we don't have name conflicts
-        bucket_name, key = self._extract_bucket_and_key(dst)
-        try:
-            # We can't upload to folder `/path/to/file.txt/` if `/path/to/file.txt`
-            # already exists
-            await self.head_blob(bucket_name=bucket_name, key=key.rstrip("/"))
-        except ResourceNotFound:
-            pass
-        else:
-            raise NotADirectoryError(errno.ENOTDIR, "Not a directory", str(dst))
-        await self._mkdir(dst)
-=======
         bucket_name, key = self._extract_bucket_and_key(dst)
         if key.rstrip("/"):
             try:
@@ -503,7 +472,6 @@
 
             # Only create folder if we are not uploading to bucket root
             await self._mkdir(dst)
->>>>>>> 996e9abb
 
         await progress.enter(StorageProgressEnterDir(src, dst))
         loop = asyncio.get_event_loop()
