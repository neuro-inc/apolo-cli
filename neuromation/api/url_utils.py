import os
import re
import sys
from pathlib import Path
from typing import Sequence, Union

from yarl import URL


CLUSTER_SCHEMES = ("storage", "image", "job")


def uri_from_cli(
    path_or_uri: str,
    username: str,
    cluster_name: str,
    *,
    allowed_schemes: Sequence[str] = ("file", "storage"),
) -> URL:
    if "file" in allowed_schemes and path_or_uri.startswith("~"):
        path_or_uri = os.path.expanduser(path_or_uri)
        if path_or_uri.startswith("~"):
            raise ValueError(f"Cannot expand user for {path_or_uri}")
        path_or_uri = Path(path_or_uri).as_uri()

    uri = URL(path_or_uri)
    # len(uri.scheme) == 1 is a workaround for Windows path like C:/path/to.txt
    if not uri.scheme or len(uri.scheme) == 1:
        # Workaround for urllib.parse.urlsplit()'s strange behavior with
        # URLs like "scheme:123".
        if re.fullmatch(r"[a-zA-Z0-9+\-.]{2,}:[0-9]+", path_or_uri):
            uri = URL(f"{path_or_uri}#")
        elif "file" in allowed_schemes:
            if re.fullmatch(r"[0-9]+", path_or_uri):
                uri = URL(f"file:{path_or_uri}#")
            else:
                uri = URL(f"file:{path_or_uri}")
    if not uri.scheme:
        raise ValueError(
            f"URI Scheme not specified. "
            f"Please specify one of {', '.join(allowed_schemes)}."
        )
    if uri.scheme not in allowed_schemes:
        raise ValueError(
            f"Unsupported URI scheme: {uri.scheme}. "
            f"Please specify one of {', '.join(allowed_schemes)}."
        )
    if uri.scheme == "file":
        uri = normalize_local_path_uri(uri)
    elif uri.scheme == "blob":
<<<<<<< HEAD
        uri = normalize_blob_path_uri(uri, cluster_name)
=======
        uri = normalize_blob_path_uri(uri)
>>>>>>> 4bb281cb
    else:
        uri = _normalize_uri(uri, username, cluster_name)
    return uri


def normalize_storage_path_uri(uri: URL, username: str, cluster_name: str) -> URL:
    """Normalize storage url."""
    if uri.scheme != "storage":
        raise ValueError(
            f"Invalid storage scheme '{uri.scheme}://' "
            "(only 'storage://' is allowed)"
        )
    return _normalize_uri(uri, username, cluster_name)


<<<<<<< HEAD
def normalize_blob_path_uri(uri: URL, cluster_name: str) -> URL:
=======
def normalize_blob_path_uri(uri: URL) -> URL:
>>>>>>> 4bb281cb
    """Normalize Blob Storage url."""
    if uri.scheme != "blob":
        raise ValueError(
            f"Invalid storage scheme '{uri.scheme}://' " "(only 'blob://' is allowed)"
        )

    stripped_path = uri.path.lstrip("/")
<<<<<<< HEAD
    # We treat all those as same URL's:
    #   blob:my_bucket/object_name
    #   blob:/my_bucket/object_name
    #   blob:///my_bucket/object_name
    # For full URL we require it to have cluster name as host:
    #   blob://my_cluster/my_bucket/object_name

=======
    # We treat all as same URL's:
    #   blob:my_bucket/object_name
    #   blob:/my_bucket/object_name
    #   blob://my_bucket/object_name
    #   blob:///my_bucket/object_name
>>>>>>> 4bb281cb
    if not uri.host:
        if not stripped_path:
            raise ValueError(f"Bucket name is missing '{str(uri)}'")
        uri = URL.build(scheme=uri.scheme, host=cluster_name, path="/" + stripped_path)
    return uri


def _normalize_uri(resource: Union[URL, str], username: str, cluster_name: str) -> URL:
    """ Normalize all other user-bound URI's like jobs, storage, images, etc.
    """
    uri = resource if isinstance(resource, URL) else URL(resource)
    path = uri.path
    if (uri.host or path.lstrip("/")).startswith("~"):
        raise ValueError(f"Cannot expand user for {uri}")
    if not uri.host:
        if uri.scheme in CLUSTER_SCHEMES:
            host = cluster_name
            if path.startswith("/"):
                path = path.lstrip("/")
            else:
                path = f"{username}/{path}" if path else username
        else:
            if path.startswith("/"):
                path = path.lstrip("/")
                host, _, path = path.partition("/")
            else:
                host = username
        uri = URL.build(scheme=uri.scheme, host=host, path="/" + path)

    return uri


def normalize_local_path_uri(uri: URL) -> URL:
    """Normalize local file url."""
    if uri.scheme != "file":
        raise ValueError(
            f"Invalid local file scheme '{uri.scheme}://' "
            "(only 'file://' is allowed)"
        )
    if uri.host:
        raise ValueError(f"Host part is not allowed, found '{uri.host}'")
    if uri.path.startswith("~"):
        raise ValueError(f"Cannot expand user for {uri}")
    path = _extract_path(uri)
    # path.absolute() does not work with relative path with disk
    # See https://bugs.python.org/issue36305
    path = Path(path.anchor).resolve() / path
    ret = URL(path.as_uri())
    while ret.path.startswith("//"):
        ret = ret.with_path(ret.path[1:])
    return ret


def _extract_path(uri: URL) -> Path:
    path = Path(uri.path)
    if sys.platform == "win32":
        # result of previous normalization
        if re.match(r"^[/\\][A-Za-z]:[/\\]", str(path)):
            return Path(str(path)[1:])
    return path<|MERGE_RESOLUTION|>--- conflicted
+++ resolved
@@ -48,11 +48,7 @@
     if uri.scheme == "file":
         uri = normalize_local_path_uri(uri)
     elif uri.scheme == "blob":
-<<<<<<< HEAD
         uri = normalize_blob_path_uri(uri, cluster_name)
-=======
-        uri = normalize_blob_path_uri(uri)
->>>>>>> 4bb281cb
     else:
         uri = _normalize_uri(uri, username, cluster_name)
     return uri
@@ -68,11 +64,7 @@
     return _normalize_uri(uri, username, cluster_name)
 
 
-<<<<<<< HEAD
 def normalize_blob_path_uri(uri: URL, cluster_name: str) -> URL:
-=======
-def normalize_blob_path_uri(uri: URL) -> URL:
->>>>>>> 4bb281cb
     """Normalize Blob Storage url."""
     if uri.scheme != "blob":
         raise ValueError(
@@ -80,21 +72,12 @@
         )
 
     stripped_path = uri.path.lstrip("/")
-<<<<<<< HEAD
     # We treat all those as same URL's:
     #   blob:my_bucket/object_name
     #   blob:/my_bucket/object_name
     #   blob:///my_bucket/object_name
     # For full URL we require it to have cluster name as host:
     #   blob://my_cluster/my_bucket/object_name
-
-=======
-    # We treat all as same URL's:
-    #   blob:my_bucket/object_name
-    #   blob:/my_bucket/object_name
-    #   blob://my_bucket/object_name
-    #   blob:///my_bucket/object_name
->>>>>>> 4bb281cb
     if not uri.host:
         if not stripped_path:
             raise ValueError(f"Bucket name is missing '{str(uri)}'")
