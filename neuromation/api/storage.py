--- conflicted
+++ resolved
@@ -195,27 +195,18 @@
         src = normalize_local_path_uri(src)
         dst = normalize_storage_path_uri(dst, self._config.auth_token.username)
         path = _extract_path(src)
-<<<<<<< HEAD
         try:
             if not path.exists():
-                raise FileNotFoundError(f"'{path}' does not exist")
+                raise FileNotFoundError(errno.ENOENT, "No such file", str(path))
             if path.is_dir():
-                raise IsADirectoryError(f"'{path}' is a directory, use recursive copy")
+                raise IsADirectoryError(
+                    errno.EISDIR, "Is a directory, use recursive copy", str(path)
+                )
         except OSError as e:
             if getattr(e, "winerror", None) not in (1, 87):
                 raise
             # Ignore stat errors for device files like NUL or CON on Windows.
             # See https://bugs.python.org/issue37074
-=======
-        if not path.exists():
-            raise FileNotFoundError(errno.ENOENT, "No such file", str(path))
-        if path.is_dir():
-            raise IsADirectoryError(
-                errno.EISDIR, "Is a directory, use recursive copy", str(path)
-            )
-        if not path.is_file():
-            raise OSError(errno.EINVAL, "Not a regular file", str(path))
->>>>>>> bcc4150f
         if not dst.name:
             # file:src/file.txt -> storage:dst/ ==> storage:dst/file.txt
             dst = dst / src.name
@@ -282,7 +273,6 @@
         try:
             if path.is_dir():
                 path = path / src.name
-<<<<<<< HEAD
         except FileNotFoundError:
             pass
         except OSError as e:
@@ -290,10 +280,6 @@
                 raise
             # Ignore stat errors for device files like NUL or CON on Windows.
             # See https://bugs.python.org/issue37074
-=======
-            elif not path.is_file():
-                raise OSError(errno.EINVAL, "Not a regular file", str(path))
->>>>>>> bcc4150f
         loop = asyncio.get_event_loop()
         with path.open("wb") as stream:
             stat = await self.stats(src)
