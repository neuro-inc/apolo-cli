--- conflicted
+++ resolved
@@ -322,24 +322,14 @@
             # Ignore stat errors for device files like NUL or CON on Windows.
             # See https://bugs.python.org/issue37074
         try:
-<<<<<<< HEAD
-            dst_stat = await self.stats(dst)
+            dst_stat = await self.stat(dst)
             if dst_stat.is_dir():
-=======
-            stats = await self.stat(dst)
-            if stats.is_dir():
->>>>>>> ee1f898a
                 raise IsADirectoryError(errno.EISDIR, "Is a directory", str(dst))
         except ResourceNotFound:
             # target doesn't exist, lookup for parent dir
             try:
-<<<<<<< HEAD
-                dst_parent_stat = await self.stats(dst.parent)
+                dst_parent_stat = await self.stat(dst.parent)
                 if not dst_parent_stat.is_dir():
-=======
-                stats = await self.stat(dst.parent)
-                if not stats.is_dir():
->>>>>>> ee1f898a
                     # parent path should be a folder
                     raise NotADirectoryError(
                         errno.ENOTDIR, "Not a directory", str(dst.parent)
@@ -413,7 +403,6 @@
     ) -> None:
         tasks = []
         try:
-<<<<<<< HEAD
             exists = False
             if update:
                 try:
@@ -424,10 +413,7 @@
                 except ResourceNotFound:
                     update = False
             if not exists:
-                await self.mkdirs(dst, exist_ok=True)
-=======
-            await self.mkdir(dst, exist_ok=True)
->>>>>>> ee1f898a
+                await self.mkdir(dst, exist_ok=True)
         except neuromation.api.IllegalArgumentError:
             raise NotADirectoryError(errno.ENOTDIR, "Not a directory", str(dst))
         await queue.put((progress.enter, StorageProgressEnterDir(src, dst)))
@@ -490,13 +476,8 @@
         src = normalize_storage_path_uri(src, self._config.auth_token.username)
         dst = normalize_local_path_uri(dst)
         path = _extract_path(dst)
-<<<<<<< HEAD
-        src_stat = await self.stats(src)
+        src_stat = await self.stat(src)
         if not src_stat.is_file():
-=======
-        stat = await self.stat(src)
-        if not stat.is_file():
->>>>>>> ee1f898a
             raise IsADirectoryError(errno.EISDIR, "Is a directory", str(src))
         if update:
             try:
