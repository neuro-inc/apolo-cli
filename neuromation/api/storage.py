import asyncio
import enum
import errno
import fnmatch
import itertools
import logging
import os
import re
import struct
from dataclasses import dataclass
from pathlib import Path
<<<<<<< HEAD
from typing import Any, AsyncIterator, Callable, Dict, List, Optional, Tuple, Union
=======
from typing import (
    Any,
    AsyncIterator,
    Awaitable,
    Callable,
    Dict,
    Iterable,
    List,
    Optional,
    Tuple,
)
>>>>>>> 4a67df7b

import attr
import cbor
from aiohttp import ClientWebSocketResponse, WSCloseCode, WSMsgType
from yarl import URL

import neuromation

from .abc import (
    AbstractFileProgress,
    AbstractRecursiveFileProgress,
    StorageProgressComplete,
    StorageProgressEnterDir,
    StorageProgressFail,
    StorageProgressLeaveDir,
    StorageProgressStart,
    StorageProgressStep,
)
from .config import _Config
from .core import ResourceNotFound, _Core
from .url_utils import (
    _extract_path,
    normalize_local_path_uri,
    normalize_storage_path_uri,
)
from .users import Action
from .utils import NoPublicConstructor, asynccontextmanager


<<<<<<< HEAD
log = logging.getLogger(__name__)

USE_WEBSOCKETS = True
MAX_WS_READS = 100
WS_READ_SIZE = 2 ** 20  # 1 MiB
MAX_WS_READ_SIZE = 16 * 2 ** 20  # 16 MiB
MAX_WS_MESSAGE_SIZE = MAX_WS_READ_SIZE + 2 ** 16 + 100
=======
MAX_OPEN_FILES = 100
READ_SIZE = 2 ** 20  # 1 MiB
>>>>>>> 4a67df7b

Printer = Callable[[str], None]
ProgressQueueItem = Optional[Tuple[Callable[[Any], None], Any]]


class FileStatusType(str, enum.Enum):
    DIRECTORY = "DIRECTORY"
    FILE = "FILE"


class WSStorageOperation(str, enum.Enum):
    ACK = "ACK"
    ERROR = "ERROR"
    READ = "READ"
    STAT = "STAT"
    LIST = "LIST"
    CREATE = "CREATE"
    WRITE = "WRITE"
    MKDIRS = "MKDIRS"


@dataclass(frozen=True)
class FileStatus:
    path: str
    size: int
    type: FileStatusType
    modification_time: int
    permission: Action

    def is_file(self) -> bool:
        return self.type == FileStatusType.FILE

    def is_dir(self) -> bool:
        return self.type == FileStatusType.DIRECTORY

    @property
    def name(self) -> str:
        return Path(self.path).name


class WSStorageClient(metaclass=NoPublicConstructor):
    def __init__(self, ws: ClientWebSocketResponse, root: URL) -> None:
        self._client = ws
        self._root = root
        self._req_id_seq = itertools.count()
        self._responses: Dict[int, asyncio.Future[Tuple[Dict[str, Any], bytes]]] = {}
        self._send_queue: asyncio.Queue[Optional[bytes]] = asyncio.Queue()
        self._comm_task = asyncio.gather(self._send_loop(), self._receive_loop())
        self._read_sem = asyncio.BoundedSemaphore(MAX_WS_READS)

    async def close(self) -> None:
        await self._send_queue.put(None)
        await self._comm_task

    def _new_req_id(self) -> int:
        return next(self._req_id_seq)

    async def _request(
        self,
        op: WSStorageOperation,
        path: str = "",
        params: Dict[str, Any] = {},
        data: bytes = b"",
    ) -> Tuple[Dict[str, Any], bytes]:
        reqid = self._new_req_id()
        payload = {"op": op.value, "id": reqid, "path": path, **params}
        if data:
            log.debug("WS send: %s, %d bytes", payload, len(data))
        else:
            log.debug("WS send: %s", payload)
        header = cbor.dumps(payload)
        loop = asyncio.get_event_loop()
        fut = self._responses[reqid] = loop.create_future()
        await self._send_queue.put(struct.pack("!I", len(header) + 4) + header + data)
        return await fut

    async def _parse_msg(
        self, resp: bytes
    ) -> Tuple[Dict[str, Any], Union[bytes, BaseException]]:
        if len(resp) < 4:
            await self._client.close(code=WSCloseCode.UNSUPPORTED_DATA)
            raise RuntimeError("Too short message")
        hsize, = struct.unpack("!I", resp[:4])
        payload = cbor.loads(resp[4:hsize])
        op = payload["op"]
        if op == WSStorageOperation.ACK:
            data = resp[hsize:]
            if data:
                log.debug("WS receive: %s, %d bytes", payload, len(data))
            else:
                log.debug("WS receive: %s", payload)
            return payload, data

        if op == WSStorageOperation.ERROR:
            exc: BaseException
            if "errno" in payload:
                exc = OSError(
                    errno.__dict__.get(payload["errno"], payload["errno"]),
                    payload["error"],
                )
            else:
                exc = RuntimeError(payload["error"])
            log.debug("WS error: %s", payload)
            return payload, exc

        raise RuntimeError(f"Unexpected response {payload!r}")

    async def _send_loop(self) -> None:
        while True:
            msg = await self._send_queue.get()
            if msg is None:
                break
            await self._client.send_bytes(msg)
            self._send_queue.task_done()
        await self._client.close()

    async def _receive_loop(self) -> None:
        async for msg in self._client:
            if msg.type == WSMsgType.BINARY:
                payload, data = await self._parse_msg(msg.data)
                rid = payload["rid"]
                fut = self._responses.pop(rid)
                if isinstance(data, BaseException):
                    fut.set_exception(data)
                else:
                    fut.set_result((payload, data))
            elif msg.type == WSMsgType.ERROR:
                raise msg.data
            else:
                raise RuntimeError(f"Unsupported WebSocket message type: {msg.type}")

    async def upload_file(
        self, src: Path, dst: str, size: int, *, progress: AbstractFileProgress
    ) -> None:
        src_uri = URL(src.as_uri())
        dst_uri = self._root / dst
        loop = asyncio.get_event_loop()
        sumsize = 0

        async def write_coro(pos: int, chunk: bytes) -> None:
            try:
                await self._request(
                    WSStorageOperation.WRITE, dst, {"offset": pos}, data=chunk
                )
                nonlocal sumsize
                sumsize += len(chunk)
            finally:
                del chunk
                self._read_sem.release()
            progress.step(StorageProgressStep(src_uri, dst_uri, sumsize, size))

        await self._request(WSStorageOperation.CREATE, dst, {"size": size})
        progress.start(StorageProgressStart(src_uri, dst_uri, size))
        tasks = []
        with src.open("rb") as stream:
            pos = 0
            while True:
                await self._read_sem.acquire()
                try:
                    chunk = stream.read(WS_READ_SIZE)
                except:  # noqa: E722
                    self._read_sem.release()
                    raise
                if not chunk:
                    self._read_sem.release()
                    break
                tasks.append(loop.create_task(write_coro(pos, chunk)))
                pos += len(chunk)
                del chunk
        await asyncio.gather(*tasks)
        progress.complete(StorageProgressComplete(src_uri, dst_uri, size))

    async def upload_dir(
        self, src: Path, dst: str, *, progress: AbstractRecursiveFileProgress
    ) -> None:
        src_uri = URL(src.as_uri())
        dst_uri = self._root / dst
        try:
            await self._request(
                WSStorageOperation.MKDIRS, dst, {"parents": True, "exist_ok": True}
            )
        except FileExistsError:
            raise NotADirectoryError(errno.ENOTDIR, "Not a directory", str(dst_uri))
        progress.enter(StorageProgressEnterDir(src_uri, dst_uri))
        tasks = []
        with os.scandir(src) as it:
            folder = sorted(it, key=lambda item: (item.is_dir(), item.name))
        for child in folder:
            name = child.name
            if child.is_file():
                size = child.stat().st_size
                tasks.append(
                    self.upload_file(
                        src / name, _join_path(dst, name), size, progress=progress
                    )
                )
            elif child.is_dir():
                tasks.append(
                    self.upload_dir(
                        src / name, _join_path(dst, name), progress=progress
                    )
                )
            else:
                # This case is for uploading non-regular file,
                # e.g. blocking device or unix socket
                # Coverage temporary skipped, the line is waiting for a champion
                progress.fail(
                    StorageProgressFail(
                        src_uri / name,
                        dst_uri / name,
                        f"Cannot upload {child}, not regular file/directory",
                    )
                )  # pragma: no cover
        await asyncio.gather(*tasks)
        progress.leave(StorageProgressLeaveDir(src_uri, dst_uri))

    async def download_file(
        self, src: str, dst: Path, size: int, *, progress: AbstractFileProgress
    ) -> None:
        src_uri = self._root / src if src else self._root
        dst_uri = URL(dst.as_uri())
        loop = asyncio.get_event_loop()
        sumsize = 0

        async def read_coro(dst: Path, pos: int, chunk_size: int) -> None:
            payload, data = await self._request(
                WSStorageOperation.READ, src, {"offset": pos, "size": chunk_size}
            )
            with open(dst, "rb+", buffering=0) as f:
                f.seek(pos)
                await loop.run_in_executor(None, f.write, data)
            nonlocal sumsize
            sumsize += chunk_size
            progress.step(StorageProgressStep(src_uri, dst_uri, sumsize, size))

        with open(dst, "wb", buffering=0):
            pass
        progress.start(StorageProgressStart(src_uri, dst_uri, size))
        tasks = []
        for pos in range(0, size, WS_READ_SIZE):
            chunk_size = min(WS_READ_SIZE, size - pos)
            tasks.append(read_coro(dst, pos, chunk_size))
        await asyncio.gather(*tasks)
        progress.complete(StorageProgressComplete(src_uri, dst_uri, size))

    async def download_dir(
        self, src: str, dst: Path, *, progress: AbstractRecursiveFileProgress
    ) -> None:
        src_uri = self._root / src if src else self._root
        dst_uri = URL(dst.as_uri())

        payload, data = await self._request(WSStorageOperation.LIST, src)
        progress.enter(StorageProgressEnterDir(src_uri, dst_uri))
        tasks = []
        folder = [
            _file_status_from_api(status)
            for status in payload["FileStatuses"]["FileStatus"]
        ]
        folder.sort(key=lambda item: (item.is_dir(), item.path))
        dst.mkdir(parents=True, exist_ok=True)
        for child in folder:
            name = child.name
            if child.is_file():
                tasks.append(
                    self.download_file(
                        _join_path(src, name), dst / name, child.size, progress=progress
                    )
                )
            elif child.is_dir():
                tasks.append(
                    self.download_dir(
                        _join_path(src, name), dst / name, progress=progress
                    )
                )
            else:
                assert progress is not None
                progress.fail(
                    StorageProgressFail(
                        src_uri / name,
                        dst_uri / name,
                        f"Cannot download {child}, not regular file/directory",
                    )
                )  # pragma: no cover
        await asyncio.gather(*tasks)
        progress.leave(StorageProgressLeaveDir(src_uri, dst_uri))


class Storage(metaclass=NoPublicConstructor):
    def __init__(self, core: _Core, config: _Config) -> None:
        self._core = core
        self._config = config
        self._file_sem = asyncio.BoundedSemaphore(MAX_OPEN_FILES)

    def _uri_to_path(self, uri: URL) -> str:
        uri = normalize_storage_path_uri(uri, self._config.auth_token.username)
        prefix = uri.host + "/" if uri.host else ""
        return prefix + uri.path.lstrip("/")

    async def ls(self, uri: URL) -> List[FileStatus]:
        url = self._config.cluster_config.storage_url / self._uri_to_path(uri)
        url = url.with_query(op="LISTSTATUS")

        async with self._core.request("GET", url) as resp:
            res = await resp.json()
            return [
                _file_status_from_api(status)
                for status in res["FileStatuses"]["FileStatus"]
            ]

    async def glob(self, uri: URL, *, dironly: bool = False) -> AsyncIterator[URL]:
        if not _has_magic(uri.path):
            yield uri
            return
        basename = uri.name
        glob_in_dir: Callable[[URL, str, bool], AsyncIterator[URL]]
        if not _has_magic(basename):
            glob_in_dir = self._glob0
        elif not _isrecursive(basename):
            glob_in_dir = self._glob1
        else:
            glob_in_dir = self._glob2
        async for parent in self.glob(uri.parent, dironly=True):
            async for x in glob_in_dir(parent, basename, dironly):
                yield x

    async def _glob2(
        self, parent: URL, pattern: str, dironly: bool
    ) -> AsyncIterator[URL]:
        assert _isrecursive(pattern)
        yield parent
        async for x in self._rlistdir(parent, dironly):
            yield x

    async def _glob1(
        self, parent: URL, pattern: str, dironly: bool
    ) -> AsyncIterator[URL]:
        allow_hidden = _ishidden(pattern)
        match = re.compile(fnmatch.translate(pattern)).fullmatch
        async for stat in self._iterdir(parent, dironly):
            name = stat.path
            if (allow_hidden or not _ishidden(name)) and match(name):
                yield parent / name

    async def _glob0(
        self, parent: URL, basename: str, dironly: bool
    ) -> AsyncIterator[URL]:
        uri = parent / basename
        try:
            await self.stat(uri)
        except ResourceNotFound:
            return
        yield uri

    async def _iterdir(self, uri: URL, dironly: bool) -> AsyncIterator[FileStatus]:
        for stat in await self.ls(uri):
            if not dironly or stat.is_dir():
                yield stat

    async def _rlistdir(self, uri: URL, dironly: bool) -> AsyncIterator[URL]:
        async for stat in self._iterdir(uri, dironly):
            name = stat.path
            if not _ishidden(name):
                x = uri / name
                yield x
                if stat.is_dir():
                    async for y in self._rlistdir(x, dironly):
                        yield y

    async def mkdir(
        self, uri: URL, *, parents: bool = False, exist_ok: bool = False
    ) -> None:
        if not exist_ok:
            try:
                await self.stat(uri)
            except ResourceNotFound:
                pass
            else:
                raise FileExistsError(errno.EEXIST, "File exists", str(uri))

        if not parents:
            parent = uri
            while not parent.name and parent != parent.parent:
                parent = parent.parent
            parent = parent.parent
            if parent != parent.parent:
                try:
                    await self.stat(parent)
                except ResourceNotFound:
                    raise FileNotFoundError(
                        errno.ENOENT, "No such directory", str(parent)
                    )

        url = self._config.cluster_config.storage_url / self._uri_to_path(uri)
        url = url.with_query(op="MKDIRS")

        async with self._core.request("PUT", url) as resp:
            resp  # resp.status == 201

    async def create(self, uri: URL, data: AsyncIterator[bytes]) -> None:
        path = self._uri_to_path(uri)
        assert path, "Creation in root is not allowed"
        url = self._config.cluster_config.storage_url / path
        url = url.with_query(op="CREATE")
        timeout = attr.evolve(self._core.timeout, sock_read=None)

        async with self._core.request("PUT", url, data=data, timeout=timeout) as resp:
            resp  # resp.status == 201

    async def stat(self, uri: URL) -> FileStatus:
        url = self._config.cluster_config.storage_url / self._uri_to_path(uri)
        url = url.with_query(op="GETFILESTATUS")

        async with self._core.request("GET", url) as resp:
            res = await resp.json()
            return _file_status_from_api(res["FileStatus"])

    async def _is_dir(self, uri: URL) -> bool:
        if uri.scheme == "storage":
            try:
                stat = await self.stat(uri)
                return stat.is_dir()
            except ResourceNotFound:
                pass
        elif uri.scheme == "file":
            path = _extract_path(uri)
            return path.is_dir()
        return False

    async def open(self, uri: URL) -> AsyncIterator[bytes]:
        url = self._config.cluster_config.storage_url / self._uri_to_path(uri)
        url = url.with_query(op="OPEN")
        timeout = attr.evolve(self._core.timeout, sock_read=None)

        async with self._core.request("GET", url, timeout=timeout) as resp:
            async for data in resp.content.iter_any():
                yield data

    async def rm(self, uri: URL, *, recursive: bool = False) -> None:
        path = self._uri_to_path(uri)
        # TODO (asvetlov): add a minor protection against deleting everything from root
        # or user volume root, however force operation here should allow user to delete
        # everything.
        #
        # Now it doesn't make sense because URL for root folder (storage:///) is not
        # supported
        #
        # parts = path.split('/')
        # if final_path == root_data_path or final_path.parent == root_data_path:
        #     raise ValueError("Invalid path value.")

        if not recursive:
            stats = await self.stat(uri)
            if stats.type is FileStatusType.DIRECTORY:
                raise IsADirectoryError(
                    errno.EISDIR, "Is a directory, use recursive remove", str(uri)
                )

        url = self._config.cluster_config.storage_url / path
        url = url.with_query(op="DELETE")

        async with self._core.request("DELETE", url) as resp:
            resp  # resp.status == 204

    async def mv(self, src: URL, dst: URL) -> None:
        url = self._config.cluster_config.storage_url / self._uri_to_path(src)
        url = url.with_query(op="RENAME", destination="/" + self._uri_to_path(dst))

        async with self._core.request("POST", url) as resp:
            resp  # resp.status == 204

    # high-level helpers

    # Used only for non-WebSocket file uploading.
    async def _iterate_file(
        self,
        src: Path,
        dst: URL,
        *,
        progress: AbstractFileProgress,
        queue: "asyncio.Queue[ProgressQueueItem]",
    ) -> AsyncIterator[bytes]:
        loop = asyncio.get_event_loop()
        src_url = URL(src.as_uri())
        async with self._file_sem:
            with src.open("rb") as stream:
                size = os.stat(stream.fileno()).st_size
                await queue.put(
                    (progress.start, StorageProgressStart(src_url, dst, size))
                )
                chunk = await loop.run_in_executor(None, stream.read, READ_SIZE)
                pos = len(chunk)
                while chunk:
                    await queue.put(
                        (progress.step, StorageProgressStep(src_url, dst, pos, size))
                    )
                    yield chunk
                    chunk = await loop.run_in_executor(None, stream.read, READ_SIZE)
                    pos += len(chunk)
                await queue.put(
                    (progress.complete, StorageProgressComplete(src_url, dst, size))
                )

    async def upload_file(
        self,
        src: URL,
        dst: URL,
        *,
        progress: Optional[AbstractFileProgress] = None,
        use_websockets: bool = USE_WEBSOCKETS,
    ) -> None:
        if progress is None:
            progress = _DummyProgress()
        src = normalize_local_path_uri(src)
        dst = normalize_storage_path_uri(dst, self._config.auth_token.username)
        path = _extract_path(src)
        try:
            if not path.exists():
                raise FileNotFoundError(errno.ENOENT, "No such file", str(path))
            if path.is_dir():
                raise IsADirectoryError(
                    errno.EISDIR, "Is a directory, use recursive copy", str(path)
                )
            size = path.stat().st_size
        except OSError as e:
            if getattr(e, "winerror", None) not in (1, 87):
                raise
            # Ignore stat errors for device files like NUL or CON on Windows.
            # See https://bugs.python.org/issue37074
<<<<<<< HEAD
            size = 0
        if use_websockets:
            async with self._ws_connect(dst.parent, "WEBSOCKET_WRITE") as ws:
                try:
                    payload, data = await ws._request(WSStorageOperation.STAT, "")
                except FileNotFoundError:
                    # target's parent doesn't exist
                    raise NotADirectoryError(
                        errno.ENOTDIR, "Not a directory", str(dst.parent)
                    )
                stat = _file_status_from_api(payload["FileStatus"])
                if not stat.is_dir():
=======
        try:
            stats = await self.stat(dst)
            if stats.is_dir():
                raise IsADirectoryError(errno.EISDIR, "Is a directory", str(dst))
        except ResourceNotFound:
            # target doesn't exist, lookup for parent dir
            try:
                stats = await self.stat(dst.parent)
                if not stats.is_dir():
>>>>>>> 4a67df7b
                    # parent path should be a folder
                    raise NotADirectoryError(
                        errno.ENOTDIR, "Not a directory", str(dst.parent)
                    )
                assert progress
                await ws.upload_file(path, dst.name, size, progress=progress)
        else:
            try:
                stats = await self.stats(dst)
                if stats.is_dir():
                    raise IsADirectoryError(errno.EISDIR, "Is a directory", str(dst))
            except ResourceNotFound:
<<<<<<< HEAD
                # target doesn't exist, lookup for parent dir
                try:
                    stats = await self.stats(dst.parent)
                    if not stats.is_dir():
                        # parent path should be a folder
                        raise NotADirectoryError(
                            errno.ENOTDIR, "Not a directory", str(dst.parent)
                        )
                except ResourceNotFound:
                    raise NotADirectoryError(
                        errno.ENOTDIR, "Not a directory", str(dst.parent)
                    )
            await self._upload_file(path, dst, progress=progress)
=======
                raise NotADirectoryError(
                    errno.ENOTDIR, "Not a directory", str(dst.parent)
                )
        queue: "asyncio.Queue[ProgressQueueItem]" = asyncio.Queue()
        await _run_progress(
            queue, self._upload_file(path, dst, progress=progress, queue=queue)
        )
>>>>>>> 4a67df7b

    async def _upload_file(
        self,
        src_path: Path,
        dst: URL,
        *,
        progress: AbstractFileProgress,
        queue: "asyncio.Queue[ProgressQueueItem]",
    ) -> None:
        await self.create(
            dst, self._iterate_file(src_path, dst, progress=progress, queue=queue)
        )

    async def upload_dir(
        self,
        src: URL,
        dst: URL,
        *,
        progress: Optional[AbstractRecursiveFileProgress] = None,
        use_websockets: bool = USE_WEBSOCKETS,
    ) -> None:
        if progress is None:
            progress = _DummyProgress()
        src = normalize_local_path_uri(src)
        dst = normalize_storage_path_uri(dst, self._config.auth_token.username)
        path = _extract_path(src).resolve()
        if not path.exists():
            raise FileNotFoundError(errno.ENOENT, "No such file", str(path))
        if not path.is_dir():
            raise NotADirectoryError(errno.ENOTDIR, "Not a directory", str(path))
<<<<<<< HEAD

        if use_websockets:
            async with self._ws_connect(dst, "WEBSOCKET_WRITE") as ws:
                await ws.upload_dir(path, "", progress=progress)
        else:
            await self._upload_dir(src, path, dst, progress=progress)
=======
        queue: "asyncio.Queue[ProgressQueueItem]" = asyncio.Queue()
        await _run_progress(
            queue, self._upload_dir(src, path, dst, progress=progress, queue=queue)
        )
>>>>>>> 4a67df7b

    async def _upload_dir(
        self,
        src: URL,
        src_path: Path,
        dst: URL,
        *,
        progress: AbstractRecursiveFileProgress,
        queue: "asyncio.Queue[ProgressQueueItem]",
    ) -> None:
        try:
            await self.mkdir(dst, exist_ok=True)
        except neuromation.api.IllegalArgumentError:
            raise NotADirectoryError(errno.ENOTDIR, "Not a directory", str(dst))
        await queue.put((progress.enter, StorageProgressEnterDir(src, dst)))
        tasks = []
        async with self._file_sem:
            folder = sorted(
                src_path.iterdir(), key=lambda item: (item.is_dir(), item.name)
            )
        for child in folder:
            name = child.name
            if child.is_file():
                tasks.append(
                    self._upload_file(
                        src_path / name, dst / name, progress=progress, queue=queue
                    )
                )
            elif child.is_dir():
                tasks.append(
                    self._upload_dir(
                        src / name,
                        src_path / name,
                        dst / name,
                        progress=progress,
                        queue=queue,
                    )
                )
            else:
                # This case is for uploading non-regular file,
                # e.g. blocking device or unix socket
                # Coverage temporary skipped, the line is waiting for a champion
                await queue.put(
                    (
                        progress.fail,
                        StorageProgressFail(
                            src / name,
                            dst / name,
                            f"Cannot upload {child}, not regular file/directory",
                        ),
                    )
                )  # pragma: no cover
        await _run_concurrently(tasks)
        await queue.put((progress.leave, StorageProgressLeaveDir(src, dst)))

    async def download_file(
        self,
        src: URL,
        dst: URL,
        *,
        progress: Optional[AbstractFileProgress] = None,
        use_websockets: bool = USE_WEBSOCKETS,
    ) -> None:
        if progress is None:
            progress = _DummyProgress()
        src = normalize_storage_path_uri(src, self._config.auth_token.username)
        dst = normalize_local_path_uri(dst)
        path = _extract_path(dst)
<<<<<<< HEAD

        if use_websockets:
            async with self._ws_connect(src, "WEBSOCKET_READ") as ws:
                payload, data = await ws._request(WSStorageOperation.STAT, "")
                stat = _file_status_from_api(payload["FileStatus"])
                if not stat.is_file():
                    raise IsADirectoryError(errno.EISDIR, "Is a directory", str(src))
                assert progress
                await ws.download_file("", path, stat.size, progress=progress)
        else:
            stat = await self.stats(src)
            if not stat.is_file():
                raise IsADirectoryError(errno.EISDIR, "Is a directory", str(src))
            await self._download_file(src, dst, path, stat.size, progress=progress)
=======
        stat = await self.stat(src)
        if not stat.is_file():
            raise IsADirectoryError(errno.EISDIR, "Is a directory", str(src))
        queue: "asyncio.Queue[ProgressQueueItem]" = asyncio.Queue()
        await _run_progress(
            queue,
            self._download_file(
                src, dst, path, stat.size, progress=progress, queue=queue
            ),
        )
>>>>>>> 4a67df7b

    async def _download_file(
        self,
        src: URL,
        dst: URL,
        dst_path: Path,
        size: int,
        *,
        progress: AbstractFileProgress,
        queue: "asyncio.Queue[ProgressQueueItem]",
    ) -> None:
        loop = asyncio.get_event_loop()
        async with self._file_sem:
            with dst_path.open("wb") as stream:
                await queue.put((progress.start, StorageProgressStart(src, dst, size)))
                pos = 0
                async for chunk in self.open(src):
                    pos += len(chunk)
                    await queue.put(
                        (progress.step, StorageProgressStep(src, dst, pos, size))
                    )
                    await loop.run_in_executor(None, stream.write, chunk)
                await queue.put(
                    (progress.complete, StorageProgressComplete(src, dst, size))
                )

    async def download_dir(
        self,
        src: URL,
        dst: URL,
        *,
        progress: Optional[AbstractRecursiveFileProgress] = None,
        use_websockets: bool = USE_WEBSOCKETS,
    ) -> None:
        if progress is None:
            progress = _DummyProgress()
        src = normalize_storage_path_uri(src, self._config.auth_token.username)
        dst = normalize_local_path_uri(dst)
        path = _extract_path(dst)
<<<<<<< HEAD

        if use_websockets:
            async with self._ws_connect(src, "WEBSOCKET_READ") as ws:
                await ws.download_dir("", path, progress=progress)
        else:
            await self._download_dir(src, dst, path, progress=progress)
=======
        queue: "asyncio.Queue[ProgressQueueItem]" = asyncio.Queue()
        await _run_progress(
            queue, self._download_dir(src, dst, path, progress=progress, queue=queue)
        )
>>>>>>> 4a67df7b

    async def _download_dir(
        self,
        src: URL,
        dst: URL,
        dst_path: Path,
        *,
        progress: AbstractRecursiveFileProgress,
        queue: "asyncio.Queue[ProgressQueueItem]",
    ) -> None:
        dst_path.mkdir(parents=True, exist_ok=True)
        await queue.put((progress.enter, StorageProgressEnterDir(src, dst)))
        tasks = []
        folder = sorted(await self.ls(src), key=lambda item: (item.is_dir(), item.name))
        for child in folder:
            name = child.name
            if child.is_file():
                tasks.append(
                    self._download_file(
                        src / name,
                        dst / name,
                        dst_path / name,
                        child.size,
                        progress=progress,
                        queue=queue,
                    )
                )
            elif child.is_dir():
                tasks.append(
                    self._download_dir(
                        src / name,
                        dst / name,
                        dst_path / name,
                        progress=progress,
                        queue=queue,
                    )
                )
            else:
                await queue.put(
                    (
                        progress.fail,
                        StorageProgressFail(
                            src / name,
                            dst / name,
                            f"Cannot download {child}, not regular file/directory",
                        ),
                    )
                )  # pragma: no cover
        await _run_concurrently(tasks)
        await queue.put((progress.leave, StorageProgressLeaveDir(src, dst)))

    @asynccontextmanager
    async def _ws_connect(self, uri: URL, op: str) -> AsyncIterator[WSStorageClient]:
        path = self._uri_to_path(uri)
        assert op == "WEBSOCKET_READ" or path, "Creation in root is not allowed"
        url = self._config.cluster_config.storage_url / path
        url = url.with_query(op=op)
        async with self._core._session.ws_connect(
            url, max_msg_size=MAX_WS_MESSAGE_SIZE
        ) as client:
            ws = WSStorageClient._create(client, uri)
            yield ws
            await ws.close()


_magic_check = re.compile("(?:[*?[])")


def _has_magic(s: str) -> bool:
    return _magic_check.search(s) is not None


def _ishidden(name: str) -> bool:
    return name.startswith(".")


def _isrecursive(pattern: str) -> bool:
    return pattern == "**"


def _join_path(basedir: str, name: str) -> str:
    if basedir and name:
        return f"{basedir}/{name}"
    return basedir or name


def _file_status_from_api(values: Dict[str, Any]) -> FileStatus:
    return FileStatus(
        path=values["path"],
        type=FileStatusType(values["type"]),
        size=int(values["length"]),
        modification_time=int(values["modificationTime"]),
        permission=Action(values["permission"]),
    )


async def _run_concurrently(coros: Iterable[Awaitable[Any]]) -> None:
    loop = asyncio.get_event_loop()
    tasks: "Iterable[asyncio.Future[Any]]" = [loop.create_task(coro) for coro in coros]
    if not tasks:
        return
    try:
        done, tasks = await asyncio.wait(tasks, return_when=asyncio.FIRST_EXCEPTION)
        for task in done:
            await task
    except:  # noqa: E722
        for task in tasks:
            task.cancel()
        # wait for actual cancellation, ignore all exceptions raised from tasks
        if tasks:
            await asyncio.wait(tasks)
        raise  # pragma: no cover


async def _run_progress(
    queue: "asyncio.Queue[ProgressQueueItem]", coro: Awaitable[None]
) -> None:
    async def wrapped() -> None:
        try:
            await coro
        finally:
            await queue.put(None)

    loop = asyncio.get_event_loop()
    task = loop.create_task(wrapped())
    while True:
        item = await queue.get()
        if item is None:
            break
        cb, data = item
        cb(data)
    await task


class _DummyProgress(AbstractRecursiveFileProgress):
    def start(self, data: StorageProgressStart) -> None:
        pass

    def complete(self, data: StorageProgressComplete) -> None:
        pass

    def step(self, data: StorageProgressStep) -> None:
        pass

    def enter(self, data: StorageProgressEnterDir) -> None:
        pass

    def leave(self, data: StorageProgressLeaveDir) -> None:
        pass

    def fail(self, data: StorageProgressFail) -> None:
        pass<|MERGE_RESOLUTION|>--- conflicted
+++ resolved
@@ -9,9 +9,6 @@
 import struct
 from dataclasses import dataclass
 from pathlib import Path
-<<<<<<< HEAD
-from typing import Any, AsyncIterator, Callable, Dict, List, Optional, Tuple, Union
-=======
 from typing import (
     Any,
     AsyncIterator,
@@ -22,8 +19,8 @@
     List,
     Optional,
     Tuple,
+    Union,
 )
->>>>>>> 4a67df7b
 
 import attr
 import cbor
@@ -53,18 +50,14 @@
 from .utils import NoPublicConstructor, asynccontextmanager
 
 
-<<<<<<< HEAD
 log = logging.getLogger(__name__)
 
 USE_WEBSOCKETS = True
+MAX_OPEN_FILES = 100
 MAX_WS_READS = 100
-WS_READ_SIZE = 2 ** 20  # 1 MiB
+READ_SIZE = 2 ** 20  # 1 MiB
 MAX_WS_READ_SIZE = 16 * 2 ** 20  # 16 MiB
 MAX_WS_MESSAGE_SIZE = MAX_WS_READ_SIZE + 2 ** 16 + 100
-=======
-MAX_OPEN_FILES = 100
-READ_SIZE = 2 ** 20  # 1 MiB
->>>>>>> 4a67df7b
 
 Printer = Callable[[str], None]
 ProgressQueueItem = Optional[Tuple[Callable[[Any], None], Any]]
@@ -224,7 +217,7 @@
             while True:
                 await self._read_sem.acquire()
                 try:
-                    chunk = stream.read(WS_READ_SIZE)
+                    chunk = stream.read(READ_SIZE)
                 except:  # noqa: E722
                     self._read_sem.release()
                     raise
@@ -304,8 +297,8 @@
             pass
         progress.start(StorageProgressStart(src_uri, dst_uri, size))
         tasks = []
-        for pos in range(0, size, WS_READ_SIZE):
-            chunk_size = min(WS_READ_SIZE, size - pos)
+        for pos in range(0, size, READ_SIZE):
+            chunk_size = min(READ_SIZE, size - pos)
             tasks.append(read_coro(dst, pos, chunk_size))
         await asyncio.gather(*tasks)
         progress.complete(StorageProgressComplete(src_uri, dst_uri, size))
@@ -593,7 +586,6 @@
                 raise
             # Ignore stat errors for device files like NUL or CON on Windows.
             # See https://bugs.python.org/issue37074
-<<<<<<< HEAD
             size = 0
         if use_websockets:
             async with self._ws_connect(dst.parent, "WEBSOCKET_WRITE") as ws:
@@ -606,7 +598,14 @@
                     )
                 stat = _file_status_from_api(payload["FileStatus"])
                 if not stat.is_dir():
-=======
+                    # parent path should be a folder
+                    raise NotADirectoryError(
+                        errno.ENOTDIR, "Not a directory", str(dst.parent)
+                    )
+                assert progress
+                await ws.upload_file(path, dst.name, size, progress=progress)
+            return
+
         try:
             stats = await self.stat(dst)
             if stats.is_dir():
@@ -616,34 +615,11 @@
             try:
                 stats = await self.stat(dst.parent)
                 if not stats.is_dir():
->>>>>>> 4a67df7b
                     # parent path should be a folder
                     raise NotADirectoryError(
                         errno.ENOTDIR, "Not a directory", str(dst.parent)
                     )
-                assert progress
-                await ws.upload_file(path, dst.name, size, progress=progress)
-        else:
-            try:
-                stats = await self.stats(dst)
-                if stats.is_dir():
-                    raise IsADirectoryError(errno.EISDIR, "Is a directory", str(dst))
             except ResourceNotFound:
-<<<<<<< HEAD
-                # target doesn't exist, lookup for parent dir
-                try:
-                    stats = await self.stats(dst.parent)
-                    if not stats.is_dir():
-                        # parent path should be a folder
-                        raise NotADirectoryError(
-                            errno.ENOTDIR, "Not a directory", str(dst.parent)
-                        )
-                except ResourceNotFound:
-                    raise NotADirectoryError(
-                        errno.ENOTDIR, "Not a directory", str(dst.parent)
-                    )
-            await self._upload_file(path, dst, progress=progress)
-=======
                 raise NotADirectoryError(
                     errno.ENOTDIR, "Not a directory", str(dst.parent)
                 )
@@ -651,7 +627,6 @@
         await _run_progress(
             queue, self._upload_file(path, dst, progress=progress, queue=queue)
         )
->>>>>>> 4a67df7b
 
     async def _upload_file(
         self,
@@ -682,19 +657,16 @@
             raise FileNotFoundError(errno.ENOENT, "No such file", str(path))
         if not path.is_dir():
             raise NotADirectoryError(errno.ENOTDIR, "Not a directory", str(path))
-<<<<<<< HEAD
 
         if use_websockets:
             async with self._ws_connect(dst, "WEBSOCKET_WRITE") as ws:
                 await ws.upload_dir(path, "", progress=progress)
-        else:
-            await self._upload_dir(src, path, dst, progress=progress)
-=======
+            return
+
         queue: "asyncio.Queue[ProgressQueueItem]" = asyncio.Queue()
         await _run_progress(
             queue, self._upload_dir(src, path, dst, progress=progress, queue=queue)
         )
->>>>>>> 4a67df7b
 
     async def _upload_dir(
         self,
@@ -763,7 +735,6 @@
         src = normalize_storage_path_uri(src, self._config.auth_token.username)
         dst = normalize_local_path_uri(dst)
         path = _extract_path(dst)
-<<<<<<< HEAD
 
         if use_websockets:
             async with self._ws_connect(src, "WEBSOCKET_READ") as ws:
@@ -773,12 +744,8 @@
                     raise IsADirectoryError(errno.EISDIR, "Is a directory", str(src))
                 assert progress
                 await ws.download_file("", path, stat.size, progress=progress)
-        else:
-            stat = await self.stats(src)
-            if not stat.is_file():
-                raise IsADirectoryError(errno.EISDIR, "Is a directory", str(src))
-            await self._download_file(src, dst, path, stat.size, progress=progress)
-=======
+            return
+
         stat = await self.stat(src)
         if not stat.is_file():
             raise IsADirectoryError(errno.EISDIR, "Is a directory", str(src))
@@ -789,7 +756,6 @@
                 src, dst, path, stat.size, progress=progress, queue=queue
             ),
         )
->>>>>>> 4a67df7b
 
     async def _download_file(
         self,
@@ -829,19 +795,16 @@
         src = normalize_storage_path_uri(src, self._config.auth_token.username)
         dst = normalize_local_path_uri(dst)
         path = _extract_path(dst)
-<<<<<<< HEAD
 
         if use_websockets:
             async with self._ws_connect(src, "WEBSOCKET_READ") as ws:
                 await ws.download_dir("", path, progress=progress)
-        else:
-            await self._download_dir(src, dst, path, progress=progress)
-=======
+            return
+
         queue: "asyncio.Queue[ProgressQueueItem]" = asyncio.Queue()
         await _run_progress(
             queue, self._download_dir(src, dst, path, progress=progress, queue=queue)
         )
->>>>>>> 4a67df7b
 
     async def _download_dir(
         self,
