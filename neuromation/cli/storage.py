import logging
from typing import List

import click

from neuromation.api.url_utils import uri_from_cli

from .command_progress_report import ProgressBase
from .formatters import (
    BaseFilesFormatter,
    FilesSorter,
    LongFilesFormatter,
    SimpleFilesFormatter,
    VerticalColumnsFilesFormatter,
)
from .root import Root
from .utils import async_cmd, command, group


log = logging.getLogger(__name__)


@group()
def storage() -> None:
    """
    Storage operations.
    """


@command()
<<<<<<< HEAD
@click.argument("paths", nargs=-1, required=True)
@async_cmd()
async def rm(root: Root, paths: List[str]) -> None:
=======
@click.argument("path")
@click.option(
    "--recursive",
    "-r",
    is_flag=True,
    help="remove directories and their contents recursively",
)
@async_cmd()
async def rm(root: Root, path: str, recursive: bool) -> None:
>>>>>>> 5c659496
    """
    Remove files or directories.

    Examples:

    neuro rm storage:///foo/bar
    neuro rm storage:/foo/bar
    neuro rm storage://{username}/foo/bar
    neuro rm --recursive storage://{username}/foo/
    """
    for path in paths:
        uri = uri_from_cli(path, root.username)
        log.info(f"Using path '{uri}'")

<<<<<<< HEAD
        await root.client.storage.rm(uri)
=======
    await root.client.storage.rm(uri, recursive=recursive)
>>>>>>> 5c659496


@command()
@click.argument("paths", nargs=-1)
@click.option(
    "--human-readable",
    "-h",
    is_flag=True,
    help="with -l print human readable sizes (e.g., 2K, 540M)",
)
@click.option("-l", "format_long", is_flag=True, help="use a long listing format")
@click.option(
    "--sort",
    type=click.Choice(["name", "size", "time"]),
    default="name",
    help="sort by given field, default is name",
)
@async_cmd()
async def ls(
    root: Root, paths: List[str], human_readable: bool, format_long: bool, sort: str
) -> None:
    """
    List directory contents.

    By default PATH is equal user`s home dir (storage:)
    """
    if not paths:
        paths = ["storage://~"]
    for path in paths:
        if format_long:
            formatter: BaseFilesFormatter = LongFilesFormatter(
                human_readable=human_readable, color=root.color
            )
        else:
            if root.tty:
                formatter = VerticalColumnsFilesFormatter(
                    width=root.terminal_size[0], color=root.color
                )
            else:
                formatter = SimpleFilesFormatter(root.color)

        uri = uri_from_cli(path, root.username)
        log.info(f"Using path '{uri}'")

        files = await root.client.storage.ls(uri)

        files = sorted(files, key=FilesSorter(sort).key())

        for line in formatter.__call__(files):
            click.echo(line)


@command()
@click.argument("sources", nargs=-1, required=True)
@click.argument("destination")
@click.option("-r", "--recursive", is_flag=True, help="Recursive copy, off by default")
@click.option("-p", "--progress", is_flag=True, help="Show progress, off by default")
@async_cmd()
async def cp(
    root: Root, sources: List[str], destination: str, recursive: bool, progress: bool
) -> None:
    """
    Copy files and directories.

    Either SOURCES or DESTINATION should have storage:// scheme.
    If scheme is omitted, file:// scheme is assumed.

    Examples:

    # copy local file ./foo into remote storage root
    neuro cp ./foo storage:///
    neuro cp ./foo storage:/

    # download remote file foo into local file foo with
    # explicit file:// scheme set
    neuro cp storage:///foo file:///foo
    """
    dst = uri_from_cli(destination, root.username)
    log.info(f"Using destination path: '{dst}'")

    for source in sources:
        src = uri_from_cli(source, root.username)

        progress_obj = ProgressBase.create_progress(progress)

        if src.scheme == "file" and dst.scheme == "storage":
            log.info(f"Using source path:      '{src}'")
            if recursive:
                await root.client.storage.upload_dir(src, dst, progress=progress_obj)
            else:
                await root.client.storage.upload_file(src, dst, progress=progress_obj)
        elif src.scheme == "storage" and dst.scheme == "file":
            log.info(f"Using source path:      '{src}'")
            if recursive:
                await root.client.storage.download_dir(src, dst, progress=progress_obj)
            else:
                await root.client.storage.download_file(src, dst, progress=progress_obj)
        else:
            raise RuntimeError(
                f"Copy operation of the file with scheme '{src.scheme}'"
                f" to the file with scheme '{dst.scheme}'"
                f" is not supported"
            )


@command()
@click.argument("paths", nargs=-1, required=True)
@click.option(
    "-p",
    "--parents",
    is_flag=True,
    help="No error if existing, make parent directories as needed",
)
@async_cmd()
async def mkdir(root: Root, paths: List[str], parents: bool) -> None:
    """
    Make directories.
    """

    for path in paths:
        uri = uri_from_cli(path, root.username)
        log.info(f"Using path '{uri}'")

        await root.client.storage.mkdirs(uri, parents=parents, exist_ok=parents)


@command()
@click.argument("sources", nargs=-1, required=True)
@click.argument("destination")
@async_cmd()
async def mv(root: Root, sources: List[str], destination: str) -> None:
    """
    Move or rename files and directories.

    SOURCE must contain path to the
    file or directory existing on the storage, and DESTINATION must contain
    the full path to the target file or directory.


    Examples:

    # move or rename remote file
    neuro mv storage://{username}/foo.txt storage://{username}/bar.txt
    neuro mv storage://{username}/foo.txt storage://~/bar/baz/foo.txt

    # move or rename remote directory
    neuro mv storage://{username}/foo/ storage://{username}/bar/
    neuro mv storage://{username}/foo/ storage://{username}/bar/baz/foo/
    """

    dst = uri_from_cli(destination, root.username)
    log.info(f"Using destination path: '{dst}'")
    for source in sources:
        src = uri_from_cli(source, root.username)
        log.info(f"Using source path:      '{src}'")

        await root.client.storage.mv(src, dst)


storage.add_command(cp)
storage.add_command(ls)
storage.add_command(rm)
storage.add_command(mkdir)
storage.add_command(mv)<|MERGE_RESOLUTION|>--- conflicted
+++ resolved
@@ -28,12 +28,7 @@
 
 
 @command()
-<<<<<<< HEAD
 @click.argument("paths", nargs=-1, required=True)
-@async_cmd()
-async def rm(root: Root, paths: List[str]) -> None:
-=======
-@click.argument("path")
 @click.option(
     "--recursive",
     "-r",
@@ -41,8 +36,7 @@
     help="remove directories and their contents recursively",
 )
 @async_cmd()
-async def rm(root: Root, path: str, recursive: bool) -> None:
->>>>>>> 5c659496
+async def rm(root: Root, paths: List[str], recursive: bool) -> None:
     """
     Remove files or directories.
 
@@ -57,11 +51,7 @@
         uri = uri_from_cli(path, root.username)
         log.info(f"Using path '{uri}'")
 
-<<<<<<< HEAD
-        await root.client.storage.rm(uri)
-=======
-    await root.client.storage.rm(uri, recursive=recursive)
->>>>>>> 5c659496
+        await root.client.storage.rm(uri, recursive=recursive)
 
 
 @command()
