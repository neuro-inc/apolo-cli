--- conflicted
+++ resolved
@@ -319,10 +319,9 @@
         progress_obj = create_storage_progress(root, show_progress)
         progress_obj.begin(src, dst)
 
-<<<<<<< HEAD
         try:
             if src.scheme == "file" and dst.scheme == "storage":
-                if recursive and await root.client.storage._is_dir(src):
+                if recursive and await _is_dir(root, src):
                     await root.client.storage.upload_dir(
                         src, dst, update=update, progress=progress_obj
                     )
@@ -331,7 +330,7 @@
                         src, dst, update=update, progress=progress_obj
                     )
             elif src.scheme == "storage" and dst.scheme == "file":
-                if recursive and await root.client.storage._is_dir(src):
+                if recursive and await _is_dir(root, src):
                     await root.client.storage.download_dir(
                         src, dst, update=update, progress=progress_obj
                     )
@@ -339,22 +338,6 @@
                     await root.client.storage.download_file(
                         src, dst, update=update, progress=progress_obj
                     )
-=======
-        if src.scheme == "file" and dst.scheme == "storage":
-            if recursive and await _is_dir(root, src):
-                await root.client.storage.upload_dir(
-                    src, dst, update=update, progress=progress_obj
-                )
-            else:
-                await root.client.storage.upload_file(
-                    src, dst, update=update, progress=progress_obj
-                )
-        elif src.scheme == "storage" and dst.scheme == "file":
-            if recursive and await _is_dir(root, src):
-                await root.client.storage.download_dir(
-                    src, dst, update=update, progress=progress_obj
-                )
->>>>>>> 47866f2b
             else:
                 raise RuntimeError(
                     f"Copy operation of the file with scheme '{src.scheme}'"
