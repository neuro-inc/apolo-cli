import contextlib
import logging
from dataclasses import replace
from typing import Optional

from rich.progress import Progress

from neuromation.api import LocalImage, RemoteImage
from neuromation.cli.formatters.images import (
    BaseImagesFormatter,
    BaseTagsFormatter,
    DockerImageProgress,
    LongImagesFormatter,
    LongTagsFormatter,
    QuietImagesFormatter,
    ShortImagesFormatter,
    ShortTagsFormatter,
)
from neuromation.cli.formatters.utils import (
    ImageFormatter,
    image_formatter,
    uri_formatter,
)

from ..api.parsing_utils import Tag
from .click_types import RemoteImageType, RemoteTaglessImageType
from .root import Root
from .utils import (
    argument,
    command,
    deprecated_quiet_option,
    format_size,
    group,
    option,
)


log = logging.getLogger(__name__)


@group()
def image() -> None:
    """
    Container image operations.
    """


@command()
@argument("local_image")
@argument("remote_image", required=False)
@deprecated_quiet_option
async def push(root: Root, local_image: str, remote_image: Optional[str]) -> None:
    """
    Push an image to platform registry.

    Remote image must be URL with image:// scheme.
    Image names can contain tag. If tags not specified 'latest' will
    be used as value.

    Examples:

    neuro push myimage
    neuro push alpine:latest image:my-alpine:production
    neuro push alpine image://myfriend/alpine:shared

    """

    progress = DockerImageProgress.create(console=root.console, quiet=root.quiet)
    local_obj = root.client.parse.local_image(local_image)
    if remote_image is not None:
        remote_obj: Optional[RemoteImage] = root.client.parse.remote_image(remote_image)
    else:
        remote_obj = None
    with contextlib.closing(progress):
        result_remote_image = await root.client.images.push(
            local_obj, remote_obj, progress=progress
        )
    root.print(result_remote_image)


@command()
@argument("remote_image")
@argument("local_image", required=False)
@deprecated_quiet_option
async def pull(root: Root, remote_image: str, local_image: Optional[str]) -> None:
    """
    Pull an image from platform registry.

    Remote image name must be URL with image:// scheme.
    Image names can contain tag.

    Examples:

    neuro pull image:myimage
    neuro pull image://myfriend/alpine:shared
    neuro pull image://username/my-alpine:production alpine:from-registry

    """

    progress = DockerImageProgress.create(console=root.console, quiet=root.quiet)
    remote_obj = root.client.parse.remote_image(remote_image)
    if local_image is not None:
        local_obj: Optional[LocalImage] = root.client.parse.local_image(local_image)
    else:
        local_obj = None
    with contextlib.closing(progress):
        result_local_image = await root.client.images.pull(
            remote_obj, local_obj, progress=progress
        )
    root.print(result_local_image)


@command()
@option("-l", "format_long", is_flag=True, help="List in long format.")
@option("--full-uri", is_flag=True, help="Output full image URI.")
async def ls(root: Root, format_long: bool, full_uri: bool) -> None:
    """
    List images.
    """

    images = await root.client.images.ls()

    image_fmtr: ImageFormatter
    if full_uri:
        image_fmtr = str
    else:
        uri_fmtr = uri_formatter(
            username=root.client.username, cluster_name=root.client.cluster_name
        )
        image_fmtr = image_formatter(uri_formatter=uri_fmtr)
    formatter: BaseImagesFormatter
    if root.quiet:
        formatter = QuietImagesFormatter(image_formatter=image_fmtr)
    elif format_long:
        formatter = LongImagesFormatter(image_formatter=image_fmtr)
    else:
        formatter = ShortImagesFormatter(image_formatter=image_fmtr)
    with root.pager():
        root.print(formatter(images))


@command()
@option(
    "-l", "format_long", is_flag=True, help="List in long format, with image sizes."
)
@argument("image", type=RemoteTaglessImageType())
async def tags(root: Root, format_long: bool, image: RemoteImage) -> None:
    """
    List tags for image in platform registry.

    Image name must be URL with image:// scheme.

    Examples:

    neuro image tags image://myfriend/alpine
    neuro image tags -l image:myimage
    """

    tags_list = [Tag(name=str(img.tag)) for img in await root.client.images.tags(image)]

    formatter: BaseTagsFormatter
    if format_long:
        with Progress() as progress:
            task = progress.add_task("Getting image sizes...", total=len(tags_list))
            tags_with_sizes = []
            for tag in tags_list:
                tag_with_size = await root.client.images.tag_info(
                    replace(image, tag=tag.name)
                )
                progress.update(task, advance=1)
                tags_with_sizes.append(tag_with_size)
        formatter = LongTagsFormatter()
        tags_list = tags_with_sizes
    else:
        formatter = ShortTagsFormatter()
    with root.pager():
        root.print(f"Tags for [bold]{str(image)}[/bold]")
        root.print(formatter(image, tags_list))


@command()
@option(
    "-f",
    "force",
    is_flag=True,
    help="Force deletion of all tags referencing the image.",
)
@argument("image", type=RemoteImageType())
async def rm(root: Root, force: bool, image: RemoteImage) -> None:
    """
    Remove image from platform registry.

    Image name must be URL with image:// scheme.
    Image name must contain tag.

    Examples:

    neuro image rm image://myfriend/alpine:shared
    neuro image rm image:myimage:latest
    """
    digest = await root.client.images.digest(image)
<<<<<<< HEAD
    root.print(f"Deleting image identified by [bold]{digest}[/bold]")
=======
    click.echo(f"Deleting image identified by {digest}")
    tags = await root.client.images.tags(replace(image, tag=None))
    # Collect all tags referencing the image to be deleted
    if not force and len(tags) > 1:
        tags_for_image = []
        for tag in tags:
            tag_digest = await root.client.images.digest(tag)
            if tag_digest == digest:
                tags_for_image.append(tag_digest)
        if len(tags_for_image) > 1:
            raise ValueError(
                f"There's more than one tag referencing this digest: "
                f"{', '.join(tags_for_image)}.\n"
                f"Please use -f to force deletion for all of them."
            )
>>>>>>> 282077d6
    await root.client.images.rm(image, digest)


@command()
@argument("image", type=RemoteImageType())
async def size(root: Root, image: RemoteImage) -> None:
    """
    Get image size

    Image name must be URL with image:// scheme.
    Image name must contain tag.

    Examples:

    neuro image size image://myfriend/alpine:shared
    neuro image size image:myimage:latest
    """
    size = await root.client.images.size(image)
    root.print(format_size(size))


@command()
@argument("image", type=RemoteImageType())
async def digest(root: Root, image: RemoteImage) -> None:
    """
    Get digest of an image from remote registry

    Image name must be URL with image:// scheme.
    Image name must contain tag.

    Examples:

    neuro image digest image://myfriend/alpine:shared
    neuro image digest image:myimage:latest
    """
    res = await root.client.images.digest(image)
    root.print(res)


image.add_command(ls)
image.add_command(push)
image.add_command(pull)
image.add_command(rm)
image.add_command(size)
image.add_command(digest)
image.add_command(tags)<|MERGE_RESOLUTION|>--- conflicted
+++ resolved
@@ -199,10 +199,7 @@
     neuro image rm image:myimage:latest
     """
     digest = await root.client.images.digest(image)
-<<<<<<< HEAD
-    root.print(f"Deleting image identified by [bold]{digest}[/bold]")
-=======
-    click.echo(f"Deleting image identified by {digest}")
+    click.echo(f"Deleting image identified by [bold]{digest}[/bold]")
     tags = await root.client.images.tags(replace(image, tag=None))
     # Collect all tags referencing the image to be deleted
     if not force and len(tags) > 1:
@@ -217,7 +214,6 @@
                 f"{', '.join(tags_for_image)}.\n"
                 f"Please use -f to force deletion for all of them."
             )
->>>>>>> 282077d6
     await root.client.images.rm(image, digest)
 
 
