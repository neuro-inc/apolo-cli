--- conflicted
+++ resolved
@@ -5,12 +5,7 @@
 from neuromation.api import DockerImageOperation, ImageNameParser
 from neuromation.cli.formatters import DockerImageProgress
 
-<<<<<<< HEAD
-from .command_spinner import SpinnerBase
 from .root import Root
-=======
-from .rc import Config
->>>>>>> bb308b75
 from .utils import async_cmd, command, group
 
 
@@ -27,16 +22,11 @@
 @command()
 @click.argument("image_name")
 @click.argument("remote_image_name", required=False)
-<<<<<<< HEAD
+@click.option("-q", "--quiet", is_flag=True)
 @async_cmd()
-async def push(root: Root, image_name: str, remote_image_name: str) -> None:
-=======
-@click.option("-q", "--quiet", is_flag=True)
-@async_cmd
 async def push(
-    cfg: Config, image_name: str, remote_image_name: str, quiet: bool
+    root: Root, image_name: str, remote_image_name: str, quiet: bool
 ) -> None:
->>>>>>> bb308b75
     """
     Push an image to platform registry.
 
@@ -70,29 +60,19 @@
         quiet=quiet,
     )
 
-<<<<<<< HEAD
-    result_remote_image = await root.client.images.push(local_img, remote_img, spinner)
-=======
-    async with cfg.make_client() as client:
-        result_remote_image = await client.images.push(local_img, remote_img, progress)
+    result_remote_image = await root.client.images.push(local_img, remote_img, progress)
     progress.close()
->>>>>>> bb308b75
     click.echo(result_remote_image.as_url_str())
 
 
 @command()
 @click.argument("image_name")
 @click.argument("local_image_name", required=False)
-<<<<<<< HEAD
+@click.option("-q", "--quiet", is_flag=True)
 @async_cmd()
-async def pull(root: Root, image_name: str, local_image_name: str) -> None:
-=======
-@click.option("-q", "--quiet", is_flag=True)
-@async_cmd
 async def pull(
-    cfg: Config, image_name: str, local_image_name: str, quiet: bool
+    root: Root, image_name: str, local_image_name: str, quiet: bool
 ) -> None:
->>>>>>> bb308b75
     """
     Pull an image from platform registry.
 
@@ -117,11 +97,6 @@
     log.debug(f"REMOTE: '{remote_img}'")
     log.debug(f"LOCAL: '{local_img}'")
 
-<<<<<<< HEAD
-    spinner = SpinnerBase.create_spinner(sys.stdout.isatty(), "Pulling image {}  ")
-
-    result_local_image = await root.client.images.pull(remote_img, local_img, spinner)
-=======
     progress = DockerImageProgress.create(
         type=DockerImageOperation.PULL,
         input_image=remote_img.as_url_str(),
@@ -129,10 +104,8 @@
         tty=cfg.tty,
         quiet=quiet,
     )
-    async with cfg.make_client() as client:
-        result_local_image = await client.images.pull(remote_img, local_img, progress)
+    result_local_image = await root.client.images.pull(remote_img, local_img, progress)
     progress.close()
->>>>>>> bb308b75
     click.echo(result_local_image.as_local_str())
 
 
