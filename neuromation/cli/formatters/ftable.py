from dataclasses import dataclass
from enum import Enum
from itertools import zip_longest
from textwrap import wrap
from typing import Any, Iterator, List, Optional, Sequence, Union


__all__ = ["table"]
__version__ = "0.1"


@dataclass
class ColumnWidth:
    min: Optional[int] = None
    max: Optional[int] = None

    def __post_init__(self) -> None:
        assert not self.min or self.min > 0
        assert not self.max or self.max > 0


class Align(str, Enum):
    CENTER = "center"
    LEFT = "left"
    RIGHT = "right"


_align_to_format = {
    Align.LEFT: str.ljust,
    Align.RIGHT: str.rjust,
    Align.CENTER: str.center,
    None: str.ljust,
}


def table(
    rows: Sequence[Sequence[str]],
    widths: Sequence[Optional[Union[int, ColumnWidth]]] = (),
    aligns: Sequence[Align] = (),
    max_width: Optional[int] = None,
) -> Iterator[str]:

    # Columns widths calculation
    if len(widths) < len(rows[0]):
        widths = tuple(widths) + tuple([None]) * (len(rows[0]) - len(widths))
    calc_widths: List[int] = []
    for i, width in enumerate(widths):
        if isinstance(width, int):
            calc_widths.append(width)
            continue
        max_cell_width: int = max(len(row[i]) for row in rows)
        if width is None:
            calc_widths.append(max_cell_width)
        elif isinstance(width, ColumnWidth):
            if (not width.min or width.min <= max_cell_width) and (
                not width.max or width.max >= max_cell_width
            ):
                calc_widths.append(max_cell_width)
            elif width.max:
                calc_widths.append(width.max)
            else:
                calc_widths.append(max_cell_width)
        else:
            raise TypeError(f"Unsopported width[{i}]: {width!r}")

    # How many empty columns can be displayed
    max_empty_columns = len(rows[0])
    if max_width:
        sum_width = 0
        for i, width in enumerate(calc_widths):
            sum_width += width
            if sum_width > max_width:
                max_empty_columns = i
                break

    for row in rows:
        for line in _row(row, calc_widths, aligns, max_width, max_empty_columns):
            yield line


def _row(
    fields: Sequence[str],
    widths: Sequence[int],
    aligns: Sequence[Align] = None,
    max_width: Optional[int] = None,
    max_empty_columns: Optional[int] = None,
) -> Iterator[str]:
    if aligns is None:
        aligns = []

    if max_empty_columns:
        empty_pattern: Sequence[Any] = tuple([None]) * max_empty_columns

    for cells in zip_longest(
        *[
            _cell(field, width, align)
            for field, width, align in zip_longest(fields, widths, aligns)
        ]
    ):

        if max_empty_columns and cells[:max_empty_columns] == empty_pattern:
            continue
        line = "  ".join(
            cell if cell else "".ljust(width) if width else ""
            for cell, width in zip_longest(cells, widths)
        )
        if max_width:
            yield line[:max_width]
        else:
            yield line


def _cell(val: str, width: int, align: Optional[Align] = Align.LEFT) -> Iterator[str]:
<<<<<<< HEAD
    if not width or width <= 0:
        raise TypeError(f"Width must be positive integer")
    try:
        format_func = _align_to_format[align]
    except KeyError:
        raise ValueError(f"Unsupported align type: {align!r}")
    for sub in wrap(val, width):
        yield format_func(sub, width)
=======
    if width <= 0:
        raise TypeError("Width must be positive integer")
    else:
        if align == Align.LEFT or align is None:
            format_func = "ljust"
        elif align == Align.RIGHT:
            format_func = "rjust"
        elif align == Align.CENTER:
            format_func = "center"
        else:
            raise ValueError(f"Unsupported align type: {align}")

        for sub in wrap(val, width):
            yield getattr(sub, format_func)(width)
>>>>>>> 460df878
<|MERGE_RESOLUTION|>--- conflicted
+++ resolved
@@ -111,28 +111,11 @@
 
 
 def _cell(val: str, width: int, align: Optional[Align] = Align.LEFT) -> Iterator[str]:
-<<<<<<< HEAD
-    if not width or width <= 0:
+    if width <= 0:
         raise TypeError(f"Width must be positive integer")
     try:
         format_func = _align_to_format[align]
     except KeyError:
         raise ValueError(f"Unsupported align type: {align!r}")
     for sub in wrap(val, width):
-        yield format_func(sub, width)
-=======
-    if width <= 0:
-        raise TypeError("Width must be positive integer")
-    else:
-        if align == Align.LEFT or align is None:
-            format_func = "ljust"
-        elif align == Align.RIGHT:
-            format_func = "rjust"
-        elif align == Align.CENTER:
-            format_func = "center"
-        else:
-            raise ValueError(f"Unsupported align type: {align}")
-
-        for sub in wrap(val, width):
-            yield getattr(sub, format_func)(width)
->>>>>>> 460df878
+        yield format_func(sub, width)