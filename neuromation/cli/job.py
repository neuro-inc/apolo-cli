import asyncio
import contextlib
import logging
import shlex
import sys
import uuid
import webbrowser
from datetime import datetime
from typing import List, Optional, Sequence, Set, Tuple

import async_timeout
import click
from dateutil.parser import isoparse
from rich.table import Table
from yarl import URL

from neuromation.api import (
    PASS_CONFIG_ENV_NAME,
    AuthorizationError,
    Client,
    Container,
    HTTPPort,
    JobDescription,
    JobRestartPolicy,
    JobStatus,
    RemoteImage,
    Resources,
    Volume,
)
from neuromation.cli.formatters.images import DockerImageProgress
from neuromation.cli.formatters.utils import (
    URIFormatter,
    image_formatter,
    uri_formatter,
)

from .ael import process_attach, process_exec, process_logs
from .click_types import (
    JOB,
    JOB_COLUMNS,
    JOB_NAME,
    LOCAL_REMOTE_PORT,
    MEGABYTE,
    PRESET,
    ImageType,
)
from .const import EX_PLATFORMERROR
from .defaults import (
    GPU_MODELS,
    JOB_CPU_NUMBER,
    JOB_GPU_MODEL,
    JOB_GPU_NUMBER,
    JOB_MEMORY_AMOUNT,
)
from .formatters.jobs import (
    BaseJobsFormatter,
    JobStartProgress,
    JobStatusFormatter,
    JobTelemetryFormatter,
    SimpleJobsFormatter,
    TabularJobsFormatter,
)
from .parse_utils import (
    JobColumnInfo,
    get_default_columns,
    parse_columns,
    parse_timedelta,
)
from .root import Root
from .utils import (
    AsyncExitStack,
    alias,
    argument,
    calc_life_span,
    command,
    deprecated_quiet_option,
    group,
    option,
    resolve_job,
    volume_to_verbose_str,
)


log = logging.getLogger(__name__)

STORAGE_MOUNTPOINT = "/var/storage"

DEFAULT_JOB_LIFE_SPAN = "1d"


TTY_OPT = option(
    "-t/-T",
    "--tty/--no-tty",
    is_flag=True,
    default=None,
    help=(
        "Allocate a TTY, can be useful for interactive jobs. "
        "By default is on if the command is executed from a terminal, "
        "non-tty mode is used if executed from a script."
    ),
)


@group()
def job() -> None:
    """
    Job operations.
    """


@command(
    context_settings=dict(allow_interspersed_args=False), hidden=True, deprecated=True
)
@argument("image", type=ImageType())
@argument("cmd", nargs=-1, type=click.UNPROCESSED)
@option(
    "-g",
    "--gpu",
    metavar="NUMBER",
    type=int,
    help="Number of GPUs to request",
    default=JOB_GPU_NUMBER,
    show_default=True,
)
@option(
    "--gpu-model",
    metavar="MODEL",
    type=click.Choice(GPU_MODELS),
    help="GPU to use",
    default=JOB_GPU_MODEL,
    show_default=True,
)
@option("--tpu-type", metavar="TYPE", type=str, help="TPU type to use")
@option(
    "tpu_software_version",
    "--tpu-sw-version",
    metavar="VERSION",
    type=str,
    help="Requested TPU software version",
)
@option(
    "-c",
    "--cpu",
    metavar="NUMBER",
    type=float,
    help="Number of CPUs to request",
    default=JOB_CPU_NUMBER,
    show_default=True,
)
@option(
    "-m",
    "--memory",
    metavar="AMOUNT",
    type=MEGABYTE,
    help="Memory amount to request",
    default=JOB_MEMORY_AMOUNT,
    show_default=True,
)
@option(
    "-x/-X",
    "--extshm/--no-extshm",
    is_flag=True,
    default=True,
    show_default=True,
    help="Request extended '/dev/shm' space",
)
@option("--http", type=int, metavar="PORT", help="Enable HTTP port forwarding to a job")
@option(
    "--http-auth/--no-http-auth",
    is_flag=True,
    help="Enable HTTP authentication for forwarded HTTP port  [default: True]",
    default=None,
)
@option(
    "--preemptible/--non-preemptible",
    "-p/-P",
    help="Run job on a lower-cost preemptible instance",
    default=False,
    show_default=True,
)
@option(
    "-n",
    "--name",
    metavar="NAME",
    type=JOB_NAME,
    help="Optional job name",
    default=None,
    secure=True,
)
@option(
    "--tag",
    metavar="TAG",
    type=str,
    help="Optional job tag, multiple values allowed",
    multiple=True,
)
@option(
    "-d",
    "--description",
    metavar="DESC",
    help="Optional job description in free format",
    secure=True,
)
@deprecated_quiet_option
@option(
    "-v",
    "--volume",
    metavar="MOUNT",
    multiple=True,
    help=(
        "Mounts directory from vault into container. "
        "Use multiple options to mount more than one volume. "
    ),
    secure=True,
)
@option(
    "--entrypoint",
    type=str,
    help=(
        "Executable entrypoint in the container "
        "(note that it overwrites `ENTRYPOINT` and `CMD` "
        "instructions of the docker image)"
    ),
    secure=True,
)
@option(
    "-e",
    "--env",
    metavar="VAR=VAL",
    multiple=True,
    help=(
        "Set environment variable in container "
        "Use multiple options to define more than one variable"
    ),
    secure=True,
)
@option(
    "--env-file",
    type=click.Path(exists=True),
    multiple=True,
    help="File with environment variables to pass",
    secure=True,
)
@option(
    "--restart",
    default="never",
    show_default=True,
    type=click.Choice([str(i) for i in JobRestartPolicy]),
    help="Restart policy to apply when a job exits",
)
@option(
    "--life-span",
    type=str,
    metavar="TIMEDELTA",
    help=(
        "Optional job run-time limit in the format '1d2h3m4s' "
        "(some parts may be missing). Set '0' to disable. "
        "Default value '1d' can be changed in the user config."
    ),
)
@option(
    "--wait-start/--no-wait-start",
    default=True,
    show_default=True,
    help="Wait for a job start or failure",
)
@option(
    "--pass-config/--no-pass-config",
    default=False,
    show_default=True,
    help="Upload neuro config to the job",
)
@option(
    "--wait-for-seat/--no-wait-for-seat",
    default=False,
    show_default=True,
    help="Wait for total running jobs quota",
)
@option(
    "--port-forward",
    type=LOCAL_REMOTE_PORT,
    multiple=True,
    metavar="LOCAL_PORT:REMOTE_RORT",
    help="Forward port(s) of a running job to local port(s) "
    "(use multiple times for forwarding several ports)",
)
@option("--browse", is_flag=True, help="Open a job's URL in a web browser")
@option(
    "--detach",
    is_flag=True,
    help="Don't attach to job logs and don't wait for exit code",
)
@TTY_OPT
async def submit(
    root: Root,
    image: RemoteImage,
    gpu: Optional[int],
    gpu_model: Optional[str],
    tpu_type: Optional[str],
    tpu_software_version: Optional[str],
    cpu: float,
    memory: int,
    extshm: bool,
    http: Optional[int],
    http_auth: Optional[bool],
    entrypoint: Optional[str],
    cmd: Sequence[str],
    working_dir: Optional[str],
    volume: Sequence[str],
    env: Sequence[str],
    env_file: Sequence[str],
    restart: str,
    life_span: Optional[str],
    port_forward: List[Tuple[int, int]],
    preemptible: bool,
    name: Optional[str],
    tag: Sequence[str],
    description: Optional[str],
    wait_start: bool,
    pass_config: bool,
    wait_for_seat: bool,
    browse: bool,
    detach: bool,
    tty: Optional[bool],
) -> None:
    """
    Submit an image to run on the cluster.

    IMAGE container image name.

    CMD list will be passed as commands to model container.

    Examples:

    # Starts a container pytorch:latest with two paths mounted. Directory /q1/
    # is mounted in read only mode to /qm directory within container.
    # Directory /mod mounted to /mod directory in read-write mode.
    neuro submit --volume storage:/q1:/qm:ro --volume storage:/mod:/mod:rw \
      pytorch:latest

    # Starts a container using the custom image my-ubuntu:latest stored in neuromation
    # registry, run /script.sh and pass arg1 arg2 arg3 as its arguments:
    neuro submit image:my-ubuntu:latest --entrypoint=/script.sh arg1 arg2 arg3
    """
    if tty is None:
        tty = root.tty
    await run_job(
        root,
        image=image,
        gpu=gpu,
        gpu_model=gpu_model,
        tpu_type=tpu_type,
        tpu_software_version=tpu_software_version,
        cpu=cpu,
        memory=memory,
        extshm=extshm,
        http=http,
        http_auth=http_auth,
        entrypoint=entrypoint,
        cmd=cmd,
        working_dir=working_dir,
        volume=volume,
        env=env,
        env_file=env_file,
        restart=restart,
        life_span=life_span,
        port_forward=port_forward,
        preemptible=preemptible,
        name=name,
        tags=tag,
        description=description,
        wait_start=wait_start,
        pass_config=pass_config,
        wait_for_jobs_quota=wait_for_seat,
        browse=browse,
        detach=detach,
        tty=tty,
        schedule_timeout=None,
    )


@command(context_settings=dict(allow_interspersed_args=False))
@argument("job", type=JOB)
@argument("cmd", nargs=-1, type=click.UNPROCESSED, required=True)
@TTY_OPT
@option(
    "--no-key-check",
    is_flag=True,
    help="Disable host key checks. Should be used with caution.",
    hidden=True,
)
@option(
    "--timeout",
    default=0,
    type=float,
    show_default=True,
    hidden=True,
    help="Maximum allowed time for executing the command, 0 for no timeout",
)
async def exec(
    root: Root,
    job: str,
    tty: Optional[bool],
    no_key_check: bool,
    cmd: Sequence[str],
    timeout: float,
) -> None:
    """
    Execute command in a running job.

    Examples:

    # Provides a shell to the container:
    neuro exec my-job /bin/bash

    # Executes a single command in the container and returns the control:
    neuro exec --no-tty my-job ls -l
    """
    real_cmd = _parse_cmd(cmd)
    job = await resolve_job(
        job,
        client=root.client,
        status=JobStatus.active_items(),
    )
    if tty is None:
        tty = root.tty
    _check_tty(root, tty)
    await process_exec(root, job, real_cmd, tty)


@command()
@argument("job", type=JOB)
@argument(
    "local_remote_port",
    type=LOCAL_REMOTE_PORT,
    nargs=-1,
    required=True,
    metavar="LOCAL_PORT:REMOTE_RORT...",
)
@option(
    "--no-key-check",
    is_flag=True,
    help="Disable host key checks. Should be used with caution.",
    hidden=True,
)
async def port_forward(
    root: Root, job: str, no_key_check: bool, local_remote_port: List[Tuple[int, int]]
) -> None:
    """
    Forward port(s) of a running job to local port(s).

    Examples:

    # Forward local port 2080 to port 80 of job's container.
    # You can use http://localhost:2080 in browser to access job's served http
    neuro job port-forward my-fastai-job 2080:80

    # Forward local port 2222 to job's port 22
    # Then copy all data from container's folder '/data' to current folder
    # (please run second command in other terminal)
    neuro job port-forward my-job-with-ssh-server 2222:22
    rsync -avxzhe "ssh -p 2222" root@localhost:/data .

    # Forward few ports at once
    neuro job port-forward my-job 2080:80 2222:22 2000:100

    """
    if no_key_check:
        click.secho(
            "--no-key-check option is deprecated and "
            "will be removed from the future Neuro CLI release",
            fg="red",
            err=True,
        )
    job_id = await resolve_job(
        job,
        client=root.client,
        status=JobStatus.active_items(),
    )
    async with AsyncExitStack() as stack:
        for local_port, job_port in local_remote_port:
            click.echo(
                f"Port localhost:{local_port} will be forwarded "
                f"to port {job_port} of {job_id}"
            )
            await stack.enter_async_context(
                root.client.jobs.port_forward(job_id, local_port, job_port)
            )

        click.echo("Press ^C to stop forwarding")
        try:
            while True:
                await asyncio.sleep(1)
        except KeyboardInterrupt:
            pass


@command()
@argument("job", type=JOB)
async def logs(root: Root, job: str) -> None:
    """
    Print the logs for a job.
    """
    id = await resolve_job(
        job,
        client=root.client,
        status=JobStatus.items(),
    )
    await process_logs(root, id, None)


@command()
@argument("job", type=JOB)
@option(
    "--port-forward",
    type=LOCAL_REMOTE_PORT,
    multiple=True,
    metavar="LOCAL_PORT:REMOTE_RORT",
    help="Forward port(s) of a running job to local port(s) "
    "(use multiple times for forwarding several ports)",
)
async def attach(root: Root, job: str, port_forward: List[Tuple[int, int]]) -> None:
    """
    Attach local standard input, output, and error streams to a running job.
    """
    id = await resolve_job(
        job,
        client=root.client,
        status=JobStatus.items(),
    )
    status = await root.client.jobs.status(id)
    progress = JobStartProgress.create(console=root.console, quiet=root.quiet)
    while status.status.is_pending:
        await asyncio.sleep(0.2)
        status = await root.client.jobs.status(id)
        progress.step(status)
    tty = status.container.tty
    _check_tty(root, tty)

    await process_attach(root, status, tty=tty, logs=False, port_forward=port_forward)


@command()
@option(
    "-s",
    "--status",
    multiple=True,
    type=click.Choice(["pending", "running", "succeeded", "failed", "all"]),
    help=(
        "Filter out jobs by status (multiple option)."
        " Note: option `all` is deprecated, use `neuro ps -a` instead."
    ),
)
@option(
    "-o",
    "--owner",
    multiple=True,
    help="Filter out jobs by owner (multiple option).",
    secure=True,
)
@option("-n", "--name", metavar="NAME", help="Filter out jobs by name.", secure=True)
@option(
    "-t",
    "--tag",
    metavar="TAG",
    type=str,
    help="Filter out jobs by tag (multiple option)",
    multiple=True,
)
@option(
    "-d",
    "--description",
    metavar="DESCRIPTION",
    default="",
    help="Filter out jobs by description (exact match).",
    secure=True,
)
@option(
    "--since",
    metavar="DATE",
    help="Show jobs created after a specific date (including).",
)
@option(
    "--until",
    metavar="DATE",
    help="Show jobs created before a specific date (including).",
)
@option(
    "-a",
    "--all",
    is_flag=True,
    default=False,
    help=(
        "Show all jobs regardless the status (equivalent to "
        "`-s pending -s running -s succeeded -s failed`)."
    ),
)
@deprecated_quiet_option
@option("-w", "--wide", is_flag=True, help="Do not cut long lines for terminal width.")
@option(
    "--format",
    type=JOB_COLUMNS,
    help=(
        'Output table format, see "neuro help ps-format" '
        "for more info about the format specification. "
        "The default can be changed using the job.ps-format "
        'configuration variable documented in "neuro help user-config"'
    ),
    default=None,
)
@option("--full-uri", is_flag=True, help="Output full image URI.")
async def ls(
    root: Root,
    status: Sequence[str],
    all: bool,
    name: str,
    tag: Sequence[str],
    owner: Sequence[str],
    since: str,
    until: str,
    description: str,
    wide: bool,
    format: Optional[List[JobColumnInfo]],
    full_uri: bool,
) -> None:
    """
    List all jobs.

    Examples:

    neuro ps -a
    neuro ps -a --owner=user-1 --owner=user-2
    neuro ps --name my-experiments-v1 -s failed -s succeeded
    neuro ps --description="my favourite job"
    neuro ps -s failed -s succeeded -q
    neuro ps -t tag1 -t tag2
    """

    format = await calc_columns(root.client, format)

    statuses = calc_statuses(status, all)
    owners = set(owner)
    tags = set(tag)
    jobs = root.client.jobs.list(
        statuses=statuses,
        name=name,
        owners=owners,
        tags=tags,
        since=_parse_date(since),
        until=_parse_date(until),
    )

    # client-side filtering
    if description:
        jobs = (job async for job in jobs if job.description == description)

    uri_fmtr: URIFormatter
    if full_uri:
        uri_fmtr = str
    else:
        uri_fmtr = uri_formatter(
            username=root.client.username, cluster_name=root.client.cluster_name
        )
    if root.quiet:
        formatter: BaseJobsFormatter = SimpleJobsFormatter()
    else:
        image_fmtr = image_formatter(uri_formatter=uri_fmtr)
        formatter = TabularJobsFormatter(
            root.client.username, format, image_formatter=image_fmtr
        )

    with root.pager():
        root.print(formatter([job async for job in jobs]))


@command()
@argument("job", type=JOB)
@option("--full-uri", is_flag=True, help="Output full URI.")
async def status(root: Root, job: str, full_uri: bool) -> None:
    """
    Display status of a job.
    """
    id = await resolve_job(
        job,
        client=root.client,
        status=JobStatus.items(),
    )
    res = await root.client.jobs.status(id)
    uri_fmtr: URIFormatter
    if full_uri:
        uri_fmtr = str
    else:
        uri_fmtr = uri_formatter(
            username=root.client.username, cluster_name=root.client.cluster_name
        )
    root.print(JobStatusFormatter(uri_formatter=uri_fmtr)(res))


@command()
async def tags(root: Root) -> None:
    """
    List all tags submitted by the user.
    """
    res = await root.client.jobs.tags()
    table = Table.grid()
    table.add_column("")
    for item in res:
        table.add_row(item)
    with root.pager():
        root.print(table)


@command()
@click.argument("job", type=JOB)
async def browse(root: Root, job: str) -> None:
    """
    Opens a job's URL in a web browser.
    """
    id = await resolve_job(job, client=root.client, status=JobStatus.active_items())
    res = await root.client.jobs.status(id)
    await browse_job(root, res)


@command()
@argument("job", type=JOB)
@option(
    "--timeout",
    default=0,
    type=float,
    show_default=True,
    help="Maximum allowed time for executing the command, 0 for no timeout",
)
async def top(root: Root, job: str, timeout: float) -> None:
    """
    Display GPU/CPU/Memory usage.
    """
    with JobTelemetryFormatter(root.console) as formatter:
        id = await resolve_job(job, client=root.client, status=JobStatus.active_items())
        async with async_timeout.timeout(timeout if timeout else None):
            async for res in root.client.jobs.top(id):
                formatter.update(res)


@command()
@argument("job", type=JOB)
@argument("image", type=ImageType())
async def save(root: Root, job: str, image: RemoteImage) -> None:
    """
    Save job's state to an image.

    Examples:
    neuro job save job-id image:ubuntu-patched
    neuro job save my-favourite-job image:ubuntu-patched:v1
    neuro job save my-favourite-job image://bob/ubuntu-patched
    """
    id = await resolve_job(
        job,
        client=root.client,
        status=JobStatus.items(),
    )
    progress = DockerImageProgress.create(console=root.console, quiet=root.quiet)
    with contextlib.closing(progress):
        await root.client.jobs.save(id, image, progress=progress)
    click.echo(image)


@command()
@argument("jobs", nargs=-1, required=True, type=JOB)
async def kill(root: Root, jobs: Sequence[str]) -> None:
    """
    Kill job(s).
    """
    errors = []
    for job in jobs:
        job_resolved = await resolve_job(
            job, client=root.client, status=JobStatus.active_items()
        )
        try:
            await root.client.jobs.kill(job_resolved)
            # TODO (ajuszkowski) printing should be on the cli level
            click.echo(job_resolved)
        except ValueError as e:
            errors.append((job, e))
        except AuthorizationError:
            errors.append((job, ValueError(f"Not enough permissions")))

    def format_fail(job: str, reason: Exception) -> str:
        return click.style(f"Cannot kill job {job}: {reason}", fg="red")

    for job, error in errors:
        click.echo(format_fail(job, error), err=True)
    if errors:
        sys.exit(1)


@command(context_settings=dict(allow_interspersed_args=False))
@argument("image", type=ImageType())
@argument("cmd", nargs=-1, type=click.UNPROCESSED)
@option(
    "-s",
    "--preset",
    type=PRESET,
    metavar="PRESET",
    help=(
        "Predefined resource configuration (to see available values, "
        "run `neuro config show`)"
    ),
)
@option(
    "-x/-X",
    "--extshm/--no-extshm",
    is_flag=True,
    default=True,
    show_default=True,
    help="Request extended '/dev/shm' space",
)
@option(
    "--http",
    type=int,
    metavar="PORT",
    default=80,
    show_default=True,
    help="Enable HTTP port forwarding to container",
)
@option(
    "--http-auth/--no-http-auth",
    is_flag=True,
    help="Enable HTTP authentication for forwarded HTTP port  [default: True]",
    default=None,
)
@option(
    "--preemptible/--non-preemptible",
    "-p/-P",
    help="Run job on a lower-cost preemptible instance (DEPRECATED AND IGNORED)",
    default=None,
    hidden=True,
)
@option(
    "-n",
    "--name",
    metavar="NAME",
    type=JOB_NAME,
    help="Optional job name",
    default=None,
    secure=True,
)
@option(
    "--tag",
    metavar="TAG",
    type=str,
    help="Optional job tag, multiple values allowed",
    multiple=True,
)
@option(
    "-d",
    "--description",
    metavar="DESC",
    help="Optional job description in free format",
    secure=True,
)
@deprecated_quiet_option
@option(
    "-v",
    "--volume",
    metavar="MOUNT",
    multiple=True,
    help=(
        "Mounts directory from vault into container. "
        "Use multiple options to mount more than one volume. "
        "See `neuro help secrets` for information about "
        "passing secrets as mounted files."
    ),
    secure=True,
)
@option(
    "--entrypoint",
    type=str,
    help=(
        "Executable entrypoint in the container "
        "(note that it overwrites `ENTRYPOINT` and `CMD` "
        "instructions of the docker image)"
    ),
    secure=True,
)
@option(
    "-w",
    "--workdir",
    type=str,
    help="Working directory inside the container",
    secure=True,
)
@option(
    "-e",
    "--env",
    metavar="VAR=VAL",
    multiple=True,
    help=(
        "Set environment variable in container. "
        "Use multiple options to define more than one variable. "
        "See `neuro help secrets` for information about "
        "passing secrets as environment variables."
    ),
    secure=True,
)
@option(
    "--env-file",
    type=click.Path(exists=True),
    multiple=True,
    help="File with environment variables to pass",
    secure=True,
)
@option(
    "--restart",
    default="never",
    show_default=True,
    type=click.Choice([str(i) for i in JobRestartPolicy]),
    help="Restart policy to apply when a job exits",
)
@option(
    "--life-span",
    type=str,
    metavar="TIMEDELTA",
    help=(
        "Optional job run-time limit in the format '1d2h3m4s' "
        "(some parts may be missing). Set '0' to disable. "
        "Default value '1d' can be changed in the user config."
    ),
    show_default=True,
)
@option(
    "--schedule-timeout",
    type=str,
    metavar="TIMEDELTA",
    help=(
        "Optional job schedule timeout in the format '3m4s' "
        "(some parts may be missing)."
    ),
    show_default=True,
)
@option(
    "--wait-start/--no-wait-start",
    default=True,
    show_default=True,
    help="Wait for a job start or failure",
)
@option(
    "--pass-config/--no-pass-config",
    default=False,
    show_default=True,
    help="Upload neuro config to the job",
)
@option(
    "--wait-for-seat/--no-wait-for-seat",
    default=False,
    show_default=True,
    help="Wait for total running jobs quota",
)
@option(
    "--port-forward",
    type=LOCAL_REMOTE_PORT,
    multiple=True,
    metavar="LOCAL_PORT:REMOTE_RORT",
    help="Forward port(s) of a running job to local port(s) "
    "(use multiple times for forwarding several ports)",
)
@option("--browse", is_flag=True, help="Open a job's URL in a web browser")
@option(
    "--detach",
    is_flag=True,
    help="Don't attach to job logs and don't wait for exit code",
)
@TTY_OPT
async def run(
    root: Root,
    image: RemoteImage,
    preset: str,
    extshm: bool,
    http: int,
    http_auth: Optional[bool],
    entrypoint: Optional[str],
    cmd: Sequence[str],
    workdir: Optional[str],
    volume: Sequence[str],
    env: Sequence[str],
    env_file: Sequence[str],
    restart: str,
    life_span: Optional[str],
    preemptible: Optional[bool],
    name: Optional[str],
    tag: Sequence[str],
    description: Optional[str],
    wait_start: bool,
    pass_config: bool,
    wait_for_seat: bool,
    port_forward: List[Tuple[int, int]],
    browse: bool,
    detach: bool,
    tty: Optional[bool],
    schedule_timeout: Optional[str],
) -> None:
    """
    Run a job with predefined resources configuration.

    IMAGE docker image name to run in a job.

    CMD list will be passed as arguments to the executed job's image.

    Examples:

    # Starts a container pytorch:latest on a machine with smaller GPU resources
    # (see exact values in `neuro config show`) and with two volumes mounted:
    #   storage:/<home-directory>   --> /var/storage/home (in read-write mode),
    #   storage:/neuromation/public --> /var/storage/neuromation (in read-only mode).
    neuro run --preset=gpu-small --volume=storage::/var/storage/home:rw \\\\
        --volume=storage:/neuromation/public:/var/storage/home:ro pytorch:latest

    # Starts a container using the custom image my-ubuntu:latest stored in neuromation
    # registry, run /script.sh and pass arg1 and arg2 as its arguments:
    neuro run -s cpu-small image:my-ubuntu:latest --entrypoint=/script.sh arg1 arg2
    """
    if not preset:
        preset = next(iter(root.client.config.presets.keys()))
    job_preset = root.client.config.presets[preset]
    if preemptible is not None:
        click.echo(
            "-p/-P option is deprecated and ignored. Use corresponding presets instead."
        )
    log.info(f"Using preset '{preset}': {job_preset}")
    if tty is None:
        tty = root.tty
    await run_job(
        root,
        image=image,
        gpu=job_preset.gpu,
        gpu_model=job_preset.gpu_model,
        tpu_type=job_preset.tpu_type,
        tpu_software_version=job_preset.tpu_software_version,
        cpu=job_preset.cpu,
        memory=job_preset.memory_mb,
        extshm=extshm,
        http=http,
        http_auth=http_auth,
        entrypoint=entrypoint,
        cmd=cmd,
        working_dir=workdir,
        volume=volume,
        env=env,
        env_file=env_file,
        restart=restart,
        life_span=life_span,
        port_forward=port_forward,
        preemptible=job_preset.is_preemptible,
        name=name,
        tags=tag,
        description=description,
        wait_start=wait_start,
        pass_config=pass_config,
        wait_for_jobs_quota=wait_for_seat,
        browse=browse,
        detach=detach,
        tty=tty,
        schedule_timeout=schedule_timeout,
    )


job.add_command(run)
job.add_command(submit)
job.add_command(ls)
job.add_command(status)
job.add_command(tags)
job.add_command(exec)
job.add_command(port_forward)
job.add_command(logs)
job.add_command(kill)
job.add_command(top)
job.add_command(save)
job.add_command(browse)
job.add_command(attach)


job.add_command(alias(ls, "list", hidden=True))
job.add_command(alias(logs, "monitor", hidden=True))


async def run_job(
    root: Root,
    *,
    image: RemoteImage,
    gpu: Optional[int],
    gpu_model: Optional[str],
    tpu_type: Optional[str],
    tpu_software_version: Optional[str],
    cpu: float,
    memory: int,
    extshm: bool,
    http: Optional[int],
    http_auth: Optional[bool],
    entrypoint: Optional[str],
    cmd: Sequence[str],
    working_dir: Optional[str],
    volume: Sequence[str],
    env: Sequence[str],
    env_file: Sequence[str],
    restart: str,
    life_span: Optional[str],
    port_forward: List[Tuple[int, int]],
    preemptible: bool,
    name: Optional[str],
    tags: Sequence[str],
    description: Optional[str],
    wait_start: bool,
    pass_config: bool,
    wait_for_jobs_quota: bool,
    browse: bool,
    detach: bool,
    tty: bool,
    schedule_timeout: Optional[str],
) -> JobDescription:
    if http_auth is None:
        http_auth = True
    elif not http:
        if http_auth:
            raise click.UsageError("--http-auth requires --http")
        else:
            raise click.UsageError("--no-http-auth requires --http")
    if browse and not http:
        raise click.UsageError("--browse requires --http")
    if browse and not wait_start:
        raise click.UsageError("Cannot use --browse and --no-wait-start together")
    if not wait_start:
        detach = True
    if not detach:
        _check_tty(root, tty)

    job_restart_policy = JobRestartPolicy(restart)
    log.debug(f"Job restart policy: {job_restart_policy}")

    job_life_span = await calc_life_span(
        root.client, life_span, DEFAULT_JOB_LIFE_SPAN, "job"
    )
    log.debug(f"Job run-time limit: {job_life_span}")

    if schedule_timeout is None:
        job_schedule_timeout = None
    else:
        job_schedule_timeout = parse_timedelta(schedule_timeout).total_seconds()
    log.debug(f"Job schedule timeout: {job_schedule_timeout}")

    env_parse_result = root.client.parse.envs(env, env_file)
    env_dict, secret_env_dict = env_parse_result.env, env_parse_result.secret_env
    real_cmd = _parse_cmd(cmd)

    log.debug(f'entrypoint="{entrypoint}"')
    log.debug(f'cmd="{real_cmd}"')

    log.info(f"Using image '{image}'")

    if tpu_type:
        if not tpu_software_version:
            raise ValueError(
                "--tpu-sw-version cannot be empty while --tpu-type specified"
            )
    resources = Resources(
        memory_mb=memory,
        cpu=cpu,
        gpu=gpu,
        gpu_model=gpu_model,
        shm=extshm,
        tpu_type=tpu_type,
        tpu_software_version=tpu_software_version,
    )

    volume_parse_result = root.client.parse.volumes(volume)
    volumes = list(volume_parse_result.volumes)
    secret_files = volume_parse_result.secret_files
    disk_volumes = volume_parse_result.disk_volumes

    if pass_config:
        env_name = PASS_CONFIG_ENV_NAME
        if env_name in env_dict:
            raise ValueError(f"{env_name} is already set to {env_dict[env_name]}")

        # The following code is compatibility layer with old images
        # TODO: remove this and upload_and_map_config function
        old_env_name = "NEURO_STEAL_CONFIG"
        if old_env_name in env_dict:
            raise ValueError(f"{env_name} is already set to {env_dict[env_name]}")

        env_var, secret_volume = await upload_and_map_config(root)
        env_dict[old_env_name] = env_var
        volumes.append(secret_volume)
        # End of compatibility layer

    if volumes:
        log.info(
            "Using volumes: \n"
            + "\n".join(f"  {volume_to_verbose_str(v)}" for v in volumes)
        )

    container = Container(
        image=image,
        entrypoint=entrypoint,
        command=real_cmd,
        working_dir=working_dir,
        http=HTTPPort(http, http_auth) if http else None,
        resources=resources,
        env=env_dict,
        volumes=volumes,
        secret_env=secret_env_dict,
        secret_files=secret_files,
        disk_volumes=disk_volumes,
        tty=tty,
    )

    job = await root.client.jobs.run(
        container,
        is_preemptible=preemptible,
<<<<<<< HEAD
        pass_config=pass_config,
=======
        wait_for_jobs_quota=wait_for_jobs_quota,
>>>>>>> ea9aaeeb
        name=name,
        tags=tags,
        description=description,
        restart_policy=job_restart_policy,
        life_span=job_life_span,
        schedule_timeout=job_schedule_timeout,
    )
    with JobStartProgress.create(console=root.console, quiet=root.quiet) as progress:
        progress.begin(job)
        while wait_start and job.status == JobStatus.PENDING:
            await asyncio.sleep(0.2)
            job = await root.client.jobs.status(job.id)
            progress.step(job)
        progress.end(job)

    # Even if we detached, but the job has failed to start
    # (most common reason - no resources), the command fails
    if job.status == JobStatus.FAILED:
        sys.exit(job.history.exit_code or EX_PLATFORMERROR)

    if browse:
        await browse_job(root, job)

    if not detach:
        await process_attach(root, job, tty=tty, logs=True, port_forward=port_forward)

    return job


def _parse_cmd(cmd: Sequence[str]) -> str:
    if len(cmd) == 1:
        real_cmd = cmd[0]
    else:
        real_cmd = " ".join(shlex.quote(arg) for arg in cmd)
    return real_cmd


async def upload_and_map_config(root: Root) -> Tuple[str, Volume]:

    # store the Neuro CLI config on the storage under some random path
    nmrc_path = URL(root.config_path.expanduser().resolve().as_uri())
    random_nmrc_filename = f"{uuid.uuid4()}-cfg"
    storage_nmrc_folder = URL(
        f"storage://{root.client.cluster_name}/{root.client.username}/.neuro/"
    )
    storage_nmrc_path = storage_nmrc_folder / random_nmrc_filename
    local_nmrc_folder = f"{STORAGE_MOUNTPOINT}/.neuro/"
    local_nmrc_path = f"{local_nmrc_folder}{random_nmrc_filename}"
    if not root.quiet:
        click.echo(f"Temporary config file created on storage: {storage_nmrc_path}.")
        click.echo(f"Inside container it will be available at: {local_nmrc_path}.")
    await root.client.storage.mkdir(storage_nmrc_folder, parents=True, exist_ok=True)

    async def skip_tmp(fname: str) -> bool:
        return not fname.endswith(("-shm", "-wal", "-journal"))

    await root.client.storage.upload_dir(nmrc_path, storage_nmrc_path, filter=skip_tmp)
    # specify a container volume and mount the storage path
    # into specific container path
    return (
        local_nmrc_path,
        Volume(
            storage_uri=storage_nmrc_folder,
            container_path=local_nmrc_folder,
            read_only=False,
        ),
    )


async def browse_job(root: Root, job: JobDescription) -> None:
    url = job.http_url
    if url.scheme not in ("http", "https"):
        raise RuntimeError(f"Cannot browse job URL: {url}")
    click.echo(f"Browsing job, please open: {url}")
    loop = asyncio.get_event_loop()
    await loop.run_in_executor(None, webbrowser.open, str(url))


def calc_statuses(status: Sequence[str], all: bool) -> Set[JobStatus]:
    defaults = {item.value for item in JobStatus.active_items()}
    statuses = set(status)

    if "all" in statuses:
        if all:
            raise click.UsageError(
                "Parameters `-a/--all` and " "`-s all/--status=all` are incompatible"
            )
        click.echo(
            click.style(
                "DeprecationWarning: "
                "Option `-s all/--status=all` is deprecated. "
                "Please use `-a/--all` instead.",
                fg="red",
            ),
            err=True,
        )
        statuses = set()
    else:
        if all:
            if statuses:
                opt = " ".join([f"--status={s}" for s in status])
                log.warning(f"Option `-a/--all` overwrites option(s) `{opt}`")
            statuses = set()
        elif not statuses:
            statuses = defaults

    return {JobStatus(s) for s in statuses}


async def calc_columns(
    client: Client, format: Optional[List[JobColumnInfo]]
) -> List[JobColumnInfo]:
    if format is None:
        config = await client.config.get_user_config()
        section = config.get("job")
        if section is not None:
            format_str = section.get("ps-format")
            if format_str is not None:
                return parse_columns(format_str)
        return get_default_columns()
    return format


def _parse_date(value: str) -> Optional[datetime]:
    if value:
        try:
            return isoparse(value)
        except ValueError:
            raise ValueError("Date should be in ISO-8601 format")
    else:
        return None


def _check_tty(root: Root, tty: bool) -> None:
    if tty and not root.tty:
        raise RuntimeError(
            "The operation should be executed from a terminal, "
            "the input device is not a TTY"
        )<|MERGE_RESOLUTION|>--- conflicted
+++ resolved
@@ -1215,11 +1215,8 @@
     job = await root.client.jobs.run(
         container,
         is_preemptible=preemptible,
-<<<<<<< HEAD
         pass_config=pass_config,
-=======
         wait_for_jobs_quota=wait_for_jobs_quota,
->>>>>>> ea9aaeeb
         name=name,
         tags=tags,
         description=description,
