--- conflicted
+++ resolved
@@ -846,10 +846,6 @@
 
     log.info(f"Using image '{image}'")
 
-<<<<<<< HEAD
-    resources = Resources(memory, cpu, gpu, gpu_model, extshm)
-    volumes = await _build_volumes(root, volume, env_dict)
-=======
     if tpu_type:
         if not tpu_software_version:
             raise ValueError(
@@ -864,19 +860,7 @@
         tpu_type=tpu_type,
         tpu_software_version=tpu_software_version,
     )
-
-    volumes: Set[Volume] = set()
-    for v in volume:
-        if v == "HOME":
-            volumes.add(root.client.parse.volume("storage://~:/var/storage/home:rw"))
-            volumes.add(
-                root.client.parse.volume(
-                    "storage://neuromation/public:/var/storage/neuromation:ro"
-                )
-            )
-        else:
-            volumes.add(root.client.parse.volume(v))
->>>>>>> 9ae5dd14
+    volumes = await _build_volumes(root, volume, env_dict)
 
     if pass_config:
         if CONFIG_ENV_NAME in env_dict:
