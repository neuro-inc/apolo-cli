import asyncio
import codecs
import contextlib
import dataclasses
import logging
import os
import re
import shlex
import signal
import sys
import threading
import uuid
import webbrowser
from datetime import datetime, timedelta
from typing import AsyncIterator, Dict, Iterator, List, Optional, Sequence, Set, Tuple

import async_timeout
import click
from dateutil.parser import isoparse
from prompt_toolkit.input import create_input
from prompt_toolkit.output import Output, create_output
from yarl import URL

from neuromation.api import (
    AuthorizationError,
    Client,
    Container,
    HTTPPort,
    IllegalArgumentError,
    JobDescription,
    JobRestartPolicy,
    JobStatus,
    RemoteImage,
    Resources,
    StdStream,
    Volume,
)
from neuromation.api.utils import asynccontextmanager
from neuromation.cli.formatters import DockerImageProgress
from neuromation.cli.formatters.utils import (
    URIFormatter,
    image_formatter,
    uri_formatter,
)

from .click_types import (
    JOB,
    JOB_COLUMNS,
    JOB_NAME,
    LOCAL_REMOTE_PORT,
    MEGABYTE,
    PRESET,
    ImageType,
)
from .const import EX_IOERR, EX_PLATFORMERROR
from .defaults import (
    GPU_MODELS,
    JOB_CPU_NUMBER,
    JOB_GPU_MODEL,
    JOB_GPU_NUMBER,
    JOB_MEMORY_AMOUNT,
)
from .formatters.jobs import (
    BaseJobsFormatter,
    JobFormatter,
    JobStartProgress,
    JobStatusFormatter,
    JobTelemetryFormatter,
    SimpleJobsFormatter,
    TabularJobsFormatter,
)
from .parse_utils import JobColumnInfo, get_default_columns, parse_columns
from .root import Root
from .utils import (
    NEURO_STEAL_CONFIG,
    AsyncExitStack,
    alias,
    argument,
    command,
    deprecated_quiet_option,
    group,
    option,
    pager_maybe,
    resolve_job,
    volume_to_verbose_str,
)


log = logging.getLogger(__name__)

STORAGE_MOUNTPOINT = "/var/storage"
ROOT_MOUNTPOINT = "/var/neuro"

NEUROMATION_ROOT_ENV_VAR = "NEUROMATION_ROOT"
NEUROMATION_HOME_ENV_VAR = "NEUROMATION_HOME"
RESERVED_ENV_VARS = {NEUROMATION_ROOT_ENV_VAR, NEUROMATION_HOME_ENV_VAR}

DEFAULT_JOB_LIFE_SPAN = "1d"
REGEX_JOB_LIFE_SPAN = re.compile(
    r"^((?P<d>\d+)d)?((?P<h>\d+)h)?((?P<m>\d+)m)?((?P<s>\d+)s)?$"
)

LOGS_STARTED = click.style(
    "==================== job's logs ====================\n", dim=True
)
ATTACH_STARTED = click.style(
    "=================== job's output ===================\n", dim=True
)
ATTACH_STARTED_AFTER_LOGS = click.style(
    "======== job's output, may overlap with logs =======\n", dim=True
)


def _get_neuro_mountpoint(username: str) -> str:
    return f"{ROOT_MOUNTPOINT}/{username}"


def _read_lines(env_file: str) -> Iterator[str]:
    with open(env_file, encoding="utf-8-sig") as ef:
        lines = ef.read().splitlines()
    for line in lines:
        line = line.lstrip()
        if line and not line.startswith("#"):
            yield line


def build_env(env: Sequence[str], env_file: Optional[str]) -> Dict[str, str]:
    if env_file:
        env = [*_read_lines(env_file), *env]

    env_dict = {}
    for line in env:
        splitted = line.split("=", 1)
        name = splitted[0]
        if len(splitted) == 1:
            val = os.environ.get(splitted[0], "")
        else:
            val = splitted[1]
        if name in RESERVED_ENV_VARS:
            raise click.UsageError(
                f"Unable to re-define system-reserved environment variable: {name}"
            )
        env_dict[name] = val
    return env_dict


@group()
def job() -> None:
    """
    Job operations.
    """


@command(context_settings=dict(allow_interspersed_args=False))
@argument("image", type=ImageType())
@argument("cmd", nargs=-1, type=click.UNPROCESSED)
@option(
    "-g",
    "--gpu",
    metavar="NUMBER",
    type=int,
    help="Number of GPUs to request",
    default=JOB_GPU_NUMBER,
    show_default=True,
)
@option(
    "--gpu-model",
    metavar="MODEL",
    type=click.Choice(GPU_MODELS),
    help="GPU to use",
    default=JOB_GPU_MODEL,
    show_default=True,
)
@option("--tpu-type", metavar="TYPE", type=str, help="TPU type to use")
@option(
    "tpu_software_version",
    "--tpu-sw-version",
    metavar="VERSION",
    type=str,
    help="Requested TPU software version",
)
@option(
    "-c",
    "--cpu",
    metavar="NUMBER",
    type=float,
    help="Number of CPUs to request",
    default=JOB_CPU_NUMBER,
    show_default=True,
)
@option(
    "-m",
    "--memory",
    metavar="AMOUNT",
    type=MEGABYTE,
    help="Memory amount to request",
    default=JOB_MEMORY_AMOUNT,
    show_default=True,
)
@option(
    "-x/-X",
    "--extshm/--no-extshm",
    is_flag=True,
    default=True,
    show_default=True,
    help="Request extended '/dev/shm' space",
)
@option(
    "--http", type=int, metavar="PORT", help="Enable HTTP port forwarding to container"
)
@option(
    "--http-auth/--no-http-auth",
    is_flag=True,
    help="Enable HTTP authentication for forwarded HTTP port  [default: True]",
    default=None,
)
@option(
    "--preemptible/--non-preemptible",
    "-p/-P",
    help="Run job on a lower-cost preemptible instance",
    default=False,
    show_default=True,
)
@option(
    "-n",
    "--name",
    metavar="NAME",
    type=JOB_NAME,
    help="Optional job name",
    default=None,
    secure=True,
)
@option(
    "--tag",
    metavar="TAG",
    type=str,
    help="Optional job tag, multiple values allowed",
    multiple=True,
)
@option(
    "-d",
    "--description",
    metavar="DESC",
    help="Optional job description in free format",
    secure=True,
)
@deprecated_quiet_option
@option(
    "-v",
    "--volume",
    metavar="MOUNT",
    multiple=True,
    help=(
        "Mounts directory from vault into container. "
        "Use multiple options to mount more than one volume. "
        "--volume=HOME is an alias for storage::/var/storage/home:rw and "
        "storage://neuromation/public:/var/storage/neuromation:ro"
    ),
    secure=True,
)
@option(
    "--entrypoint",
    type=str,
    help=(
        "Executable entrypoint in the container "
        "(note that it overwrites `ENTRYPOINT` and `CMD` "
        "instructions of the docker image)"
    ),
    secure=True,
)
@option(
    "-e",
    "--env",
    metavar="VAR=VAL",
    multiple=True,
    help=(
        "Set environment variable in container "
        "Use multiple options to define more than one variable"
    ),
    secure=True,
)
@option(
    "--env-file",
    type=click.Path(exists=True),
    help="File with environment variables to pass",
    secure=True,
)
@option(
    "--restart",
    default="never",
    show_default=True,
    type=click.Choice(JobRestartPolicy),
    help="Restart policy to apply when a job exits",
)
@option(
    "--life-span",
    type=str,
    metavar="TIMEDELTA",
    help=(
        "Optional job run-time limit in the format '1d2h3m4s' "
        "(some parts may be missing). Set '0' to disable. "
        "Default value '1d' can be changed in the user config."
    ),
)
@option(
    "--wait-start/--no-wait-start",
    default=True,
    show_default=True,
    help="Wait for a job start or failure",
)
@option(
    "--pass-config/--no-pass-config",
    default=False,
    show_default=True,
    help="Upload neuro config to the job",
)
@option("--browse", is_flag=True, help="Open a job's URL in a web browser")
@option(
    "--detach",
    is_flag=True,
    help="Don't attach to job logs and don't wait for exit code",
)
@option("-t", "--tty", is_flag=True, help="Allocate a TTY")
async def submit(
    root: Root,
    image: RemoteImage,
    gpu: Optional[int],
    gpu_model: Optional[str],
    tpu_type: Optional[str],
    tpu_software_version: Optional[str],
    cpu: float,
    memory: int,
    extshm: bool,
    http: Optional[int],
    http_auth: Optional[bool],
    entrypoint: Optional[str],
    cmd: Sequence[str],
    volume: Sequence[str],
    env: Sequence[str],
    env_file: Optional[str],
    restart: str,
    life_span: Optional[str],
    preemptible: bool,
    name: Optional[str],
    tag: Sequence[str],
    description: Optional[str],
    wait_start: bool,
    pass_config: bool,
    browse: bool,
    detach: bool,
    tty: bool,
) -> None:
    """
    Submit an image to run on the cluster.

    IMAGE container image name.

    CMD list will be passed as commands to model container.

    Examples:

    # Starts a container pytorch:latest with two paths mounted. Directory /q1/
    # is mounted in read only mode to /qm directory within container.
    # Directory /mod mounted to /mod directory in read-write mode.
    neuro submit --volume storage:/q1:/qm:ro --volume storage:/mod:/mod:rw \
      pytorch:latest

    # Starts a container using the custom image my-ubuntu:latest stored in neuromation
    # registry, run /script.sh and pass arg1 arg2 arg3 as its arguments:
    neuro submit image:my-ubuntu:latest --entrypoint=/script.sh arg1 arg2 arg3
    """
    await run_job(
        root,
        image=image,
        gpu=gpu,
        gpu_model=gpu_model,
        tpu_type=tpu_type,
        tpu_software_version=tpu_software_version,
        cpu=cpu,
        memory=memory,
        extshm=extshm,
        http=http,
        http_auth=http_auth,
        entrypoint=entrypoint,
        cmd=cmd,
        volume=volume,
        env=env,
        env_file=env_file,
        restart=restart,
        life_span=life_span,
        preemptible=preemptible,
        name=name,
        tags=tag,
        description=description,
        wait_start=wait_start,
        pass_config=pass_config,
        browse=browse,
        detach=detach,
        tty=tty,
    )


@command(context_settings=dict(allow_interspersed_args=False))
@argument("job", type=JOB)
@argument("cmd", nargs=-1, type=click.UNPROCESSED, required=True)
@option(
    "-t/-T",
    "--tty/--no-tty",
    default=True,
    is_flag=True,
    help="Allocate virtual tty. Useful for interactive jobs.",
)
@option(
    "--no-key-check",
    is_flag=True,
    help="Disable host key checks. Should be used with caution.",
    hidden=True,
)
@option(
    "--timeout",
    default=0,
    type=float,
    show_default=True,
    help="Maximum allowed time for executing the command, 0 for no timeout",
)
async def exec(
    root: Root,
    job: str,
    tty: bool,
    no_key_check: bool,
    cmd: Sequence[str],
    timeout: float,
) -> None:
    """
    Execute command in a running job.

    Examples:

    # Provides a shell to the container:
    neuro exec my-job /bin/bash

    # Executes a single command in the container and returns the control:
    neuro exec --no-tty my-job ls -l
    """
    real_cmd = _parse_cmd(cmd)
    job = await resolve_job(
        job, client=root.client, status={JobStatus.PENDING, JobStatus.RUNNING}
    )
    exec_id = await root.client.jobs.exec_create(job, real_cmd, tty=tty)
    if tty:
        await _exec_tty(root, job, exec_id)
    else:
        await _exec_non_tty(root, job, exec_id)

    info = await root.client.jobs.exec_inspect(job, exec_id)
    while info.running:
        await asyncio.sleep(0.1)
        info = await root.client.jobs.exec_inspect(job, exec_id)
    sys.exit(info.exit_code)


async def _exec_tty(root: Root, job: str, exec_id: str) -> None:
    loop = asyncio.get_event_loop()
    stdout = create_output()
    h, w = stdout.get_size()
    async with root.client.jobs.exec_start(job, exec_id) as stream:
        try:
            await root.client.jobs.exec_resize(job, exec_id, w=w, h=h)
        except IllegalArgumentError:
            info = await root.client.jobs.exec_inspect(job, exec_id)
            if not info.running:
                # Exec session is finished
                return

        tasks = []
        resize_event = asyncio.Event()
        tasks.append(loop.create_task(_process_stdin(stream, resize_event)))
        tasks.append(loop.create_task(_process_stdout(stream, stdout)))
        tasks.append(
            loop.create_task(_exec_resize(root, job, exec_id, resize_event, stdout))
        )
        await asyncio.wait(tasks, return_when=asyncio.FIRST_COMPLETED)
        for task in tasks:
            await root.cancel_with_logging(task)


async def _exec_resize(
    root: Root, job: str, exec_id: str, resize_event: asyncio.Event, stdout: Output
) -> None:
    while True:
        await resize_event.wait()
        resize_event.clear()
        h, w = stdout.get_size()
        await root.client.jobs.exec_resize(job, exec_id, w=w, h=h)


async def _exec_non_tty(root: Root, job: str, exec_id: str) -> None:
    codec_info = codecs.lookup("utf8")
    decoder = codec_info.incrementaldecoder("replace")
    async with root.client.jobs.attach(
        job, stdout=True, stderr=True, logs=True
    ) as stream:
        info = await root.client.jobs.exec_inspect(job, exec_id)
        if not info.running:
            raise sys.exit(info.exit_code)
        while True:
            chunk = await stream.read_out()
            if chunk is None:
                break
            if chunk.stream == 2:
                f = sys.stderr
            else:
                f = sys.stdout
            txt = decoder.decode(chunk.data)
            if txt is not None:
                f.write(txt)
                f.flush()


@command()
@argument("job", type=JOB)
@argument("local_remote_port", type=LOCAL_REMOTE_PORT, nargs=-1, required=True)
@option(
    "--no-key-check",
    is_flag=True,
    help="Disable host key checks. Should be used with caution.",
)
async def port_forward(
    root: Root, job: str, no_key_check: bool, local_remote_port: List[Tuple[int, int]]
) -> None:
    """
    Forward port(s) of a running job to local port(s).

    Examples:

    # Forward local port 2080 to port 80 of job's container.
    # You can use http://localhost:2080 in browser to access job's served http
    neuro job port-forward my-fastai-job 2080:80

    # Forward local port 2222 to job's port 22
    # Then copy all data from container's folder '/data' to current folder
    # (please run second command in other terminal)
    neuro job port-forward my-job-with-ssh-server 2222:22
    rsync -avxzhe "ssh -p 2222" root@localhost:/data .

    # Forward few ports at once
    neuro job port-forward my-job- 2080:80 2222:22 2000:100

    """
    job_id = await resolve_job(
        job, client=root.client, status={JobStatus.PENDING, JobStatus.RUNNING}
    )
    async with AsyncExitStack() as stack:
        for local_port, job_port in local_remote_port:
            click.echo(
                f"Port localhost:{local_port} will be forwarded "
                f"to port {job_port} of {job_id}"
            )
            await stack.enter_async_context(
                root.client.jobs.port_forward(
                    job_id, local_port, job_port, no_key_check=no_key_check
                )
            )

        click.echo("Press ^C to stop forwarding")
        try:
            while True:
                await asyncio.sleep(1)
        except KeyboardInterrupt:
            pass


@command()
@argument("job", type=JOB)
async def logs(root: Root, job: str) -> None:
    """
    Print the logs for a container.
    """
    id = await resolve_job(
        job,
        client=root.client,
        status={
            JobStatus.PENDING,
            JobStatus.RUNNING,
            JobStatus.SUCCEEDED,
            JobStatus.FAILED,
        },
    )
    await _print_logs(root, id, None)


@dataclasses.dataclass(frozen=True)
class AttachHelper:
    attach_ready: asyncio.Event
    log_printed: asyncio.Event


async def _print_logs(root: Root, job: str, helper: Optional[AttachHelper]) -> None:
    async for chunk in root.client.jobs.monitor(job):
        if not chunk:
            break
<<<<<<< HEAD
        if helper is not None:
            if helper.attach_ready.is_set():
                return
            if not helper.log_printed.is_set() and not root.quiet:
                click.echo(LOGS_STARTED, nl=False)
            helper.log_printed.set()

        click.echo(chunk.decode(errors="ignore"), nl=False)
=======
        click.echo(chunk.decode(errors="replace"), nl=False)
>>>>>>> 65f1bcac


@command()
@argument("job", type=JOB)
async def attach(root: Root, job: str) -> None:
    """
    Print the logs for a container.
    """
    id = await resolve_job(
        job,
        client=root.client,
        status={
            JobStatus.PENDING,
            JobStatus.RUNNING,
            JobStatus.SUCCEEDED,
            JobStatus.FAILED,
        },
    )
    await _attach(root, id, tty=None, logs=False)


async def _attach(root: Root, job: str, tty: Optional[bool], logs: bool) -> None:
    if tty is None:
        status = await root.client.jobs.status(job)
        tty = status.container.tty
    if tty:
        await _attach_tty(root, job, logs)
    else:
        await _attach_non_tty(root, job, logs)

    loop = asyncio.get_event_loop()
    t0 = loop.time()
    status = await root.client.jobs.status(job)
    while status.status in (JobStatus.PENDING, JobStatus.RUNNING):
        t1 = loop.time()
        if t1 - t0 > 10:
            click.echo()
            click.secho("!!! Warning !!!", fg="red")
            click.secho(
                "TTY session was disconnected by server side "
                "but the job is still alive.",
                fg="red",
            )
            click.secho("Reconnect to the job:", dim=True, fg="yellow")
            click.secho(f"  neuro attach {job}", dim=True)
            click.secho("Terminate the job:", dim=True, fg="yellow")
            click.secho(f"  neuro kill {job}", dim=True)
            sys.exit(EX_IOERR)
        await asyncio.sleep(0.1)
        status = await root.client.jobs.status(job)
    if status.status == JobStatus.FAILED:
        sys.exit(status.history.exit_code or EX_PLATFORMERROR)
    sys.exit(status.history.exit_code)


async def _attach_tty(root: Root, job: str, logs: bool) -> None:
    loop = asyncio.get_event_loop()
    stdout = create_output()
    h, w = stdout.get_size()
    async with root.client.jobs.attach(
        job, stdin=True, stdout=True, stderr=True, logs=True
    ) as stream:
        try:
            await root.client.jobs.resize(job, w=w, h=h)
        except IllegalArgumentError:
            status = await root.client.jobs.status(job)
            if status.status is not JobStatus.RUNNING:
                # Job is finished
                return

        tasks = []
        resize_event = asyncio.Event()
        tasks.append(loop.create_task(_process_stdin(stream, resize_event)))
        tasks.append(loop.create_task(_process_stdout(stream, stdout)))
        tasks.append(loop.create_task(_resize(root, job, resize_event, stdout)))
        done, pending = await asyncio.wait(tasks, return_when=asyncio.FIRST_COMPLETED)
        for task in tasks:
            await root.cancel_with_logging(task)


async def _resize(
    root: Root, job: str, resize_event: asyncio.Event, stdout: Output
) -> None:
    while True:
        await resize_event.wait()
        resize_event.clear()
        h, w = stdout.get_size()
        await root.client.jobs.resize(job, w=w, h=h)


async def _process_stdin(stream: StdStream, resize_event: asyncio.Event) -> None:
    loop = asyncio.get_event_loop()
    ev = asyncio.Event()

    def read_ready() -> None:
        ev.set()

    def resize() -> None:
        resize_event.set()

    inp = create_input()
    with inp.raw_mode():
        with inp.attach(read_ready):

            has_sigwinch = (
                hasattr(signal, "SIGWINCH")
                and threading.current_thread() is threading.main_thread()
            )
            if has_sigwinch:
                previous_winch_handler = signal.getsignal(signal.SIGWINCH)
                loop.add_signal_handler(signal.SIGWINCH, resize)
                if previous_winch_handler is None:
                    # In some situations we receive `None`. This is
                    # however not a valid value for passing to
                    # `signal.signal` at the end of this block.
                    previous_winch_handler = signal.SIG_DFL

            try:
                while True:
                    await ev.wait()
                    ev.clear()
                    if inp.closed:
                        return
                    keys = inp.read_keys()  # + inp.flush_keys()
                    buf = b"".join(key.data.encode("utf8") for key in keys)
                    await stream.write_in(buf)
            finally:
                if has_sigwinch:
                    loop.remove_signal_handler(signal.SIGWINCH)
                    signal.signal(signal.SIGWINCH, previous_winch_handler)


async def _process_stdout(stream: StdStream, stdout: Output) -> None:
    codec_info = codecs.lookup("utf8")
    decoder = codec_info.incrementaldecoder("replace")
    while True:
        chunk = await stream.read_out()
        if chunk is None:
            return
        txt = decoder.decode(chunk.data)
        if txt is not None:
            stdout.write_raw(txt)
            stdout.flush()


async def _attach_non_tty(root: Root, job: str, logs: bool) -> None:
    codec_info = codecs.lookup("utf8")
    decoder = codec_info.incrementaldecoder("replace")
    async with _print_logs_until_attached(root, job, logs) as helper:
        async with root.client.jobs.attach(
            job, stdout=True, stderr=True, logs=True
        ) as stream:
            status = await root.client.jobs.status(job)
            if status.history.exit_code is not None:
                raise sys.exit(status.history.exit_code)
            while True:
                chunk = await stream.read_out()
                if chunk is None:
                    break
                if chunk.stream == 2:
                    f = sys.stderr
                else:
                    f = sys.stdout
                txt = decoder.decode(chunk.data)
                if txt is not None:
                    if not root.quiet and not helper.attach_ready.is_set():
                        if helper.log_printed.is_set():
                            click.echo(ATTACH_STARTED_AFTER_LOGS, nl=False)
                        else:
                            click.echo(ATTACH_STARTED, nl=False)
                    helper.attach_ready.set()
                    f.write(txt)
                    f.flush()


@asynccontextmanager
async def _print_logs_until_attached(
    root: Root, job: str, logs: bool
) -> AsyncIterator[AttachHelper]:
    attach_ready = asyncio.Event()
    logs_printed = asyncio.Event()
    helper = AttachHelper(attach_ready, logs_printed)
    if not logs:
        yield helper
        return

    loop = asyncio.get_event_loop()
    reader = loop.create_task(_print_logs(root, job, helper))

    async def wait_attached() -> None:
        await attach_ready.wait()
        # Job is attached, stop logs reading
        await root.cancel_with_logging(reader)

    waiter = loop.create_task(wait_attached())

    try:
        yield helper
    finally:
        await root.cancel_with_logging(waiter)
        if not attach_ready.is_set():
            # Job is finished before actuall attaching,
            # read all collected logs
            await reader
        else:
            # Cancel logs reader just in case
            await root.cancel_with_logging(reader)


@command()
@option(
    "-s",
    "--status",
    multiple=True,
    type=click.Choice(["pending", "running", "succeeded", "failed", "all"]),
    help=(
        "Filter out jobs by status (multiple option)."
        " Note: option `all` is deprecated, use `neuro ps -a` instead."
    ),
)
@option(
    "-o",
    "--owner",
    multiple=True,
    help="Filter out jobs by owner (multiple option).",
    secure=True,
)
@option("-n", "--name", metavar="NAME", help="Filter out jobs by name.", secure=True)
@option(
    "-t",
    "--tag",
    metavar="TAG",
    type=str,
    help="Filter out jobs by tag (multiple option)",
    multiple=True,
)
@option(
    "-d",
    "--description",
    metavar="DESCRIPTION",
    default="",
    help="Filter out jobs by description (exact match).",
    secure=True,
)
@option(
    "--since",
    metavar="DATE",
    help="Show jobs created after a specific date (including).",
)
@option(
    "--until",
    metavar="DATE",
    help="Show jobs created before a specific date (including).",
)
@option(
    "-a",
    "--all",
    is_flag=True,
    default=False,
    help=(
        "Show all jobs regardless the status (equivalent to "
        "`-s pending -s running -s succeeded -s failed`)."
    ),
)
@deprecated_quiet_option
@option("-w", "--wide", is_flag=True, help="Do not cut long lines for terminal width.")
@option(
    "--format",
    type=JOB_COLUMNS,
    help=(
        'Output table format, see "neuro help ps-format" '
        "for more info about the format specification. "
        "The default can be changed using the job.ps-format "
        'configuration variable documented in "neuro help user-config"'
    ),
    default=None,
)
@option("--full-uri", is_flag=True, help="Output full image URI.")
async def ls(
    root: Root,
    status: Sequence[str],
    all: bool,
    name: str,
    tag: Sequence[str],
    owner: Sequence[str],
    since: str,
    until: str,
    description: str,
    wide: bool,
    format: Optional[List[JobColumnInfo]],
    full_uri: bool,
) -> None:
    """
    List all jobs.

    Examples:

    neuro ps -a
    neuro ps -a --owner=user-1 --owner=user-2
    neuro ps --name my-experiments-v1 -s failed -s succeeded
    neuro ps --description="my favourite job"
    neuro ps -s failed -s succeeded -q
    neuro ps -t tag1 -t tag2
    """

    format = await calc_columns(root.client, format)

    statuses = calc_statuses(status, all)
    owners = set(owner)
    tags = set(tag)
    jobs = root.client.jobs.list(
        statuses=statuses,
        name=name,
        owners=owners,
        tags=tags,
        since=_parse_date(since),
        until=_parse_date(until),
    )

    # client-side filtering
    if description:
        jobs = (job async for job in jobs if job.description == description)

    uri_fmtr: URIFormatter
    if full_uri:
        uri_fmtr = str
    else:
        uri_fmtr = uri_formatter(
            username=root.client.username, cluster_name=root.client.cluster_name
        )
    if root.quiet:
        formatter: BaseJobsFormatter = SimpleJobsFormatter()
    else:
        if wide or not root.tty:
            width = 0
        else:
            width = root.terminal_size[0]
        image_fmtr = image_formatter(uri_formatter=uri_fmtr)
        formatter = TabularJobsFormatter(
            width, root.client.username, format, image_formatter=image_fmtr
        )

    pager_maybe(formatter([job async for job in jobs]), root.tty, root.terminal_size)


@command()
@argument("job", type=JOB)
@option("--full-uri", is_flag=True, help="Output full URI.")
async def status(root: Root, job: str, full_uri: bool) -> None:
    """
    Display status of a job.
    """
    id = await resolve_job(
        job,
        client=root.client,
        status={
            JobStatus.PENDING,
            JobStatus.RUNNING,
            JobStatus.SUCCEEDED,
            JobStatus.FAILED,
        },
    )
    res = await root.client.jobs.status(id)
    uri_fmtr: URIFormatter
    if full_uri:
        uri_fmtr = str
    else:
        uri_fmtr = uri_formatter(
            username=root.client.username, cluster_name=root.client.cluster_name
        )
    click.echo(JobStatusFormatter(uri_formatter=uri_fmtr)(res))


@command()
async def tags(root: Root) -> None:
    """
    List all tags submitted by the user.
    """
    res = await root.client.jobs.tags()
    pager_maybe(res, root.tty, root.terminal_size)


@command()
@click.argument("job", type=JOB)
async def browse(root: Root, job: str) -> None:
    """
    Opens a job's URL in a web browser.
    """
    id = await resolve_job(
        job, client=root.client, status={JobStatus.PENDING, JobStatus.RUNNING}
    )
    res = await root.client.jobs.status(id)
    await browse_job(root, res)


@command()
@argument("job", type=JOB)
@option(
    "--timeout",
    default=0,
    type=float,
    show_default=True,
    help="Maximum allowed time for executing the command, 0 for no timeout",
)
async def top(root: Root, job: str, timeout: float) -> None:
    """
    Display GPU/CPU/Memory usage.
    """
    formatter = JobTelemetryFormatter()
    id = await resolve_job(
        job, client=root.client, status={JobStatus.PENDING, JobStatus.RUNNING}
    )
    print_header = True
    async with async_timeout.timeout(timeout if timeout else None):
        async for res in root.client.jobs.top(id):
            if print_header:
                click.echo(formatter.header())
                print_header = False
            line = formatter(res)
            click.echo(f"\r{line}", nl=False)


@command()
@argument("job", type=JOB)
@argument("image", type=ImageType())
async def save(root: Root, job: str, image: RemoteImage) -> None:
    """
    Save job's state to an image.

    Examples:
    neuro job save job-id image:ubuntu-patched
    neuro job save my-favourite-job image:ubuntu-patched:v1
    neuro job save my-favourite-job image://bob/ubuntu-patched
    """
    id = await resolve_job(
        job,
        client=root.client,
        status={
            JobStatus.PENDING,
            JobStatus.RUNNING,
            JobStatus.SUCCEEDED,
            JobStatus.FAILED,
        },
    )
    progress = DockerImageProgress.create(tty=root.tty, quiet=root.quiet)
    with contextlib.closing(progress):
        await root.client.jobs.save(id, image, progress=progress)
    click.echo(image)


@command()
@argument("jobs", nargs=-1, required=True, type=JOB)
async def kill(root: Root, jobs: Sequence[str]) -> None:
    """
    Kill job(s).
    """
    errors = []
    for job in jobs:
        job_resolved = await resolve_job(
            job, client=root.client, status={JobStatus.PENDING, JobStatus.RUNNING}
        )
        try:
            await root.client.jobs.kill(job_resolved)
            # TODO (ajuszkowski) printing should be on the cli level
            click.echo(job_resolved)
        except ValueError as e:
            errors.append((job, e))
        except AuthorizationError:
            errors.append((job, ValueError(f"Not enough permissions")))

    def format_fail(job: str, reason: Exception) -> str:
        return click.style(f"Cannot kill job {job}: {reason}", fg="red")

    for job, error in errors:
        click.echo(format_fail(job, error), err=True)
    if errors:
        sys.exit(1)


@command(context_settings=dict(allow_interspersed_args=False))
@argument("image", type=ImageType())
@argument("cmd", nargs=-1, type=click.UNPROCESSED)
@option(
    "-s",
    "--preset",
    type=PRESET,
    metavar="PRESET",
    help=(
        "Predefined resource configuration (to see available values, "
        "run `neuro config show`)"
    ),
)
@option(
    "-x/-X",
    "--extshm/--no-extshm",
    is_flag=True,
    default=True,
    show_default=True,
    help="Request extended '/dev/shm' space",
)
@option(
    "--http",
    type=int,
    metavar="PORT",
    default=80,
    show_default=True,
    help="Enable HTTP port forwarding to container",
)
@option(
    "--http-auth/--no-http-auth",
    is_flag=True,
    help="Enable HTTP authentication for forwarded HTTP port  [default: True]",
    default=None,
)
@option(
    "--preemptible/--non-preemptible",
    "-p/-P",
    help="Run job on a lower-cost preemptible instance (DEPRECATED AND IGNORED)",
    default=None,
    hidden=True,
)
@option(
    "-n",
    "--name",
    metavar="NAME",
    type=JOB_NAME,
    help="Optional job name",
    default=None,
    secure=True,
)
@option(
    "--tag",
    metavar="TAG",
    type=str,
    help="Optional job tag, multiple values allowed",
    multiple=True,
)
@option(
    "-d",
    "--description",
    metavar="DESC",
    help="Optional job description in free format",
    secure=True,
)
@deprecated_quiet_option
@option(
    "-v",
    "--volume",
    metavar="MOUNT",
    multiple=True,
    help=(
        "Mounts directory from vault into container. "
        "Use multiple options to mount more than one volume. "
        "--volume=HOME is an alias for storage::/var/storage/home:rw and "
        "storage://neuromation/public:/var/storage/neuromation:ro"
    ),
    secure=True,
)
@option(
    "--entrypoint",
    type=str,
    help=(
        "Executable entrypoint in the container "
        "(note that it overwrites `ENTRYPOINT` and `CMD` "
        "instructions of the docker image)"
    ),
    secure=True,
)
@option(
    "-e",
    "--env",
    metavar="VAR=VAL",
    multiple=True,
    help=(
        "Set environment variable in container "
        "Use multiple options to define more than one variable"
    ),
    secure=True,
)
@option(
    "--env-file",
    type=click.Path(exists=True),
    help="File with environment variables to pass",
    secure=True,
)
@option(
    "--restart",
    default="never",
    show_default=True,
    type=click.Choice(JobRestartPolicy),
    help="Restart policy to apply when a job exits",
)
@option(
    "--life-span",
    type=str,
    metavar="TIMEDELTA",
    help=(
        "Optional job run-time limit in the format '1d2h3m4s' "
        "(some parts may be missing). Set '0' to disable. "
        "Default value '1d' can be changed in the user config."
    ),
    show_default=True,
)
@option(
    "--wait-start/--no-wait-start",
    default=True,
    show_default=True,
    help="Wait for a job start or failure",
)
@option(
    "--pass-config/--no-pass-config",
    default=False,
    show_default=True,
    help="Upload neuro config to the job",
)
@option("--browse", is_flag=True, help="Open a job's URL in a web browser")
@option(
    "--detach",
    is_flag=True,
    help="Don't attach to job logs and don't wait for exit code",
)
@option("-t", "--tty", is_flag=True, help="Allocate a TTY")
async def run(
    root: Root,
    image: RemoteImage,
    preset: str,
    extshm: bool,
    http: int,
    http_auth: Optional[bool],
    entrypoint: Optional[str],
    cmd: Sequence[str],
    volume: Sequence[str],
    env: Sequence[str],
    env_file: Optional[str],
    restart: str,
    life_span: Optional[str],
    preemptible: Optional[bool],
    name: Optional[str],
    tag: Sequence[str],
    description: Optional[str],
    wait_start: bool,
    pass_config: bool,
    browse: bool,
    detach: bool,
    tty: bool,
) -> None:
    """
    Run a job with predefined resources configuration.

    IMAGE container image name.

    CMD list will be passed as commands to model container.

    Examples:

    # Starts a container pytorch:latest on a machine with smaller GPU resources
    # (see exact values in `neuro config show`) and with two volumes mounted:
    #   storage://<home-directory>   --> /var/storage/home (in read-write mode),
    #   storage://neuromation/public --> /var/storage/neuromation (in read-only mode).
    neuro run --preset=gpu-small --volume=HOME pytorch:latest

    # Starts a container using the custom image my-ubuntu:latest stored in neuromation
    # registry, run /script.sh and pass arg1 and arg2 as its arguments:
    neuro run -s cpu-small image:my-ubuntu:latest --entrypoint=/script.sh arg1 arg2
    """
    if not preset:
        preset = next(iter(root.client.config.presets.keys()))
    job_preset = root.client.config.presets[preset]
    if preemptible is not None:
        click.echo(
            "-p/-P option is deprecated and ignored. Use corresponding presets instead."
        )
    log.info(f"Using preset '{preset}': {job_preset}")
    await run_job(
        root,
        image=image,
        gpu=job_preset.gpu,
        gpu_model=job_preset.gpu_model,
        tpu_type=job_preset.tpu_type,
        tpu_software_version=job_preset.tpu_software_version,
        cpu=job_preset.cpu,
        memory=job_preset.memory_mb,
        extshm=extshm,
        http=http,
        http_auth=http_auth,
        entrypoint=entrypoint,
        cmd=cmd,
        volume=volume,
        env=env,
        env_file=env_file,
        restart=restart,
        life_span=life_span,
        preemptible=job_preset.is_preemptible,
        name=name,
        tags=tag,
        description=description,
        wait_start=wait_start,
        pass_config=pass_config,
        browse=browse,
        detach=detach,
        tty=tty,
    )


job.add_command(run)
job.add_command(submit)
job.add_command(ls)
job.add_command(status)
job.add_command(tags)
job.add_command(exec)
job.add_command(port_forward)
job.add_command(logs)
job.add_command(kill)
job.add_command(top)
job.add_command(save)
job.add_command(browse)
job.add_command(attach)


job.add_command(alias(ls, "list", hidden=True))
job.add_command(alias(logs, "monitor", hidden=True))


async def run_job(
    root: Root,
    *,
    image: RemoteImage,
    gpu: Optional[int],
    gpu_model: Optional[str],
    tpu_type: Optional[str],
    tpu_software_version: Optional[str],
    cpu: float,
    memory: int,
    extshm: bool,
    http: Optional[int],
    http_auth: Optional[bool],
    entrypoint: Optional[str],
    cmd: Sequence[str],
    volume: Sequence[str],
    env: Sequence[str],
    env_file: Optional[str],
    restart: str,
    life_span: Optional[str],
    preemptible: bool,
    name: Optional[str],
    tags: Sequence[str],
    description: Optional[str],
    wait_start: bool,
    pass_config: bool,
    browse: bool,
    detach: bool,
    tty: bool,
) -> JobDescription:
    if http_auth is None:
        http_auth = True
    elif not http:
        if http_auth:
            raise click.UsageError("--http-auth requires --http")
        else:
            raise click.UsageError("--no-http-auth requires --http")
    if browse and not http:
        raise click.UsageError("--browse requires --http")
    if browse and not wait_start:
        raise click.UsageError("Cannot use --browse and --no-wait-start together")
    if not wait_start:
        detach = True

    job_restart_policy = JobRestartPolicy(restart)
    log.debug(f"Job restart policy: {job_restart_policy}")

    job_life_span = await calc_life_span(root.client, life_span)
    log.debug(f"Job run-time limit: {job_life_span}")

    env_dict = build_env(env, env_file)
    real_cmd = _parse_cmd(cmd)

    log.debug(f'entrypoint="{entrypoint}"')
    log.debug(f'cmd="{real_cmd}"')

    log.info(f"Using image '{image}'")

    if tpu_type:
        if not tpu_software_version:
            raise ValueError(
                "--tpu-sw-version cannot be empty while --tpu-type specified"
            )
    resources = Resources(
        memory_mb=memory,
        cpu=cpu,
        gpu=gpu,
        gpu_model=gpu_model,
        shm=extshm,
        tpu_type=tpu_type,
        tpu_software_version=tpu_software_version,
    )
    volumes = await _build_volumes(root, volume, env_dict)

    if pass_config:
        env_name = NEURO_STEAL_CONFIG
        if env_name in env_dict:
            raise ValueError(f"{env_name} is already set to {env_dict[env_name]}")
        env_var, secret_volume = await upload_and_map_config(root)
        env_dict[NEURO_STEAL_CONFIG] = env_var
        volumes.add(secret_volume)

    if volumes:
        log.info(
            "Using volumes: \n"
            + "\n".join(f"  {volume_to_verbose_str(v)}" for v in volumes)
        )

    container = Container(
        image=image,
        entrypoint=entrypoint,
        command=real_cmd,
        http=HTTPPort(http, http_auth) if http else None,
        resources=resources,
        env=env_dict,
        volumes=list(volumes),
        tty=tty,
    )

    job = await root.client.jobs.run(
        container,
        is_preemptible=preemptible,
        name=name,
        tags=tags,
        description=description,
        restart_policy=job_restart_policy,
        life_span=job_life_span,
    )
    click.echo(JobFormatter(root.quiet)(job))
    progress = JobStartProgress.create(tty=root.tty, color=root.color, quiet=root.quiet)
    while wait_start and job.status == JobStatus.PENDING:
        await asyncio.sleep(0.2)
        job = await root.client.jobs.status(job.id)
        progress(job)
    progress.close()
    if browse and job.status != JobStatus.FAILED:
        await browse_job(root, job)

    # Even if we detached, but the job has failed to start
    # (most common reason - no resources), the command fails
    if job.status == JobStatus.FAILED:
        sys.exit(job.history.exit_code or EX_PLATFORMERROR)

    if not detach:
        await _attach(root, job.id, tty=tty, logs=True)

    return job


def _parse_cmd(cmd: Sequence[str]) -> str:
    if len(cmd) == 1:
        real_cmd = cmd[0]
    else:
        real_cmd = " ".join(shlex.quote(arg) for arg in cmd)
    return real_cmd


async def _build_volumes(
    root: Root, input_volumes: Sequence[str], env_dict: Dict[str, str]
) -> Set[Volume]:
    cluster_name = root.client.cluster_name
    input_volumes_set = set(input_volumes)
    volumes: Set[Volume] = set()

    if "ALL" in input_volumes_set:
        if len(input_volumes_set) > 1:
            raise click.UsageError(
                f"Cannot use `--volume=ALL` together with other `--volume` options"
            )
        available = await root.client.users.get_acl(
            root.client.username, scheme="storage"
        )
        for perm in available:
            if perm.uri.host == cluster_name:
                path = perm.uri.path
                assert path[0] == "/"
                volumes.add(
                    Volume(
                        storage_uri=perm.uri,
                        container_path=f"{ROOT_MOUNTPOINT}{path}",
                        read_only=perm.action not in ("write", "manage"),
                    )
                )
        neuro_mountpoint = _get_neuro_mountpoint(root.client.username)
        env_dict[NEUROMATION_HOME_ENV_VAR] = neuro_mountpoint
        env_dict[NEUROMATION_ROOT_ENV_VAR] = ROOT_MOUNTPOINT
        if not root.quiet:
            click.echo(
                "Storage mountpoints will be available as the environment variables:\n"
                f"  {NEUROMATION_ROOT_ENV_VAR}={ROOT_MOUNTPOINT}\n"
                f"  {NEUROMATION_HOME_ENV_VAR}={neuro_mountpoint}"
            )
    else:
        for vol in input_volumes_set:
            if vol == "HOME":
                volumes.add(
                    root.client.parse.volume(f"storage::{STORAGE_MOUNTPOINT}/home:rw")
                )
                volumes.add(
                    root.client.parse.volume(
                        f"storage://{cluster_name}/neuromation/public:"
                        f"{STORAGE_MOUNTPOINT}/neuromation:ro"
                    )
                )
                click.echo(
                    click.style(
                        "DeprecationWarning: Option `--volume=HOME` is deprecated. "
                        "Use `--volume=ALL`.  Mountpoint will be available in "
                        "container via variable NEUROMATION_HOME",
                        fg="red",
                    ),
                    err=True,
                )
            else:
                volumes.add(root.client.parse.volume(vol))
    return volumes


async def upload_and_map_config(root: Root) -> Tuple[str, Volume]:

    # store the Neuro CLI config on the storage under some random path
    nmrc_path = URL(root.config_path.expanduser().resolve().as_uri())
    random_nmrc_filename = f"{uuid.uuid4()}-cfg"
    storage_nmrc_folder = URL(
        f"storage://{root.client.cluster_name}/{root.client.username}/.neuro/"
    )
    storage_nmrc_path = storage_nmrc_folder / random_nmrc_filename
    local_nmrc_folder = f"{STORAGE_MOUNTPOINT}/.neuro/"
    local_nmrc_path = f"{local_nmrc_folder}{random_nmrc_filename}"
    if not root.quiet:
        click.echo(f"Temporary config file created on storage: {storage_nmrc_path}.")
        click.echo(f"Inside container it will be available at: {local_nmrc_path}.")
    await root.client.storage.mkdir(storage_nmrc_folder, parents=True, exist_ok=True)

    async def skip_tmp(fname: str) -> bool:
        return not fname.endswith(("-shm", "-wal", "-journal"))

    await root.client.storage.upload_dir(nmrc_path, storage_nmrc_path, filter=skip_tmp)
    # specify a container volume and mount the storage path
    # into specific container path
    return (
        local_nmrc_path,
        Volume(
            storage_uri=storage_nmrc_folder,
            container_path=local_nmrc_folder,
            read_only=False,
        ),
    )


async def browse_job(root: Root, job: JobDescription) -> None:
    url = job.http_url
    if url.scheme not in ("http", "https"):
        raise RuntimeError(f"Cannot open job URL: {url}")
    log.info(f"Open job URL: {url}")
    loop = asyncio.get_event_loop()
    await loop.run_in_executor(None, webbrowser.open, str(url))


def calc_statuses(status: Sequence[str], all: bool) -> Set[JobStatus]:
    defaults = {"running", "pending"}
    statuses = set(status)

    if "all" in statuses:
        if all:
            raise click.UsageError(
                "Parameters `-a/--all` and " "`-s all/--status=all` are incompatible"
            )
        click.echo(
            click.style(
                "DeprecationWarning: "
                "Option `-s all/--status=all` is deprecated. "
                "Please use `-a/--all` instead.",
                fg="red",
            ),
            err=True,
        )
        statuses = set()
    else:
        if all:
            if statuses:
                opt = " ".join([f"--status={s}" for s in status])
                log.warning(f"Option `-a/--all` overwrites option(s) `{opt}`")
            statuses = set()
        elif not statuses:
            statuses = defaults

    return set(JobStatus(s) for s in statuses)


async def calc_columns(
    client: Client, format: Optional[List[JobColumnInfo]]
) -> List[JobColumnInfo]:
    if format is None:
        config = await client.config.get_user_config()
        section = config.get("job")
        if section is not None:
            format_str = section.get("ps-format")
            if format_str is not None:
                return parse_columns(format_str)
        return get_default_columns()
    return format


async def calc_life_span(client: Client, value: Optional[str]) -> Optional[float]:
    async def _calc_default_life_span(client: Client) -> timedelta:
        config = await client.config.get_user_config()
        section = config.get("job")
        life_span = DEFAULT_JOB_LIFE_SPAN
        if section is not None:
            value = section.get("life-span")
            if value is not None:
                life_span = value
        return _parse_timedelta(life_span)

    delta = (
        _parse_timedelta(value)
        if value is not None
        else await _calc_default_life_span(client)
    )
    seconds = delta.total_seconds()
    if seconds == 0:
        return None
    assert seconds > 0
    return seconds


def _parse_timedelta(value: str) -> timedelta:
    value = value.strip()
    err = f"Could not parse job timeout '{value}'"
    if value == "":
        raise click.UsageError(f"{err}: Empty string not allowed")
    if value == "0":
        return timedelta(0)
    match = REGEX_JOB_LIFE_SPAN.search(value)
    if match is None:
        raise click.UsageError(
            f"{err}: Should be like '1d2h3m4s' (some parts may be missing)."
        )
    return timedelta(
        days=int(match.group("d") or 0),
        hours=int(match.group("h") or 0),
        minutes=int(match.group("m") or 0),
        seconds=int(match.group("s") or 0),
    )


def _parse_date(value: str) -> Optional[datetime]:
    if value:
        try:
            return isoparse(value)
        except ValueError:
            raise ValueError("Date should be in ISO-8601 format")
    else:
        return None<|MERGE_RESOLUTION|>--- conflicted
+++ resolved
@@ -599,7 +599,6 @@
     async for chunk in root.client.jobs.monitor(job):
         if not chunk:
             break
-<<<<<<< HEAD
         if helper is not None:
             if helper.attach_ready.is_set():
                 return
@@ -607,10 +606,7 @@
                 click.echo(LOGS_STARTED, nl=False)
             helper.log_printed.set()
 
-        click.echo(chunk.decode(errors="ignore"), nl=False)
-=======
         click.echo(chunk.decode(errors="replace"), nl=False)
->>>>>>> 65f1bcac
 
 
 @command()
