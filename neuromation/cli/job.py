--- conflicted
+++ resolved
@@ -81,7 +81,7 @@
 
 
 def _read_lines(env_file: str) -> Iterator[str]:
-    with open(env_file, "r") as ef:
+    with open(env_file, encoding="utf-8-sig") as ef:
         lines = ef.read().splitlines()
     for line in lines:
         line = line.lstrip()
@@ -91,12 +91,7 @@
 
 def build_env(env: Sequence[str], env_file: Optional[str]) -> Dict[str, str]:
     if env_file:
-<<<<<<< HEAD
         env = [*_read_lines(env_file), *env]
-=======
-        with open(env_file, encoding="utf-8-sig") as ef:
-            env = ef.read().splitlines() + list(env)
->>>>>>> 4a9aa78d
 
     env_dict = {}
     for line in env:
