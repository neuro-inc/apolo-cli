--- conflicted
+++ resolved
@@ -87,7 +87,6 @@
 
 
 @command()
-<<<<<<< HEAD
 @click.argument("url", required=False, default=DEFAULT_API_URL, type=URL)
 @async_cmd(init_client=False)
 async def login_headless(root: Root, url: URL) -> None:
@@ -113,10 +112,7 @@
 
 
 @command()
-@async_cmd()
-=======
 @async_cmd(init_client=False)
->>>>>>> 13c66e85
 async def logout(root: Root) -> None:
     """
     Log out.
