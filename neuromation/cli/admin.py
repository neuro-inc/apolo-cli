import io
from typing import Optional

import click
import yaml

<<<<<<< HEAD
from .formatters import ClustersFormatter, ClusterUserFormatter
=======
from neuromation.api.admin import _ClusterUserRoleType

from .formatters import ClusterUserFormatter
>>>>>>> 381182df
from .root import Root
from .utils import async_cmd, command, group, pager_maybe


@group()
def admin() -> None:
    """Cluster administration commands."""


@command()
@async_cmd()
async def get_clusters(root: Root) -> None:
    """
    Print the list of available clusters.
    """
    fmt = ClustersFormatter()
    clusters = await root.client._admin.list_clusters()
    pager_maybe(
        fmt(clusters.values()), root.tty, root.terminal_size,
    )


@command()
@click.argument("cluster_name", required=True, type=str)
@click.argument("config", required=True, type=click.File(encoding="utf8", lazy=False))
@async_cmd()
async def add_cluster(root: Root, cluster_name: str, config: io.TextIOBase) -> None:
    """
    Create a new cluster and start its provisioning
    """
    if not root.quiet:
        click.echo(f"Creating cluster {cluster_name}")
    config_dict = yaml.safe_load(config)
    await root.client._admin.add_cluster(cluster_name, config_dict)
    if not root.quiet:
        click.echo(f"Done")


@command()
@click.argument("cluster_name", required=False, default=None, type=str)
@async_cmd()
async def get_cluster_users(root: Root, cluster_name: Optional[str]) -> None:
    """
    Print the list of all users in the cluster with their assigned role
    """
    fmt = ClusterUserFormatter()
    clusters = await root.client._admin.list_cluster_users(cluster_name)
    pager_maybe(
        fmt(clusters), root.tty, root.terminal_size,
    )


<<<<<<< HEAD
admin.add_command(get_cluster_users)
admin.add_command(get_clusters)
admin.add_command(add_cluster)
=======
@command()
@click.argument("cluster_name", required=True, type=str)
@click.argument("user_name", required=True, type=str)
@click.argument(
    "role",
    required=False,
    default=_ClusterUserRoleType.USER.value,
    metavar="[ROLE]",
    type=click.Choice(list(_ClusterUserRoleType)),
)
@async_cmd()
async def add_cluster_user(
    root: Root, cluster_name: str, user_name: str, role: str
) -> None:
    """
    Add user access to specified cluster with one of 3 roles: admin, manager or user
    """
    user = await root.client._admin.add_cluster_user(cluster_name, user_name, role)
    if not root.quiet:
        click.echo(
            f"Added {click.style(user.user_name, bold=True)} to cluster "
            f"{click.style(cluster_name, bold=True)} as "
            f"{click.style(user.role, bold=True)}"
        )


@command()
@click.argument("cluster_name", required=True, type=str)
@click.argument("user_name", required=True, type=str)
@async_cmd()
async def remove_cluster_user(root: Root, cluster_name: str, user_name: str) -> None:
    """
    Remove user access from the cluster
    """
    await root.client._admin.remove_cluster_user(cluster_name, user_name)
    if not root.quiet:
        click.echo(
            f"Removed {click.style(user_name, bold=True)} from cluster "
            f"{click.style(cluster_name, bold=True)}"
        )


admin.add_command(get_cluster_users)
admin.add_command(add_cluster_user)
admin.add_command(remove_cluster_user)
>>>>>>> 381182df
<|MERGE_RESOLUTION|>--- conflicted
+++ resolved
@@ -1,16 +1,11 @@
-import io
-from typing import Optional
+from typing import IO, Optional
 
 import click
 import yaml
 
-<<<<<<< HEAD
-from .formatters import ClustersFormatter, ClusterUserFormatter
-=======
 from neuromation.api.admin import _ClusterUserRoleType
 
-from .formatters import ClusterUserFormatter
->>>>>>> 381182df
+from .formatters import ClustersFormatter, ClusterUserFormatter
 from .root import Root
 from .utils import async_cmd, command, group, pager_maybe
 
@@ -37,7 +32,7 @@
 @click.argument("cluster_name", required=True, type=str)
 @click.argument("config", required=True, type=click.File(encoding="utf8", lazy=False))
 @async_cmd()
-async def add_cluster(root: Root, cluster_name: str, config: io.TextIOBase) -> None:
+async def add_cluster(root: Root, cluster_name: str, config: IO[str]) -> None:
     """
     Create a new cluster and start its provisioning
     """
@@ -63,11 +58,6 @@
     )
 
 
-<<<<<<< HEAD
-admin.add_command(get_cluster_users)
-admin.add_command(get_clusters)
-admin.add_command(add_cluster)
-=======
 @command()
 @click.argument("cluster_name", required=True, type=str)
 @click.argument("user_name", required=True, type=str)
@@ -110,7 +100,9 @@
         )
 
 
+admin.add_command(get_clusters)
+admin.add_command(add_cluster)
+
 admin.add_command(get_cluster_users)
 admin.add_command(add_cluster_user)
-admin.add_command(remove_cluster_user)
->>>>>>> 381182df
+admin.add_command(remove_cluster_user)