import logging
import os
from dataclasses import dataclass, field, replace
from pathlib import Path
from typing import Any, Dict, Optional, Tuple

import aiohttp
import yaml
from yarl import URL

import neuromation
from neuromation.api import Client
from neuromation.api.config import _PyPIVersion
from neuromation.api.login import (
    AuthNegotiator,
    _AuthConfig,
    _AuthToken,
    get_server_config,
)
from neuromation.api.users import get_token_username

from .const import WIN32
from .defaults import API_URL


log = logging.getLogger(__name__)


class RCException(Exception):
    pass


ENV_NAME = "NEUROMATION_CONFIG"


@dataclass
class Config:
    url: str = API_URL
    registry_url: str = ""
<<<<<<< HEAD
    auth_config: _AuthConfig = _AuthConfig.create_uninitialized()
    auth_token: Optional[_AuthToken] = None
    github_rsa_path: str = ""
    pypi: _PyPIVersion = field(default_factory=_PyPIVersion.create_default)
=======
    auth_config: AuthConfig = AuthConfig.create_uninitialized()
    auth_token: Optional[AuthToken] = None
    pypi: PyPIVersion = field(default_factory=lambda: PyPIVersion(NO_VERSION, 0))
>>>>>>> 49e2462c
    color: bool = field(default=False)  # don't save the field in config
    tty: bool = field(default=False)  # don't save the field in config
    terminal_size: Tuple[int, int] = field(default=(80, 24))  # don't save it in config
    disable_pypi_version_check: bool = False  # don't save it in config
    network_timeout: float = 60.0

    @property
    def auth(self) -> Optional[str]:
        if self.auth_token:
            return self.auth_token.token
        return None

    def get_platform_user_name(self) -> Optional[str]:
        if self.auth:
            return get_token_username(self.auth)
        return None

    def _check_registered(self) -> Tuple[str, str]:
        auth = self.auth
        if not auth:
            raise RCException("User is not registered, run 'neuro login'.")
        username = get_token_username(auth)
        return auth, username

    @property
    def username(self) -> str:
        # This property intentionally fails for unregistered sessions etc.
        token, username = self._check_registered()
        return username

    def make_client(self, *, timeout: Optional[aiohttp.ClientTimeout] = None) -> Client:
        token, username = self._check_registered()
        kwargs: Dict[str, Any] = {}
        if timeout is not None:
            kwargs["timeout"] = timeout
        else:
            kwargs["timeout"] = aiohttp.ClientTimeout(
                None, None, self.network_timeout, self.network_timeout
            )
        if self.registry_url:
            kwargs["registry_url"] = self.registry_url
        return Client(self.url, token, **kwargs)


class ConfigFactory:
    _path: Path = Path(os.environ.get(ENV_NAME, Path.home() / ".nmrc"))

    @classmethod
    def get_path(cls) -> Path:
        return cls._path

    @classmethod
    def set_path(cls, path: Path) -> None:
        cls._path = path

    @classmethod
    def load(cls) -> Config:
        nmrc_config_path = cls.get_path()
        return load(nmrc_config_path)

    @classmethod
    def update_auth_token(cls, token: str) -> Config:
        get_token_username(token)
        auth_token = _AuthToken.create_non_expiring(token)
        return cls._update_config(auth_token=auth_token)

    @classmethod
    def forget_auth_token(cls) -> Config:
        return cls._update_config(auth_token=None)

    @classmethod
    async def update_api_url(cls, url: str) -> Config:
        cls._validate_api_url(url)
        server_config = await get_server_config(URL(url))
        return cls._update_config(
            auth_config=server_config.auth_config,
            registry_url=str(server_config.registry_url),
            url=url,
        )

    @classmethod
    def _validate_api_url(cls, url: str) -> None:
        if url != "" and url[-1] == "/":
            raise ValueError("URL should not finish with trailing / symbol.")

        parsed_url = URL(url)

        if parsed_url.scheme not in ["http", "https"]:
            raise ValueError("Valid scheme options are http and https.")
        if parsed_url.query_string != "":
            raise ValueError("URL should not contain params.")
        if parsed_url.fragment != "":
            raise ValueError("URL should not contain fragments.")

    @classmethod
    def update_last_checked_version(cls, version: Any, timestamp: int) -> Config:
        pypi = PyPIVersion(version, timestamp)
        return cls._update_config(pypi=pypi)

    @classmethod
    async def refresh_auth_token(cls, url: URL) -> Config:
        nmrc_config_path = cls.get_path()
        config = load(nmrc_config_path)
        cls._validate_api_url(str(url))
        server_config = await get_server_config(url)
        config = replace(
            config,
            auth_config=server_config.auth_config,
            registry_url=str(server_config.registry_url),
            url=str(url),
            auth_token=None,
        )
        config = await cls._refresh_auth_token(config, force=True)
        save(nmrc_config_path, config)
        return config

    @classmethod
    async def _refresh_auth_token(cls, config: Config, force: bool = False) -> Config:
        if not config.auth_token and not force:
            return config

        auth_negotiator = AuthNegotiator(config=config.auth_config)
        auth_token = await auth_negotiator.refresh_token(config.auth_token)
        return replace(config, auth_token=auth_token)

    @classmethod
    def _update_config(cls, **updated_fields: Any) -> Config:
        nmrc_config_path = cls.get_path()
        config = load(nmrc_config_path)
        config = replace(config, **updated_fields)
        return save(nmrc_config_path, config)


def save(path: Path, config: Config) -> Config:
    payload: Dict[str, Any] = {"url": config.url, "registry_url": config.registry_url}
    if config.auth_config.is_initialized():
        payload["auth_config"] = _serialize_auth_config(config.auth_config)
    if config.auth_token:
        payload["auth_token"] = {
            "token": config.auth_token.token,
            "expiration_time": config.auth_token.expiration_time,
            "refresh_token": config.auth_token.refresh_token,
        }
    payload["pypi"] = config.pypi.to_config()

    # forbid access to other users
    if path.exists():
        # drop a file if exists to reopen it in exclusive mode for writing
        path.unlink()
    flags = os.O_WRONLY | os.O_CREAT | os.O_EXCL
    with os.fdopen(os.open(path, flags, 0o600), "w") as f:
        yaml.dump(payload, f, default_flow_style=False)
    return config


def load(path: Path) -> Config:
    try:
        return create(path, Config())
    except FileExistsError:
        return _load(path)


def _serialize_auth_config(auth_config: _AuthConfig) -> Dict[str, Any]:
    assert auth_config.is_initialized(), auth_config
    success_redirect_url = None
    if auth_config.success_redirect_url:
        success_redirect_url = str(auth_config.success_redirect_url)
    return {
        "auth_url": str(auth_config.auth_url),
        "token_url": str(auth_config.token_url),
        "client_id": auth_config.client_id,
        "audience": auth_config.audience,
        "success_redirect_url": success_redirect_url,
        "callback_urls": [str(u) for u in auth_config.callback_urls],
    }


def _deserialize_auth_config(payload: Dict[str, Any]) -> Optional[_AuthConfig]:
    auth_config = payload.get("auth_config")
    if auth_config:
        success_redirect_url = auth_config.get("success_redirect_url")
        if success_redirect_url:
            success_redirect_url = URL(success_redirect_url)
        return _AuthConfig(
            auth_url=URL(auth_config["auth_url"]),
            token_url=URL(auth_config["token_url"]),
            client_id=auth_config["client_id"],
            audience=auth_config["audience"],
            success_redirect_url=success_redirect_url,
            callback_urls=tuple(URL(u) for u in auth_config.get("callback_urls", [])),
        )
    return None  # for mypy


def _deserialize_auth_token(payload: Dict[str, Any]) -> Optional[_AuthToken]:
    if "auth_token" in payload:
        return _AuthToken(
            token=payload["auth_token"]["token"],
            expiration_time=payload["auth_token"]["expiration_time"],
            refresh_token=payload["auth_token"]["refresh_token"],
        )
    if "auth" in payload:
        return _AuthToken.create_non_expiring(payload["auth"])
    return None


def _load(path: Path) -> Config:
    stat = path.stat()
    if not WIN32 and stat.st_mode & 0o777 != 0o600:
        raise RCException(
            f"Config file {path} has compromised permission bits, "
            f"run 'chmod 600 {path}' before usage"
        )
    with path.open("r") as f:
        payload = yaml.load(f, Loader=yaml.SafeLoader)

    api_url = payload["url"]

    auth_config = _deserialize_auth_config(payload)
    if auth_config is None:
        auth_config = Config.auth_config
    auth_token = _deserialize_auth_token(payload)

    return Config(
        auth_config=auth_config,
        url=api_url,
        # cast to str as somehow yaml.load loads registry_url as 'yaml.URL' not 'str'
        registry_url=str(payload.get("registry_url", "")),
        auth_token=auth_token,
        pypi=PyPIVersion.from_config(payload.get("pypi")),
    )


def create(path: Path, config: Config) -> Config:
    if Path(path).exists():
        raise FileExistsError(path)

    return save(path, config)<|MERGE_RESOLUTION|>--- conflicted
+++ resolved
@@ -37,16 +37,9 @@
 class Config:
     url: str = API_URL
     registry_url: str = ""
-<<<<<<< HEAD
     auth_config: _AuthConfig = _AuthConfig.create_uninitialized()
     auth_token: Optional[_AuthToken] = None
-    github_rsa_path: str = ""
     pypi: _PyPIVersion = field(default_factory=_PyPIVersion.create_default)
-=======
-    auth_config: AuthConfig = AuthConfig.create_uninitialized()
-    auth_token: Optional[AuthToken] = None
-    pypi: PyPIVersion = field(default_factory=lambda: PyPIVersion(NO_VERSION, 0))
->>>>>>> 49e2462c
     color: bool = field(default=False)  # don't save the field in config
     tty: bool = field(default=False)  # don't save the field in config
     terminal_size: Tuple[int, int] = field(default=(80, 24))  # don't save it in config
