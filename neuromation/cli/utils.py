--- conflicted
+++ resolved
@@ -478,11 +478,7 @@
         uri,
         root.client.username,
         root.client.cluster_name,
-<<<<<<< HEAD
-        allowed_schemes=("storage", "image", "job", "blob"),
-=======
         allowed_schemes=SHARE_SCHEMES,
->>>>>>> 8679a559
     )
     # URI's for object storage can only operate on bucket level
     if uri_res.scheme == "blob" and "/" in uri_res.path.strip("/"):
