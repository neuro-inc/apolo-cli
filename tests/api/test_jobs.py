import json
from typing import Any, Callable, Dict, List, Optional

import pytest
from aiodocker.exceptions import DockerError
from aiohttp import web
from yarl import URL

from neuromation.api import (
    Client,
    Container,
    HTTPPort,
    JobStatus,
    JobTelemetry,
    RemoteImage,
    ResourceNotFound,
    Resources,
    Volume,
)
from neuromation.api.jobs import INVALID_IMAGE_NAME, _job_description_from_api
from tests import _TestServerFactory


_MakeClient = Callable[..., Client]


def test_resources_default() -> None:
    resources = Resources(16, 0.5)
    assert resources.memory_mb == 16
    assert resources.cpu == 0.5
    assert resources.gpu is None
    assert resources.gpu_model is None
    assert resources.shm is True
    assert resources.tpu_type is None
    assert resources.tpu_software_version is None


async def test_jobs_monitor(
    aiohttp_server: _TestServerFactory, make_client: _MakeClient
) -> None:
    async def log_stream(request: web.Request) -> web.StreamResponse:
        assert request.headers["Accept-Encoding"] == "identity"
        resp = web.StreamResponse()
        resp.enable_chunked_encoding()
        resp.enable_compression(web.ContentCoding.identity)
        await resp.prepare(request)
        for i in range(10):
            await resp.write(b"chunk " + str(i).encode("ascii") + b"\n")
        return resp

    app = web.Application()
    app.router.add_get("/jobs/job-id/log", log_stream)

    srv = await aiohttp_server(app)

    lst = []
    async with make_client(srv.make_url("/")) as client:
        async for data in client.jobs.monitor("job-id"):
            lst.append(data)

    assert b"".join(lst) == b"".join(
        [
            b"chunk 0\n",
            b"chunk 1\n",
            b"chunk 2\n",
            b"chunk 3\n",
            b"chunk 4\n",
            b"chunk 5\n",
            b"chunk 6\n",
            b"chunk 7\n",
            b"chunk 8\n",
            b"chunk 9\n",
        ]
    )


async def test_monitor_notexistent_job(
    aiohttp_server: Any, make_client: _MakeClient
) -> None:
    async def handler(request: web.Request) -> web.Response:
        raise web.HTTPNotFound()

    app = web.Application()
    app.router.add_get("/jobs/job-id/log", handler)

    srv = await aiohttp_server(app)

    lst = []
    async with make_client(srv.make_url("/")) as client:
        with pytest.raises(ResourceNotFound):
            async for data in client.jobs.monitor("job-id"):
                lst.append(data)
    assert lst == []


async def test_job_top(
    aiohttp_server: _TestServerFactory, make_client: _MakeClient
) -> None:
    def get_data_chunk(index: int) -> Dict[str, Any]:
        return {
            "cpu": 0.5,
            "memory": 50,
            "timestamp": index,
            "gpu_duty_cycle": 50,
            "gpu_memory": 55.6,
        }

    def get_job_telemetry(index: int) -> JobTelemetry:
        return JobTelemetry(
            cpu=0.5, memory=50, timestamp=index, gpu_duty_cycle=50, gpu_memory=55.6
        )

    async def top_stream(request: web.Request) -> web.WebSocketResponse:
        ws = web.WebSocketResponse()
        await ws.prepare(request)

        for i in range(10):
            await ws.send_json(get_data_chunk(i))

        await ws.close()
        return ws

    app = web.Application()
    app.router.add_get("/jobs/job-id/top", top_stream)

    srv = await aiohttp_server(app)

    lst = []
    async with make_client(srv.make_url("/")) as client:
        async for data in client.jobs.top("job-id"):
            lst.append(data)

    assert lst == [get_job_telemetry(i) for i in range(10)]


async def test_top_finished_job(
    aiohttp_server: _TestServerFactory, make_client: _MakeClient
) -> None:
    async def handler(request: web.Request) -> web.WebSocketResponse:
        ws = web.WebSocketResponse()
        await ws.prepare(request)

        await ws.close()
        return ws

    app = web.Application()
    app.router.add_get("/jobs/job-id/top", handler)

    srv = await aiohttp_server(app)

    lst = []
    async with make_client(srv.make_url("/")) as client:
        with pytest.raises(ValueError, match="not running"):
            async for data in client.jobs.top("job-id"):
                lst.append(data)
    assert lst == []


async def test_top_nonexisting_job(
    aiohttp_server: _TestServerFactory, make_client: _MakeClient
) -> None:
    async def handler(request: web.Request) -> web.Response:
        raise web.HTTPBadRequest()

    app = web.Application()
    app.router.add_get("/jobs/job-id/top", handler)

    srv = await aiohttp_server(app)

    lst = []
    async with make_client(srv.make_url("/")) as client:
        with pytest.raises(ValueError, match="not found"):
            async for data in client.jobs.top("job-id"):
                lst.append(data)
    assert lst == []


async def test_kill_not_found_error(
    aiohttp_server: _TestServerFactory, make_client: _MakeClient
) -> None:
    async def handler(request: web.Request) -> web.Response:
        raise web.HTTPNotFound()

    app = web.Application()
    app.router.add_delete("/jobs/job-id", handler)

    srv = await aiohttp_server(app)

    async with make_client(srv.make_url("/")) as client:
        with pytest.raises(ResourceNotFound):
            await client.jobs.kill("job-id")


async def test_kill_ok(
    aiohttp_server: _TestServerFactory, make_client: _MakeClient
) -> None:
    async def handler(request: web.Request) -> web.Response:
        raise web.HTTPNoContent()

    app = web.Application()
    app.router.add_delete("/jobs/job-id", handler)

    srv = await aiohttp_server(app)

    async with make_client(srv.make_url("/")) as client:
        ret = await client.jobs.kill("job-id")

    assert ret is None


async def test_save_image_not_in_neuro_registry(make_client: _MakeClient) -> None:
    async with make_client("http://whatever") as client:
        image = RemoteImage(name="ubuntu")
        with pytest.raises(ValueError, match="must be in the neuromation registry"):
            await client.jobs.save("job-id", image)


async def test_save_ok(
    aiohttp_server: _TestServerFactory, make_client: _MakeClient
) -> None:
    JSON = [
        {
            "status": "CommitStarted",
            "details": {"container": "cont_id", "image": f"ubuntu:latest"},
        },
        {"status": "CommitFinished"},
        {"status": "The push refers to repository [localhost:5000/alpine]"},
        {"status": "Preparing", "progressDetail": {}, "id": "a31dbd3063d7"},
        {
            "status": "Pushing",
            "progressDetail": {"current": 3584},
            "progress": " 3.584kB",
            "id": "0acd017a4b67",
        },
        {"status": "Pushed", "progressDetail": {}, "id": "0acd017a4b67"},
        {"status": "job-id: digest: sha256:DIGEST size: 1359"},
        {
            "progressDetail": {},
            "aux": {"Tag": "job-id", "Digest": "sha256:DIGEST", "Size": 1359},
        },
    ]

    async def handler(request: web.Request) -> web.StreamResponse:
        assert "b3" in request.headers
        encoding = "utf-8"
        response = web.StreamResponse(status=200)
        response.enable_compression(web.ContentCoding.identity)
        response.content_type = "application/x-ndjson"
        response.charset = encoding
        await response.prepare(request)
        for chunk in JSON:
            chunk_str = json.dumps(chunk) + "\r\n"
            await response.write(chunk_str.encode(encoding))
        return response

    app = web.Application()
    app.router.add_post("/jobs/job-id/save", handler)

    srv = await aiohttp_server(app)

    async with make_client(srv.make_url("/")) as client:
        image = RemoteImage(registry="gcr.io", owner="me", name="img")
        await client.jobs.save("job-id", image)


async def test_save_commit_started_invalid_status_fails(
    aiohttp_server: _TestServerFactory, make_client: _MakeClient
) -> None:
    invalid = "invalid status"
    JSON = [
        {"status": invalid, "details": {"container": "cnt", "image": "img"}},
        {"status": "CommitFinished"},
        {"status": "The push refers to repository [localhost:5000/alpine]"},
    ]

    async def handler(request: web.Request) -> web.StreamResponse:
        assert "b3" in request.headers
        encoding = "utf-8"
        response = web.StreamResponse(status=200)
        response.enable_compression(web.ContentCoding.identity)
        response.content_type = "application/x-ndjson"
        response.charset = encoding
        await response.prepare(request)
        for chunk in JSON:
            chunk_str = json.dumps(chunk) + "\r\n"
            await response.write(chunk_str.encode(encoding))
        return response

    app = web.Application()
    app.router.add_post("/jobs/job-id/save", handler)

    srv = await aiohttp_server(app)

    async with make_client(srv.make_url("/")) as client:
        image = RemoteImage(registry="gcr.io", owner="me", name="img")
        with pytest.raises(
            DockerError,
            match=f"Invalid commit status: '{invalid}', expecting: 'CommitStarted'",
        ):
            await client.jobs.save("job-id", image)


async def test_save_commit_started_missing_image_details_fails(
    aiohttp_server: _TestServerFactory, make_client: _MakeClient
) -> None:
    JSON = [
        {"status": "CommitStarted", "details": {"container": "cnt"}},
        {"status": "CommitFinished"},
        {"status": "The push refers to repository [localhost:5000/alpine]"},
    ]

    async def handler(request: web.Request) -> web.StreamResponse:
        assert "b3" in request.headers
        encoding = "utf-8"
        response = web.StreamResponse(status=200)
        response.enable_compression(web.ContentCoding.identity)
        response.content_type = "application/x-ndjson"
        response.charset = encoding
        await response.prepare(request)
        for chunk in JSON:
            chunk_str = json.dumps(chunk) + "\r\n"
            await response.write(chunk_str.encode(encoding))
        return response

    app = web.Application()
    app.router.add_post("/jobs/job-id/save", handler)

    srv = await aiohttp_server(app)

    async with make_client(srv.make_url("/")) as client:
        image = RemoteImage(registry="gcr.io", owner="me", name="img")
        with pytest.raises(DockerError, match="Missing required details: 'image'"):
            await client.jobs.save("job-id", image)


async def test_save_commit_finished_invalid_status_fails(
    aiohttp_server: _TestServerFactory, make_client: _MakeClient
) -> None:
    invalid = "invalid status"
    JSON = [
        {"status": "CommitStarted", "details": {"container": "cnt", "image": "img"}},
        {"status": invalid},
        {"status": "The push refers to repository [localhost:5000/alpine]"},
    ]

    async def handler(request: web.Request) -> web.StreamResponse:
        encoding = "utf-8"
        response = web.StreamResponse(status=200)
        response.enable_compression(web.ContentCoding.identity)
        response.content_type = "application/x-ndjson"
        response.charset = encoding
        await response.prepare(request)
        for chunk in JSON:
            chunk_str = json.dumps(chunk) + "\r\n"
            await response.write(chunk_str.encode(encoding))
        return response

    app = web.Application()
    app.router.add_post("/jobs/job-id/save", handler)

    srv = await aiohttp_server(app)

    async with make_client(srv.make_url("/")) as client:
        image = RemoteImage(registry="gcr.io", owner="me", name="img")
        with pytest.raises(
            DockerError,
            match=(f"Invalid commit status: '{invalid}', expecting: 'CommitFinished'"),
        ):
            await client.jobs.save("job-id", image)


async def test_save_commit_started_missing_status_fails(
    aiohttp_server: _TestServerFactory, make_client: _MakeClient
) -> None:
    JSON = [
        {"not-a-status": "value"},
        {"status": "CommitFinished"},
        {"status": "The push refers to repository [localhost:5000/alpine]"},
    ]

    async def handler(request: web.Request) -> web.StreamResponse:
        encoding = "utf-8"
        response = web.StreamResponse(status=200)
        response.enable_compression(web.ContentCoding.identity)
        response.content_type = "application/x-ndjson"
        response.charset = encoding
        await response.prepare(request)
        for chunk in JSON:
            chunk_str = json.dumps(chunk) + "\r\n"
            await response.write(chunk_str.encode(encoding))
        return response

    app = web.Application()
    app.router.add_post("/jobs/job-id/save", handler)

    srv = await aiohttp_server(app)

    async with make_client(srv.make_url("/")) as client:
        image = RemoteImage(registry="gcr.io", owner="me", name="img")
        with pytest.raises(DockerError, match='Missing required field: "status"'):
            await client.jobs.save("job-id", image)


async def test_save_commit_finished_missing_status_fails(
    aiohttp_server: _TestServerFactory, make_client: _MakeClient
) -> None:
    JSON = [
        {"status": "CommitStarted", "details": {"container": "cnt", "image": "img"}},
        {"not-a-status": "value"},
        {"status": "The push refers to repository [localhost:5000/alpine]"},
    ]

    async def handler(request: web.Request) -> web.StreamResponse:
        encoding = "utf-8"
        response = web.StreamResponse(status=200)
        response.enable_compression(web.ContentCoding.identity)
        response.content_type = "application/x-ndjson"
        response.charset = encoding
        await response.prepare(request)
        for chunk in JSON:
            chunk_str = json.dumps(chunk) + "\r\n"
            await response.write(chunk_str.encode(encoding))
        return response

    app = web.Application()
    app.router.add_post("/jobs/job-id/save", handler)

    srv = await aiohttp_server(app)

    async with make_client(srv.make_url("/")) as client:
        image = RemoteImage(registry="gcr.io", owner="me", name="img")
        with pytest.raises(DockerError, match='Missing required field: "status"'):
            await client.jobs.save("job-id", image)


async def test_status_failed(
    aiohttp_server: _TestServerFactory, make_client: _MakeClient
) -> None:
    JSON = {
        "status": "failed",
        "id": "job-id",
        "description": "This is job description, not a history description",
        "http_url": "http://my_host:8889",
        "ssh_server": "ssh://my_host.ssh:22",
        "ssh_auth_server": "ssh://my_host.ssh:22",
        "history": {
            "created_at": "2018-08-29T12:23:13.981621+00:00",
            "started_at": "2018-08-29T12:23:15.988054+00:00",
            "finished_at": "2018-08-29T12:59:31.427795+00:00",
            "reason": "ContainerCannotRun",
            "description": "Not enough coffee",
        },
        "is_preemptible": True,
        "owner": "owner",
        "cluster_name": "default",
        "container": {
            "image": "submit-image-name",
            "command": "submit-command",
            "http": {"port": 8181},
            "resources": {
                "memory_mb": "4096",
                "cpu": 7.0,
                "shm": True,
                "gpu": 1,
                "gpu_model": "test-gpu-model",
            },
            "volumes": [
                {
                    "src_storage_uri": "storage://test-user/path_read_only",
                    "dst_path": "/container/read_only",
                    "read_only": True,
                },
                {
                    "src_storage_uri": "storage://test-user/path_read_write",
                    "dst_path": "/container/path_read_write",
                    "read_only": False,
                },
            ],
        },
    }

    async def handler(request: web.Request) -> web.Response:
        return web.json_response(JSON)

    app = web.Application()
    app.router.add_get("/jobs/job-id", handler)

    srv = await aiohttp_server(app)

    async with make_client(srv.make_url("/")) as client:
        ret = await client.jobs.status("job-id")

<<<<<<< HEAD
    parser = _ImageNameParser(
        client._config_data.auth_token.username,
        client._config_data.cluster_config.registry_url,
    )
    assert ret == _job_description_from_api(JSON, parser)
=======
        assert ret == _job_description_from_api(JSON, client.parse)
>>>>>>> 09f5bab9


async def test_status_with_ssh_and_http(
    aiohttp_server: _TestServerFactory, make_client: _MakeClient
) -> None:
    JSON = {
        "status": "running",
        "id": "job-id",
        "description": "This is job description, not a history description",
        "http_url": "http://my_host:8889",
        "ssh_server": "ssh://my_host.ssh:22",
        "ssh_auth_server": "ssh://my_host.ssh:22",
        "history": {
            "created_at": "2018-08-29T12:23:13.981621+00:00",
            "started_at": "2018-08-29T12:23:15.988054+00:00",
            "finished_at": "2018-08-29T12:59:31.427795+00:00",
            "reason": "OK",
            "description": "Everything is fine",
        },
        "is_preemptible": True,
        "owner": "owner",
        "cluster_name": "default",
        "container": {
            "image": "submit-image-name",
            "command": "submit-command",
            "http": {"port": 8181},
            "resources": {
                "memory_mb": "4096",
                "cpu": 7.0,
                "shm": True,
                "gpu": 1,
                "gpu_model": "test-gpu-model",
            },
            "volumes": [
                {
                    "src_storage_uri": "storage://test-user/path_read_only",
                    "dst_path": "/container/read_only",
                    "read_only": True,
                },
                {
                    "src_storage_uri": "storage://test-user/path_read_write",
                    "dst_path": "/container/path_read_write",
                    "read_only": False,
                },
            ],
        },
    }

    async def handler(request: web.Request) -> web.Response:
        return web.json_response(JSON)

    app = web.Application()
    app.router.add_get("/jobs/job-id", handler)

    srv = await aiohttp_server(app)

    async with make_client(srv.make_url("/")) as client:
        ret = await client.jobs.status("job-id")

<<<<<<< HEAD
    parser = _ImageNameParser(
        client._config_data.auth_token.username,
        client._config_data.cluster_config.registry_url,
    )
    assert ret == _job_description_from_api(JSON, parser)
=======
        assert ret == _job_description_from_api(JSON, client.parse)
>>>>>>> 09f5bab9


async def test_status_with_tpu(
    aiohttp_server: _TestServerFactory, make_client: _MakeClient
) -> None:
    JSON = {
        "status": "running",
        "id": "job-id",
        "description": "This is job description, not a history description",
        "http_url": "http://my_host:8889",
        "ssh_server": "ssh://my_host.ssh:22",
        "ssh_auth_server": "ssh://my_host.ssh:22",
        "history": {
            "created_at": "2018-08-29T12:23:13.981621+00:00",
            "started_at": "2018-08-29T12:23:15.988054+00:00",
            "finished_at": "2018-08-29T12:59:31.427795+00:00",
            "reason": "OK",
            "description": "Everything is fine",
        },
        "is_preemptible": True,
        "owner": "owner",
        "cluster_name": "default",
        "container": {
            "image": "submit-image-name",
            "command": "submit-command",
            "http": {"port": 8181},
            "resources": {
                "memory_mb": "4096",
                "cpu": 7.0,
                "shm": True,
                "gpu": 1,
                "gpu_model": "test-gpu-model",
                "tpu": {"type": "v3-8", "software_version": "1.14"},
            },
            "volumes": [
                {
                    "src_storage_uri": "storage://test-user/path_read_only",
                    "dst_path": "/container/read_only",
                    "read_only": True,
                },
                {
                    "src_storage_uri": "storage://test-user/path_read_write",
                    "dst_path": "/container/path_read_write",
                    "read_only": False,
                },
            ],
        },
    }

    async def handler(request: web.Request) -> web.Response:
        return web.json_response(JSON)

    app = web.Application()
    app.router.add_get("/jobs/job-id", handler)

    srv = await aiohttp_server(app)

    async with make_client(srv.make_url("/")) as client:
        ret = await client.jobs.status("job-id")

<<<<<<< HEAD
    parser = _ImageNameParser(
        client._config_data.auth_token.username,
        client._config_data.cluster_config.registry_url,
    )
    assert ret == _job_description_from_api(JSON, parser)
    assert ret.container.resources.tpu_type == "v3-8"
    assert ret.container.resources.tpu_software_version == "1.14"
=======
        assert ret == _job_description_from_api(JSON, client.parse)
        assert ret.container.resources.tpu_type == "v3-8"
        assert ret.container.resources.tpu_software_version == "1.14"
>>>>>>> 09f5bab9


async def test_job_run(
    aiohttp_server: _TestServerFactory, make_client: _MakeClient
) -> None:
    JSON = {
        "id": "job-cf519ed3-9ea5-48f6-a8c5-492b810eb56f",
        "status": "failed",
        "history": {
            "status": "failed",
            "reason": "Error",
            "description": "Mounted on Avail\\n/dev/shm     " "64M\\n\\nExit code: 1",
            "created_at": "2018-09-25T12:28:21.298672+00:00",
            "started_at": "2018-09-25T12:28:59.759433+00:00",
            "finished_at": "2018-09-25T12:28:59.759433+00:00",
        },
        "owner": "owner",
        "cluster_name": "default",
        "container": {
            "image": "gcr.io/light-reality-205619/ubuntu:latest",
            "command": "date",
            "resources": {
                "cpu": 1.0,
                "memory_mb": 16384,
                "gpu": 1,
                "shm": False,
                "gpu_model": "nvidia-tesla-p4",
            },
        },
        "http_url": "http://my_host:8889",
        "ssh_server": "ssh://my_host.ssh:22",
        "ssh_auth_server": "ssh://my_host.ssh:22",
        "is_preemptible": False,
    }

    async def handler(request: web.Request) -> web.Response:
        data = await request.json()
        assert data == {
            "container": {
                "image": "submit-image-name",
                "command": "submit-command",
                "http": {"port": 8181, "requires_auth": True},
                "resources": {
                    "memory_mb": 16384,
                    "cpu": 7.0,
                    "shm": True,
                    "gpu": 1,
                    "gpu_model": "test-gpu-model",
                },
                "volumes": [
                    {
                        "src_storage_uri": "storage://test-user/path_read_only",
                        "dst_path": "/container/read_only",
                        "read_only": True,
                    },
                    {
                        "src_storage_uri": "storage://test-user/path_read_write",
                        "dst_path": "/container/path_read_write",
                        "read_only": False,
                    },
                ],
            },
            "is_preemptible": False,
            "cluster_name": "default",
        }

        return web.json_response(JSON)

    app = web.Application()
    app.router.add_post("/jobs", handler)

    srv = await aiohttp_server(app)

    async with make_client(srv.make_url("/")) as client:
        resources = Resources(16384, 7, 1, "test-gpu-model", True, None, None)
        volumes: List[Volume] = [
            Volume(
                URL("storage://test-user/path_read_only"), "/container/read_only", True
            ),
            Volume(
                URL("storage://test-user/path_read_write"),
                "/container/path_read_write",
                False,
            ),
        ]
        container = Container(
            image=RemoteImage("submit-image-name"),
            command="submit-command",
            resources=resources,
            volumes=volumes,
            http=HTTPPort(8181),
        )
        ret = await client.jobs.run(container=container, is_preemptible=False)

<<<<<<< HEAD
    parser = _ImageNameParser(
        client._config_data.auth_token.username,
        client._config_data.cluster_config.registry_url,
    )
    assert ret == _job_description_from_api(JSON, parser)
=======
        assert ret == _job_description_from_api(JSON, client.parse)
>>>>>>> 09f5bab9


async def test_job_run_with_name_and_description(
    aiohttp_server: _TestServerFactory, make_client: _MakeClient
) -> None:
    JSON = {
        "id": "job-cf519ed3-9ea5-48f6-a8c5-492b810eb56f",
        "name": "test-job-name",
        "description": "job description",
        "status": "failed",
        "history": {
            "status": "failed",
            "reason": "Error",
            "description": "Mounted on Avail\\n/dev/shm     " "64M\\n\\nExit code: 1",
            "created_at": "2018-09-25T12:28:21.298672+00:00",
            "started_at": "2018-09-25T12:28:59.759433+00:00",
            "finished_at": "2018-09-25T12:28:59.759433+00:00",
        },
        "owner": "owner",
        "cluster_name": "default",
        "container": {
            "image": "gcr.io/light-reality-205619/ubuntu:latest",
            "command": "date",
            "resources": {
                "cpu": 1.0,
                "memory_mb": 16384,
                "gpu": 1,
                "shm": False,
                "gpu_model": "nvidia-tesla-p4",
            },
        },
        "http_url": "http://my_host:8889",
        "ssh_server": "ssh://my_host.ssh:22",
        "ssh_auth_server": "ssh://my_host.ssh:22",
        "is_preemptible": False,
    }

    async def handler(request: web.Request) -> web.Response:
        data = await request.json()
        assert data == {
            "container": {
                "image": "submit-image-name",
                "command": "submit-command",
                "http": {"port": 8181, "requires_auth": True},
                "resources": {
                    "memory_mb": 16384,
                    "cpu": 7.0,
                    "shm": True,
                    "gpu": 1,
                    "gpu_model": "test-gpu-model",
                },
                "volumes": [
                    {
                        "src_storage_uri": "storage://test-user/path_read_only",
                        "dst_path": "/container/read_only",
                        "read_only": True,
                    },
                    {
                        "src_storage_uri": "storage://test-user/path_read_write",
                        "dst_path": "/container/path_read_write",
                        "read_only": False,
                    },
                ],
            },
            "is_preemptible": False,
            "name": "test-job-name",
            "description": "job description",
            "cluster_name": "default",
        }

        return web.json_response(JSON)

    app = web.Application()
    app.router.add_post("/jobs", handler)

    srv = await aiohttp_server(app)

    async with make_client(srv.make_url("/")) as client:
        resources = Resources(16384, 7, 1, "test-gpu-model", True, None, None)
        volumes: List[Volume] = [
            Volume(
                URL("storage://test-user/path_read_only"), "/container/read_only", True
            ),
            Volume(
                URL("storage://test-user/path_read_write"),
                "/container/path_read_write",
                False,
            ),
        ]
        container = Container(
            image=RemoteImage("submit-image-name"),
            command="submit-command",
            resources=resources,
            volumes=volumes,
            http=HTTPPort(8181),
        )
        ret = await client.jobs.run(
            container,
            is_preemptible=False,
            name="test-job-name",
            description="job description",
        )

<<<<<<< HEAD
    parser = _ImageNameParser(
        client._config_data.auth_token.username,
        client._config_data.cluster_config.registry_url,
    )
    assert ret == _job_description_from_api(JSON, parser)
=======
        assert ret == _job_description_from_api(JSON, client.parse)
>>>>>>> 09f5bab9


async def test_job_run_no_volumes(
    aiohttp_server: _TestServerFactory, make_client: _MakeClient
) -> None:
    JSON = {
        "id": "job-cf519ed3-9ea5-48f6-a8c5-492b810eb56f",
        "name": "test-job-name",
        "status": "failed",
        "history": {
            "status": "failed",
            "reason": "Error",
            "description": "Mounted on Avail\\n/dev/shm     " "64M\\n\\nExit code: 1",
            "created_at": "2018-09-25T12:28:21.298672+00:00",
            "started_at": "2018-09-25T12:28:59.759433+00:00",
            "finished_at": "2018-09-25T12:28:59.759433+00:00",
        },
        "owner": "owner",
        "cluster_name": "default",
        "container": {
            "image": "gcr.io/light-reality-205619/ubuntu:latest",
            "command": "date",
            "resources": {
                "cpu": 7,
                "memory_mb": 16384,
                "gpu": 1,
                "shm": False,
                "gpu_model": "nvidia-tesla-p4",
            },
        },
        "http_url": "http://my_host:8889",
        "ssh_server": "ssh://my_host.ssh:22",
        "ssh_auth_server": "ssh://my_host.ssh:22",
        "is_preemptible": False,
    }

    async def handler(request: web.Request) -> web.Response:
        data = await request.json()
        assert data == {
            "container": {
                "image": "submit-image-name",
                "command": "submit-command",
                "http": {"port": 8181, "requires_auth": True},
                "resources": {
                    "memory_mb": 16384,
                    "cpu": 7,
                    "shm": True,
                    "gpu": 1,
                    "gpu_model": "test-gpu-model",
                },
            },
            "is_preemptible": False,
            "name": "test-job-name",
            "description": "job description",
            "cluster_name": "default",
        }

        return web.json_response(JSON)

    app = web.Application()
    app.router.add_post("/jobs", handler)

    srv = await aiohttp_server(app)

    async with make_client(srv.make_url("/")) as client:
        resources = Resources(16384, 7, 1, "test-gpu-model", True, None, None)
        container = Container(
            image=RemoteImage("submit-image-name"),
            command="submit-command",
            resources=resources,
            http=HTTPPort(8181),
        )
        ret = await client.jobs.run(
            container,
            is_preemptible=False,
            name="test-job-name",
            description="job description",
        )

<<<<<<< HEAD
    parser = _ImageNameParser(
        client._config_data.auth_token.username,
        client._config_data.cluster_config.registry_url,
    )
    assert ret == _job_description_from_api(JSON, parser)
=======
        assert ret == _job_description_from_api(JSON, client.parse)
>>>>>>> 09f5bab9


async def test_job_run_preemptible(
    aiohttp_server: _TestServerFactory, make_client: _MakeClient
) -> None:
    JSON = {
        "id": "job-cf519ed3-9ea5-48f6-a8c5-492b810eb56f",
        "name": "test-job-name",
        "status": "failed",
        "history": {
            "status": "failed",
            "reason": "Error",
            "description": "Mounted on Avail\\n/dev/shm     " "64M\\n\\nExit code: 1",
            "created_at": "2018-09-25T12:28:21.298672+00:00",
            "started_at": "2018-09-25T12:28:59.759433+00:00",
            "finished_at": "2018-09-25T12:28:59.759433+00:00",
        },
        "owner": "owner",
        "cluster_name": "default",
        "container": {
            "image": "gcr.io/light-reality-205619/ubuntu:latest",
            "command": "date",
            "resources": {
                "cpu": 1.0,
                "memory_mb": 16384,
                "gpu": 1,
                "shm": False,
                "gpu_model": "nvidia-tesla-p4",
            },
        },
        "is_preemptible": True,
        "http_url": "http://my_host:8889",
        "ssh_server": "ssh://my_host.ssh:22",
        "ssh_auth_server": "ssh://my_host.ssh:22",
    }

    async def handler(request: web.Request) -> web.Response:
        data = await request.json()
        assert data == {
            "container": {
                "image": "submit-image-name",
                "command": "submit-command",
                "http": {"port": 8181, "requires_auth": True},
                "resources": {
                    "memory_mb": 16384,
                    "cpu": 7.0,
                    "shm": True,
                    "gpu": 1,
                    "gpu_model": "test-gpu-model",
                },
                "volumes": [
                    {
                        "src_storage_uri": "storage://test-user/path_read_only",
                        "dst_path": "/container/read_only",
                        "read_only": True,
                    },
                    {
                        "src_storage_uri": "storage://test-user/path_read_write",
                        "dst_path": "/container/path_read_write",
                        "read_only": False,
                    },
                ],
            },
            "is_preemptible": True,
            "name": "test-job-name",
            "description": "job description",
            "cluster_name": "default",
        }

        return web.json_response(JSON)

    app = web.Application()
    app.router.add_post("/jobs", handler)

    srv = await aiohttp_server(app)

    async with make_client(srv.make_url("/")) as client:
        resources = Resources(16384, 7, 1, "test-gpu-model", True, None, None)
        volumes: List[Volume] = [
            Volume(
                URL("storage://test-user/path_read_only"), "/container/read_only", True
            ),
            Volume(
                URL("storage://test-user/path_read_write"),
                "/container/path_read_write",
                False,
            ),
        ]
        container = Container(
            image=RemoteImage("submit-image-name"),
            command="submit-command",
            resources=resources,
            volumes=volumes,
            http=HTTPPort(8181),
        )
        ret = await client.jobs.run(
            container,
            is_preemptible=True,
            name="test-job-name",
            description="job description",
        )

<<<<<<< HEAD
    parser = _ImageNameParser(
        client._config_data.auth_token.username,
        client._config_data.cluster_config.registry_url,
    )
    assert ret == _job_description_from_api(JSON, parser)
=======
        assert ret == _job_description_from_api(JSON, client.parse)
>>>>>>> 09f5bab9


async def test_job_run_schedule_timeout(
    aiohttp_server: _TestServerFactory, make_client: _MakeClient
) -> None:
    JSON = {
        "id": "job-cf519ed3-9ea5-48f6-a8c5-492b810eb56f",
        "status": "failed",
        "history": {
            "status": "failed",
            "reason": "Error",
            "description": "Mounted on Avail\\n/dev/shm     " "64M\\n\\nExit code: 1",
            "created_at": "2018-09-25T12:28:21.298672+00:00",
            "started_at": "2018-09-25T12:28:59.759433+00:00",
            "finished_at": "2018-09-25T12:28:59.759433+00:00",
        },
        "owner": "owner",
        "cluster_name": "default",
        "container": {
            "image": "gcr.io/light-reality-205619/ubuntu:latest",
            "command": "date",
            "resources": {
                "cpu": 1.0,
                "memory_mb": 16384,
                "gpu": 1,
                "shm": False,
                "gpu_model": "nvidia-tesla-p4",
            },
        },
        "http_url": "http://my_host:8889",
        "ssh_server": "ssh://my_host.ssh:22",
        "ssh_auth_server": "ssh://my_host.ssh:22",
        "is_preemptible": False,
        "schedule_timeout": 5,
    }

    async def handler(request: web.Request) -> web.Response:
        data = await request.json()
        assert data == {
            "container": {
                "image": "submit-image-name",
                "command": "submit-command",
                "resources": {
                    "memory_mb": 16384,
                    "cpu": 7,
                    "shm": True,
                    "gpu": 1,
                    "gpu_model": "test-gpu-model",
                },
            },
            "is_preemptible": False,
            "schedule_timeout": 5,
            "cluster_name": "default",
        }

        return web.json_response(JSON)

    app = web.Application()
    app.router.add_post("/jobs", handler)

    srv = await aiohttp_server(app)

    async with make_client(srv.make_url("/")) as client:
        resources = Resources(16384, 7, 1, "test-gpu-model", True, None, None)
        container = Container(
            image=RemoteImage("submit-image-name"),
            command="submit-command",
            resources=resources,
        )
        ret = await client.jobs.run(container=container, schedule_timeout=5)

<<<<<<< HEAD
    parser = _ImageNameParser(
        client._config_data.auth_token.username,
        client._config_data.cluster_config.registry_url,
    )
    assert ret == _job_description_from_api(JSON, parser)
=======
        assert ret == _job_description_from_api(JSON, client.parse)
>>>>>>> 09f5bab9


async def test_job_run_tpu(
    aiohttp_server: _TestServerFactory, make_client: _MakeClient
) -> None:
    JSON = {
        "id": "job-cf519ed3-9ea5-48f6-a8c5-492b810eb56f",
        "status": "failed",
        "history": {
            "status": "failed",
            "reason": "Error",
            "description": "Mounted on Avail\\n/dev/shm     " "64M\\n\\nExit code: 1",
            "created_at": "2018-09-25T12:28:21.298672+00:00",
            "started_at": "2018-09-25T12:28:59.759433+00:00",
            "finished_at": "2018-09-25T12:28:59.759433+00:00",
        },
        "owner": "owner",
        "cluster_name": "default",
        "container": {
            "image": "gcr.io/light-reality-205619/ubuntu:latest",
            "command": "date",
            "resources": {
                "cpu": 1.0,
                "memory_mb": 16384,
                "gpu": 1,
                "shm": False,
                "gpu_model": "nvidia-tesla-p4",
                "tpu": {"type": "v3-8", "software_version": "1.14"},
            },
        },
        "http_url": "http://my_host:8889",
        "ssh_server": "ssh://my_host.ssh:22",
        "ssh_auth_server": "ssh://my_host.ssh:22",
        "is_preemptible": False,
    }

    async def handler(request: web.Request) -> web.Response:
        data = await request.json()
        assert data == {
            "container": {
                "image": "submit-image-name",
                "command": "submit-command",
                "resources": {
                    "memory_mb": 16384,
                    "cpu": 7,
                    "shm": True,
                    "gpu": 1,
                    "gpu_model": "test-gpu-model",
                    "tpu": {"type": "v3-8", "software_version": "1.14"},
                },
            },
            "is_preemptible": False,
            "schedule_timeout": 5,
            "cluster_name": "default",
        }

        return web.json_response(JSON)

    app = web.Application()
    app.router.add_post("/jobs", handler)

    srv = await aiohttp_server(app)

    async with make_client(srv.make_url("/")) as client:
        resources = Resources(16384, 7, 1, "test-gpu-model", True, "v3-8", "1.14")
        container = Container(
            image=RemoteImage("submit-image-name"),
            command="submit-command",
            resources=resources,
        )
        ret = await client.jobs.run(container=container, schedule_timeout=5)

<<<<<<< HEAD
    parser = _ImageNameParser(
        client._config_data.auth_token.username,
        client._config_data.cluster_config.registry_url,
    )
    assert ret == _job_description_from_api(JSON, parser)
    assert ret.container.resources.tpu_type == "v3-8"
    assert ret.container.resources.tpu_software_version == "1.14"
=======
        assert ret == _job_description_from_api(JSON, client.parse)
        assert ret.container.resources.tpu_type == "v3-8"
        assert ret.container.resources.tpu_software_version == "1.14"
>>>>>>> 09f5bab9


def create_job_response(
    id: str,
    status: str,
    owner: str = "owner",
    name: Optional[str] = None,
    image: str = "submit-image-name",
) -> Dict[str, Any]:
    result = {
        "id": id,
        "status": status,
        "history": {
            "status": "failed",
            "reason": "Error",
            "description": "Mounted on Avail\\n/dev/shm     " "64M\\n\\nExit code: 1",
            "created_at": "2018-09-25T12:28:21.298672+00:00",
            "started_at": "2018-09-25T12:28:59.759433+00:00",
            "finished_at": "2018-09-25T12:28:59.759433+00:00",
        },
        "ssh_auth_server": "ssh://my_host.ssh:22",
        "container": {
            "image": image,
            "command": "submit-command",
            "resources": {
                "cpu": 1.0,
                "memory_mb": 16384,
                "gpu": 1,
                "gpu_model": "nvidia-tesla-v100",
            },
        },
        "is_preemptible": True,
        "owner": owner,
        "cluster_name": "default",
    }
    if name:
        result["name"] = name
    return result


async def test_list_no_filter(
    aiohttp_server: _TestServerFactory, make_client: _MakeClient
) -> None:
    jobs = [
        create_job_response("job-id-1", "pending", name="job-name-1"),
        create_job_response("job-id-2", "running", name="job-name-1"),
        create_job_response("job-id-3", "succeeded", name="job-name-1"),
        create_job_response("job-id-4", "failed", name="job-name-1"),
    ]
    JSON = {"jobs": jobs}

    async def handler(request: web.Request) -> web.Response:
        return web.json_response(JSON)

    app = web.Application()
    app.router.add_get("/jobs", handler)
    srv = await aiohttp_server(app)

    async with make_client(srv.make_url("/")) as client:
        ret = await client.jobs.list()

<<<<<<< HEAD
    parser = _ImageNameParser(
        client._config_data.auth_token.username,
        client._config_data.cluster_config.registry_url,
    )
    job_descriptions = [_job_description_from_api(job, parser) for job in jobs]
    assert ret == job_descriptions
=======
        job_descriptions = [
            _job_description_from_api(job, client.parse) for job in jobs
        ]
        assert ret == job_descriptions
>>>>>>> 09f5bab9


async def test_list_filter_by_name(
    aiohttp_server: _TestServerFactory, make_client: _MakeClient
) -> None:
    name_1 = "job-name-1"
    name_2 = "job-name-2"
    jobs = [
        create_job_response("job-id-1", "pending", name=name_1),
        create_job_response("job-id-2", "succeeded", name=name_1),
        create_job_response("job-id-3", "failed", name=name_1),
        create_job_response("job-id-4", "running", name=name_2),
        create_job_response("job-id-5", "succeeded", name=name_2),
        create_job_response("job-id-6", "failed", name=name_2),
        create_job_response("job-id-7", "running"),
        create_job_response("job-id-8", "pending"),
        create_job_response("job-id-9", "succeeded"),
        create_job_response("job-id-10", "failed"),
    ]

    async def handler(request: web.Request) -> web.Response:
        name = request.query.get("name")
        assert name
        filtered_jobs = [job for job in jobs if job.get("name") == name]
        JSON = {"jobs": filtered_jobs}
        return web.json_response(JSON)

    app = web.Application()
    app.router.add_get("/jobs", handler)
    srv = await aiohttp_server(app)

    async with make_client(srv.make_url("/")) as client:
        ret = await client.jobs.list(name=name_1)

<<<<<<< HEAD
    parser = _ImageNameParser(
        client._config_data.auth_token.username,
        client._config_data.cluster_config.registry_url,
    )
    job_descriptions = [_job_description_from_api(job, parser) for job in jobs]
    assert ret == job_descriptions[:3]
=======
        job_descriptions = [
            _job_description_from_api(job, client.parse) for job in jobs
        ]
        assert ret == job_descriptions[:3]
>>>>>>> 09f5bab9


async def test_list_filter_by_statuses(
    aiohttp_server: _TestServerFactory, make_client: _MakeClient
) -> None:
    name_1 = "job-name-1"
    name_2 = "job-name-2"
    jobs = [
        create_job_response("job-id-1", "pending", name=name_1),
        create_job_response("job-id-2", "succeeded", name=name_1),
        create_job_response("job-id-3", "failed", name=name_1),
        create_job_response("job-id-4", "running", name=name_2),
        create_job_response("job-id-5", "succeeded", name=name_2),
        create_job_response("job-id-6", "failed", name=name_2),
        create_job_response("job-id-7", "running"),
        create_job_response("job-id-8", "pending"),
        create_job_response("job-id-9", "succeeded"),
        create_job_response("job-id-10", "failed"),
    ]

    async def handler(request: web.Request) -> web.Response:
        statuses = request.query.getall("status")
        assert statuses
        filtered_jobs = [job for job in jobs if job["status"] in statuses]
        JSON = {"jobs": filtered_jobs}
        return web.json_response(JSON)

    app = web.Application()
    app.router.add_get("/jobs", handler)
    srv = await aiohttp_server(app)

    statuses = {JobStatus.FAILED, JobStatus.SUCCEEDED}
    async with make_client(srv.make_url("/")) as client:
        ret = await client.jobs.list(statuses=statuses)

<<<<<<< HEAD
    parser = _ImageNameParser(
        client._config_data.auth_token.username,
        client._config_data.cluster_config.registry_url,
    )
    job_descriptions = [_job_description_from_api(job, parser) for job in jobs]
    assert ret == [job for job in job_descriptions if job.status in statuses]
=======
        job_descriptions = [
            _job_description_from_api(job, client.parse) for job in jobs
        ]
        assert ret == [job for job in job_descriptions if job.status in statuses]
>>>>>>> 09f5bab9


async def test_list_incorrect_image(
    aiohttp_server: _TestServerFactory, make_client: _MakeClient
) -> None:
    jobs = [
        create_job_response("job-id-1", "running"),
        create_job_response("job-id-2", "pending", image="some.com/path/:tag"),
        create_job_response(
            "job-id-3", "failed", image="registry-dev.neu.ro/path/:tag"
        ),
        create_job_response("job-id-4", "failed", image=""),
        create_job_response("job-id-5", "failed", image=":"),
    ]

    async def handler(request: web.Request) -> web.Response:

        JSON = {"jobs": jobs}
        return web.json_response(JSON)

    app = web.Application()
    app.router.add_get("/jobs", handler)
    srv = await aiohttp_server(app)

    statuses = {JobStatus.FAILED, JobStatus.SUCCEEDED}
    async with make_client(srv.make_url("/")) as client:
        ret = await client.jobs.list(statuses=statuses)
    for job in ret:
        if job.status == JobStatus.FAILED:
            assert job.container.image.name == INVALID_IMAGE_NAME
        else:
            assert job.container.image.name != INVALID_IMAGE_NAME


class TestVolumeParsing:
    @pytest.mark.parametrize(
        "volume_param", ["dir", "storage://dir", "storage://dir:/var/www:rw:ro"]
    )
    async def test_incorrect_params_count(
        self, volume_param: str, make_client: _MakeClient
    ) -> None:
        async with make_client("https://example.com") as client:
            with pytest.raises(ValueError, match=r"Invalid volume specification"):
                client.parse.volume(volume_param)

    @pytest.mark.parametrize(
        "volume_param", ["storage://dir:/var/www:write", "storage://dir:/var/www:"]
    )
    async def test_incorrect_mode(
        self, volume_param: str, make_client: _MakeClient
    ) -> None:
        async with make_client("https://example.com") as client:
            with pytest.raises(ValueError, match=r"Wrong ReadWrite/ReadOnly mode spec"):
                client.parse.volume(volume_param)

    @pytest.mark.parametrize(
        "volume_param,volume",
        [
            (
                "storage://user/dir:/var/www",
                Volume(
                    storage_uri=URL("storage://user/dir"),
                    container_path="/var/www",
                    read_only=False,
                ),
            ),
            (
                "storage://user/dir:/var/www:rw",
                Volume(
                    storage_uri=URL("storage://user/dir"),
                    container_path="/var/www",
                    read_only=False,
                ),
            ),
            (
                "storage://user:/var/www:ro",
                Volume(
                    storage_uri=URL("storage://user"),
                    container_path="/var/www",
                    read_only=True,
                ),
            ),
            (
                "storage://~/:/var/www:ro",
                Volume(
                    storage_uri=URL("storage://user"),
                    container_path="/var/www",
                    read_only=True,
                ),
            ),
            (
                "storage:dir:/var/www:ro",
                Volume(
                    storage_uri=URL("storage://user/dir"),
                    container_path="/var/www",
                    read_only=True,
                ),
            ),
            (
                "storage::/var/www:ro",
                Volume(
                    storage_uri=URL("storage://user"),
                    container_path="/var/www",
                    read_only=True,
                ),
            ),
        ],
    )
    async def test_positive(
        self, volume_param: str, volume: Volume, make_client: _MakeClient
    ) -> None:
        async with make_client("https://example.com") as client:
            assert client.parse.volume(volume_param) == volume


async def test_list_filter_by_name_and_statuses(
    aiohttp_server: _TestServerFactory, make_client: _MakeClient
) -> None:
    name_1 = "job-name-1"
    name_2 = "job-name-2"
    jobs = [
        create_job_response("job-id-1", "pending", name=name_1),
        create_job_response("job-id-2", "succeeded", name=name_1),
        create_job_response("job-id-3", "failed", name=name_1),
        create_job_response("job-id-4", "running", name=name_2),
        create_job_response("job-id-5", "succeeded", name=name_2),
        create_job_response("job-id-6", "failed", name=name_2),
        create_job_response("job-id-7", "running"),
        create_job_response("job-id-8", "pending"),
        create_job_response("job-id-9", "succeeded"),
        create_job_response("job-id-10", "failed"),
    ]

    async def handler(request: web.Request) -> web.Response:
        statuses = request.query.getall("status")
        assert statuses
        name = request.query.get("name")
        assert name
        filtered_jobs = [
            job for job in jobs if job["status"] in statuses and job.get("name") == name
        ]
        JSON = {"jobs": filtered_jobs}
        return web.json_response(JSON)

    app = web.Application()
    app.router.add_get("/jobs", handler)
    srv = await aiohttp_server(app)

    statuses = {JobStatus.PENDING, JobStatus.SUCCEEDED}
    name = "job-name-1"
    async with make_client(srv.make_url("/")) as client:
        ret = await client.jobs.list(statuses=statuses, name=name)

<<<<<<< HEAD
    parser = _ImageNameParser(
        client._config_data.auth_token.username,
        client._config_data.cluster_config.registry_url,
    )
    job_descriptions = [_job_description_from_api(job, parser) for job in jobs]
    assert ret == job_descriptions[:2]
=======
        job_descriptions = [
            _job_description_from_api(job, client.parse) for job in jobs
        ]
        assert ret == job_descriptions[:2]
>>>>>>> 09f5bab9


async def test_list_filter_by_name_and_statuses_and_owners(
    aiohttp_server: _TestServerFactory, make_client: _MakeClient
) -> None:
    name_1 = "job-name-1"
    name_2 = "job-name-2"
    owner_1 = "owner-1"
    owner_2 = "owner-2"
    jobs = [
        create_job_response("job-id-1", "running", name=name_1, owner=owner_1),
        create_job_response("job-id-2", "running", name=name_1, owner=owner_2),
        create_job_response("job-id-3", "running", name=name_2, owner=owner_1),
        create_job_response("job-id-4", "running", name=name_2, owner=owner_2),
        create_job_response("job-id-5", "succeeded", name=name_1, owner=owner_1),
        create_job_response("job-id-6", "succeeded", name=name_1, owner=owner_2),
        create_job_response("job-id-7", "succeeded", name=name_2, owner=owner_1),
        create_job_response("job-id-8", "succeeded", name=name_2, owner=owner_2),
    ]

    async def handler(request: web.Request) -> web.Response:
        statuses = request.query.getall("status")
        name = request.query.get("name")
        owners = request.query.getall("owner")
        filtered_jobs = [
            job
            for job in jobs
            if job["status"] in statuses
            and job.get("name") == name
            and job.get("owner") in owners
        ]
        return web.json_response({"jobs": filtered_jobs})

    app = web.Application()
    app.router.add_get("/jobs", handler)
    srv = await aiohttp_server(app)

    statuses = {JobStatus.RUNNING}
    name = name_1
    owners = {owner_1, owner_2}
    async with make_client(srv.make_url("/")) as client:
        ret = await client.jobs.list(statuses=statuses, name=name, owners=owners)

<<<<<<< HEAD
    parser = _ImageNameParser(
        client._config_data.auth_token.username,
        client._config_data.cluster_config.registry_url,
    )
    job_descriptions = [_job_description_from_api(job, parser) for job in jobs]
    assert ret == job_descriptions[:2]
=======
        job_descriptions = [
            _job_description_from_api(job, client.parse) for job in jobs
        ]
        assert ret == job_descriptions[:2]
>>>>>>> 09f5bab9
<|MERGE_RESOLUTION|>--- conflicted
+++ resolved
@@ -490,15 +490,7 @@
     async with make_client(srv.make_url("/")) as client:
         ret = await client.jobs.status("job-id")
 
-<<<<<<< HEAD
-    parser = _ImageNameParser(
-        client._config_data.auth_token.username,
-        client._config_data.cluster_config.registry_url,
-    )
-    assert ret == _job_description_from_api(JSON, parser)
-=======
         assert ret == _job_description_from_api(JSON, client.parse)
->>>>>>> 09f5bab9
 
 
 async def test_status_with_ssh_and_http(
@@ -558,15 +550,7 @@
     async with make_client(srv.make_url("/")) as client:
         ret = await client.jobs.status("job-id")
 
-<<<<<<< HEAD
-    parser = _ImageNameParser(
-        client._config_data.auth_token.username,
-        client._config_data.cluster_config.registry_url,
-    )
-    assert ret == _job_description_from_api(JSON, parser)
-=======
         assert ret == _job_description_from_api(JSON, client.parse)
->>>>>>> 09f5bab9
 
 
 async def test_status_with_tpu(
@@ -627,19 +611,9 @@
     async with make_client(srv.make_url("/")) as client:
         ret = await client.jobs.status("job-id")
 
-<<<<<<< HEAD
-    parser = _ImageNameParser(
-        client._config_data.auth_token.username,
-        client._config_data.cluster_config.registry_url,
-    )
-    assert ret == _job_description_from_api(JSON, parser)
-    assert ret.container.resources.tpu_type == "v3-8"
-    assert ret.container.resources.tpu_software_version == "1.14"
-=======
         assert ret == _job_description_from_api(JSON, client.parse)
         assert ret.container.resources.tpu_type == "v3-8"
         assert ret.container.resources.tpu_software_version == "1.14"
->>>>>>> 09f5bab9
 
 
 async def test_job_run(
@@ -734,15 +708,7 @@
         )
         ret = await client.jobs.run(container=container, is_preemptible=False)
 
-<<<<<<< HEAD
-    parser = _ImageNameParser(
-        client._config_data.auth_token.username,
-        client._config_data.cluster_config.registry_url,
-    )
-    assert ret == _job_description_from_api(JSON, parser)
-=======
         assert ret == _job_description_from_api(JSON, client.parse)
->>>>>>> 09f5bab9
 
 
 async def test_job_run_with_name_and_description(
@@ -846,15 +812,7 @@
             description="job description",
         )
 
-<<<<<<< HEAD
-    parser = _ImageNameParser(
-        client._config_data.auth_token.username,
-        client._config_data.cluster_config.registry_url,
-    )
-    assert ret == _job_description_from_api(JSON, parser)
-=======
         assert ret == _job_description_from_api(JSON, client.parse)
->>>>>>> 09f5bab9
 
 
 async def test_job_run_no_volumes(
@@ -934,15 +892,7 @@
             description="job description",
         )
 
-<<<<<<< HEAD
-    parser = _ImageNameParser(
-        client._config_data.auth_token.username,
-        client._config_data.cluster_config.registry_url,
-    )
-    assert ret == _job_description_from_api(JSON, parser)
-=======
         assert ret == _job_description_from_api(JSON, client.parse)
->>>>>>> 09f5bab9
 
 
 async def test_job_run_preemptible(
@@ -1045,15 +995,7 @@
             description="job description",
         )
 
-<<<<<<< HEAD
-    parser = _ImageNameParser(
-        client._config_data.auth_token.username,
-        client._config_data.cluster_config.registry_url,
-    )
-    assert ret == _job_description_from_api(JSON, parser)
-=======
         assert ret == _job_description_from_api(JSON, client.parse)
->>>>>>> 09f5bab9
 
 
 async def test_job_run_schedule_timeout(
@@ -1125,15 +1067,7 @@
         )
         ret = await client.jobs.run(container=container, schedule_timeout=5)
 
-<<<<<<< HEAD
-    parser = _ImageNameParser(
-        client._config_data.auth_token.username,
-        client._config_data.cluster_config.registry_url,
-    )
-    assert ret == _job_description_from_api(JSON, parser)
-=======
         assert ret == _job_description_from_api(JSON, client.parse)
->>>>>>> 09f5bab9
 
 
 async def test_job_run_tpu(
@@ -1206,19 +1140,9 @@
         )
         ret = await client.jobs.run(container=container, schedule_timeout=5)
 
-<<<<<<< HEAD
-    parser = _ImageNameParser(
-        client._config_data.auth_token.username,
-        client._config_data.cluster_config.registry_url,
-    )
-    assert ret == _job_description_from_api(JSON, parser)
-    assert ret.container.resources.tpu_type == "v3-8"
-    assert ret.container.resources.tpu_software_version == "1.14"
-=======
         assert ret == _job_description_from_api(JSON, client.parse)
         assert ret.container.resources.tpu_type == "v3-8"
         assert ret.container.resources.tpu_software_version == "1.14"
->>>>>>> 09f5bab9
 
 
 def create_job_response(
@@ -1280,19 +1204,10 @@
     async with make_client(srv.make_url("/")) as client:
         ret = await client.jobs.list()
 
-<<<<<<< HEAD
-    parser = _ImageNameParser(
-        client._config_data.auth_token.username,
-        client._config_data.cluster_config.registry_url,
-    )
-    job_descriptions = [_job_description_from_api(job, parser) for job in jobs]
-    assert ret == job_descriptions
-=======
         job_descriptions = [
             _job_description_from_api(job, client.parse) for job in jobs
         ]
         assert ret == job_descriptions
->>>>>>> 09f5bab9
 
 
 async def test_list_filter_by_name(
@@ -1327,19 +1242,10 @@
     async with make_client(srv.make_url("/")) as client:
         ret = await client.jobs.list(name=name_1)
 
-<<<<<<< HEAD
-    parser = _ImageNameParser(
-        client._config_data.auth_token.username,
-        client._config_data.cluster_config.registry_url,
-    )
-    job_descriptions = [_job_description_from_api(job, parser) for job in jobs]
-    assert ret == job_descriptions[:3]
-=======
         job_descriptions = [
             _job_description_from_api(job, client.parse) for job in jobs
         ]
         assert ret == job_descriptions[:3]
->>>>>>> 09f5bab9
 
 
 async def test_list_filter_by_statuses(
@@ -1375,19 +1281,10 @@
     async with make_client(srv.make_url("/")) as client:
         ret = await client.jobs.list(statuses=statuses)
 
-<<<<<<< HEAD
-    parser = _ImageNameParser(
-        client._config_data.auth_token.username,
-        client._config_data.cluster_config.registry_url,
-    )
-    job_descriptions = [_job_description_from_api(job, parser) for job in jobs]
-    assert ret == [job for job in job_descriptions if job.status in statuses]
-=======
         job_descriptions = [
             _job_description_from_api(job, client.parse) for job in jobs
         ]
         assert ret == [job for job in job_descriptions if job.status in statuses]
->>>>>>> 09f5bab9
 
 
 async def test_list_incorrect_image(
@@ -1541,19 +1438,10 @@
     async with make_client(srv.make_url("/")) as client:
         ret = await client.jobs.list(statuses=statuses, name=name)
 
-<<<<<<< HEAD
-    parser = _ImageNameParser(
-        client._config_data.auth_token.username,
-        client._config_data.cluster_config.registry_url,
-    )
-    job_descriptions = [_job_description_from_api(job, parser) for job in jobs]
-    assert ret == job_descriptions[:2]
-=======
         job_descriptions = [
             _job_description_from_api(job, client.parse) for job in jobs
         ]
         assert ret == job_descriptions[:2]
->>>>>>> 09f5bab9
 
 
 async def test_list_filter_by_name_and_statuses_and_owners(
@@ -1597,16 +1485,7 @@
     async with make_client(srv.make_url("/")) as client:
         ret = await client.jobs.list(statuses=statuses, name=name, owners=owners)
 
-<<<<<<< HEAD
-    parser = _ImageNameParser(
-        client._config_data.auth_token.username,
-        client._config_data.cluster_config.registry_url,
-    )
-    job_descriptions = [_job_description_from_api(job, parser) for job in jobs]
-    assert ret == job_descriptions[:2]
-=======
         job_descriptions = [
             _job_description_from_api(job, client.parse) for job in jobs
         ]
-        assert ret == job_descriptions[:2]
->>>>>>> 09f5bab9
+        assert ret == job_descriptions[:2]