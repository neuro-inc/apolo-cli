import asyncio
import json
from typing import Any, Callable, Dict, List, Optional

import pytest
from aiodocker.exceptions import DockerError
from aiohttp import web
from dateutil.parser import isoparse
from yarl import URL

from neuromation.api import (
    Client,
    Container,
    HTTPPort,
    JobRestartPolicy,
    JobStatus,
    JobTelemetry,
    RemoteImage,
    ResourceNotFound,
    Resources,
    SecretFile,
    Volume,
)
<<<<<<< HEAD
from neuromation.api.jobs import (
    INVALID_IMAGE_NAME,
    _calc_status,
    _job_description_from_api,
)
=======
from neuromation.api.jobs import INVALID_IMAGE_NAME, _job_description_from_api
from neuromation.api.server_cfg import Preset
>>>>>>> f0d09c8d
from tests import _TestServerFactory


_MakeClient = Callable[..., Client]


def test_resources_default() -> None:
    resources = Resources(16, 0.5)
    assert resources.memory_mb == 16
    assert resources.cpu == 0.5
    assert resources.gpu is None
    assert resources.gpu_model is None
    assert resources.shm is True
    assert resources.tpu_type is None
    assert resources.tpu_software_version is None


async def test_jobs_monitor(
    aiohttp_server: _TestServerFactory, make_client: _MakeClient
) -> None:
    async def log_stream(request: web.Request) -> web.StreamResponse:
        assert request.headers["Accept-Encoding"] == "identity"
        resp = web.StreamResponse()
        resp.enable_chunked_encoding()
        resp.enable_compression(web.ContentCoding.identity)
        await resp.prepare(request)
        for i in range(10):
            await resp.write(b"chunk " + str(i).encode("ascii") + b"\n")
        return resp

    app = web.Application()
    app.router.add_get("/jobs/job-id/log", log_stream)

    srv = await aiohttp_server(app)

    lst = []
    async with make_client(srv.make_url("/")) as client:
        async for data in client.jobs.monitor("job-id"):
            lst.append(data)

    assert b"".join(lst) == b"".join(
        [
            b"chunk 0\n",
            b"chunk 1\n",
            b"chunk 2\n",
            b"chunk 3\n",
            b"chunk 4\n",
            b"chunk 5\n",
            b"chunk 6\n",
            b"chunk 7\n",
            b"chunk 8\n",
            b"chunk 9\n",
        ]
    )


async def test_monitor_notexistent_job(
    aiohttp_server: Any, make_client: _MakeClient
) -> None:
    async def handler(request: web.Request) -> web.Response:
        raise web.HTTPNotFound()

    app = web.Application()
    app.router.add_get("/jobs/job-id/log", handler)

    srv = await aiohttp_server(app)

    lst = []
    async with make_client(srv.make_url("/")) as client:
        with pytest.raises(ResourceNotFound):
            async for data in client.jobs.monitor("job-id"):
                lst.append(data)
    assert lst == []


async def test_job_top(
    aiohttp_server: _TestServerFactory, make_client: _MakeClient
) -> None:
    def get_data_chunk(index: int) -> Dict[str, Any]:
        return {
            "cpu": 0.5,
            "memory": 50,
            "timestamp": index,
            "gpu_duty_cycle": 50,
            "gpu_memory": 55.6,
        }

    def get_job_telemetry(index: int) -> JobTelemetry:
        return JobTelemetry(
            cpu=0.5, memory=50, timestamp=index, gpu_duty_cycle=50, gpu_memory=55.6
        )

    async def top_stream(request: web.Request) -> web.WebSocketResponse:
        ws = web.WebSocketResponse()
        await ws.prepare(request)

        for i in range(10):
            await ws.send_json(get_data_chunk(i))

        await ws.close()
        return ws

    app = web.Application()
    app.router.add_get("/jobs/job-id/top", top_stream)

    srv = await aiohttp_server(app)

    lst = []
    async with make_client(srv.make_url("/")) as client:
        async for data in client.jobs.top("job-id"):
            lst.append(data)

    assert lst == [get_job_telemetry(i) for i in range(10)]


async def test_top_finished_job(
    aiohttp_server: _TestServerFactory, make_client: _MakeClient
) -> None:
    async def handler(request: web.Request) -> web.WebSocketResponse:
        ws = web.WebSocketResponse()
        await ws.prepare(request)

        await ws.close()
        return ws

    app = web.Application()
    app.router.add_get("/jobs/job-id/top", handler)

    srv = await aiohttp_server(app)

    lst = []
    async with make_client(srv.make_url("/")) as client:
        with pytest.raises(ValueError, match="not running"):
            async for data in client.jobs.top("job-id"):
                lst.append(data)
    assert lst == []


async def test_top_nonexisting_job(
    aiohttp_server: _TestServerFactory, make_client: _MakeClient
) -> None:
    async def handler(request: web.Request) -> web.Response:
        raise web.HTTPBadRequest()

    app = web.Application()
    app.router.add_get("/jobs/job-id/top", handler)

    srv = await aiohttp_server(app)

    lst = []
    async with make_client(srv.make_url("/")) as client:
        with pytest.raises(ValueError, match="not found"):
            async for data in client.jobs.top("job-id"):
                lst.append(data)
    assert lst == []


async def test_kill_not_found_error(
    aiohttp_server: _TestServerFactory, make_client: _MakeClient
) -> None:
    async def handler(request: web.Request) -> web.Response:
        raise web.HTTPNotFound()

    app = web.Application()
    app.router.add_delete("/jobs/job-id", handler)

    srv = await aiohttp_server(app)

    async with make_client(srv.make_url("/")) as client:
        with pytest.raises(ResourceNotFound):
            await client.jobs.kill("job-id")


async def test_kill_ok(
    aiohttp_server: _TestServerFactory, make_client: _MakeClient
) -> None:
    async def handler(request: web.Request) -> web.Response:
        raise web.HTTPNoContent()

    app = web.Application()
    app.router.add_delete("/jobs/job-id", handler)

    srv = await aiohttp_server(app)

    async with make_client(srv.make_url("/")) as client:
        ret = await client.jobs.kill("job-id")

    assert ret is None


async def test_save_image_not_in_neuro_registry(make_client: _MakeClient) -> None:
    async with make_client("http://whatever") as client:
        image = RemoteImage.new_external_image(name="ubuntu")
        with pytest.raises(ValueError, match="must be in the neuromation registry"):
            await client.jobs.save("job-id", image)


async def test_save_ok(
    aiohttp_server: _TestServerFactory, make_client: _MakeClient
) -> None:
    JSON = [
        {
            "status": "CommitStarted",
            "details": {"container": "cont_id", "image": f"ubuntu:latest"},
        },
        {"status": "CommitFinished"},
        {"status": "The push refers to repository [localhost:5000/alpine]"},
        {"status": "Preparing", "progressDetail": {}, "id": "a31dbd3063d7"},
        {
            "status": "Pushing",
            "progressDetail": {"current": 3584},
            "progress": " 3.584kB",
            "id": "0acd017a4b67",
        },
        {"status": "Pushed", "progressDetail": {}, "id": "0acd017a4b67"},
        {"status": "job-id: digest: sha256:DIGEST size: 1359"},
        {
            "progressDetail": {},
            "aux": {"Tag": "job-id", "Digest": "sha256:DIGEST", "Size": 1359},
        },
    ]

    async def handler(request: web.Request) -> web.StreamResponse:
        assert "b3" in request.headers
        encoding = "utf-8"
        response = web.StreamResponse(status=200)
        response.enable_compression(web.ContentCoding.identity)
        response.content_type = "application/x-ndjson"
        response.charset = encoding
        await response.prepare(request)
        for chunk in JSON:
            chunk_str = json.dumps(chunk) + "\r\n"
            await response.write(chunk_str.encode(encoding))
        return response

    app = web.Application()
    app.router.add_post("/jobs/job-id/save", handler)

    srv = await aiohttp_server(app)

    async with make_client(srv.make_url("/")) as client:
        image = RemoteImage.new_neuro_image(
            registry="gcr.io", owner="me", cluster_name="test-cluster", name="img"
        )
        await client.jobs.save("job-id", image)


async def test_save_commit_started_invalid_status_fails(
    aiohttp_server: _TestServerFactory, make_client: _MakeClient
) -> None:
    invalid = "invalid status"
    JSON = [
        {"status": invalid, "details": {"container": "cnt", "image": "img"}},
        {"status": "CommitFinished"},
        {"status": "The push refers to repository [localhost:5000/alpine]"},
    ]

    async def handler(request: web.Request) -> web.StreamResponse:
        assert "b3" in request.headers
        encoding = "utf-8"
        response = web.StreamResponse(status=200)
        response.enable_compression(web.ContentCoding.identity)
        response.content_type = "application/x-ndjson"
        response.charset = encoding
        await response.prepare(request)
        for chunk in JSON:
            chunk_str = json.dumps(chunk) + "\r\n"
            await response.write(chunk_str.encode(encoding))
        return response

    app = web.Application()
    app.router.add_post("/jobs/job-id/save", handler)

    srv = await aiohttp_server(app)

    async with make_client(srv.make_url("/")) as client:
        image = RemoteImage.new_neuro_image(
            registry="gcr.io", owner="me", cluster_name="test-cluster", name="img"
        )
        with pytest.raises(
            DockerError,
            match=f"Invalid commit status: '{invalid}', expecting: 'CommitStarted'",
        ):
            await client.jobs.save("job-id", image)


async def test_save_commit_started_missing_image_details_fails(
    aiohttp_server: _TestServerFactory, make_client: _MakeClient
) -> None:
    JSON = [
        {"status": "CommitStarted", "details": {"container": "cnt"}},
        {"status": "CommitFinished"},
        {"status": "The push refers to repository [localhost:5000/alpine]"},
    ]

    async def handler(request: web.Request) -> web.StreamResponse:
        assert "b3" in request.headers
        encoding = "utf-8"
        response = web.StreamResponse(status=200)
        response.enable_compression(web.ContentCoding.identity)
        response.content_type = "application/x-ndjson"
        response.charset = encoding
        await response.prepare(request)
        for chunk in JSON:
            chunk_str = json.dumps(chunk) + "\r\n"
            await response.write(chunk_str.encode(encoding))
        return response

    app = web.Application()
    app.router.add_post("/jobs/job-id/save", handler)

    srv = await aiohttp_server(app)

    async with make_client(srv.make_url("/")) as client:
        image = RemoteImage.new_neuro_image(
            registry="gcr.io", owner="me", cluster_name="test-cluster", name="img"
        )
        with pytest.raises(DockerError, match="Missing required details: 'image'"):
            await client.jobs.save("job-id", image)


async def test_save_commit_finished_invalid_status_fails(
    aiohttp_server: _TestServerFactory, make_client: _MakeClient
) -> None:
    invalid = "invalid status"
    JSON = [
        {"status": "CommitStarted", "details": {"container": "cnt", "image": "img"}},
        {"status": invalid},
        {"status": "The push refers to repository [localhost:5000/alpine]"},
    ]

    async def handler(request: web.Request) -> web.StreamResponse:
        encoding = "utf-8"
        response = web.StreamResponse(status=200)
        response.enable_compression(web.ContentCoding.identity)
        response.content_type = "application/x-ndjson"
        response.charset = encoding
        await response.prepare(request)
        for chunk in JSON:
            chunk_str = json.dumps(chunk) + "\r\n"
            await response.write(chunk_str.encode(encoding))
        return response

    app = web.Application()
    app.router.add_post("/jobs/job-id/save", handler)

    srv = await aiohttp_server(app)

    async with make_client(srv.make_url("/")) as client:
        image = RemoteImage.new_neuro_image(
            registry="gcr.io", owner="me", cluster_name="test-cluster", name="img"
        )
        with pytest.raises(
            DockerError,
            match=(f"Invalid commit status: '{invalid}', expecting: 'CommitFinished'"),
        ):
            await client.jobs.save("job-id", image)


async def test_save_commit_started_missing_status_fails(
    aiohttp_server: _TestServerFactory, make_client: _MakeClient
) -> None:
    JSON = [
        {"not-a-status": "value"},
        {"status": "CommitFinished"},
        {"status": "The push refers to repository [localhost:5000/alpine]"},
    ]

    async def handler(request: web.Request) -> web.StreamResponse:
        encoding = "utf-8"
        response = web.StreamResponse(status=200)
        response.enable_compression(web.ContentCoding.identity)
        response.content_type = "application/x-ndjson"
        response.charset = encoding
        await response.prepare(request)
        for chunk in JSON:
            chunk_str = json.dumps(chunk) + "\r\n"
            await response.write(chunk_str.encode(encoding))
        return response

    app = web.Application()
    app.router.add_post("/jobs/job-id/save", handler)

    srv = await aiohttp_server(app)

    async with make_client(srv.make_url("/")) as client:
        image = RemoteImage.new_neuro_image(
            registry="gcr.io", owner="me", cluster_name="test-cluster", name="img"
        )
        with pytest.raises(DockerError, match='Missing required field: "status"'):
            await client.jobs.save("job-id", image)


async def test_save_commit_finished_missing_status_fails(
    aiohttp_server: _TestServerFactory, make_client: _MakeClient
) -> None:
    JSON = [
        {"status": "CommitStarted", "details": {"container": "cnt", "image": "img"}},
        {"not-a-status": "value"},
        {"status": "The push refers to repository [localhost:5000/alpine]"},
    ]

    async def handler(request: web.Request) -> web.StreamResponse:
        encoding = "utf-8"
        response = web.StreamResponse(status=200)
        response.enable_compression(web.ContentCoding.identity)
        response.content_type = "application/x-ndjson"
        response.charset = encoding
        await response.prepare(request)
        for chunk in JSON:
            chunk_str = json.dumps(chunk) + "\r\n"
            await response.write(chunk_str.encode(encoding))
        return response

    app = web.Application()
    app.router.add_post("/jobs/job-id/save", handler)

    srv = await aiohttp_server(app)

    async with make_client(srv.make_url("/")) as client:
        image = RemoteImage.new_neuro_image(
            registry="gcr.io", owner="me", cluster_name="test-cluster", name="img"
        )
        with pytest.raises(DockerError, match='Missing required field: "status"'):
            await client.jobs.save("job-id", image)


async def test_status_failed(
    aiohttp_server: _TestServerFactory, make_client: _MakeClient
) -> None:
    JSON = {
        "status": "failed",
        "id": "job-id",
        "description": "This is job description, not a history description",
        "http_url": "http://my_host:8889",
        "ssh_server": "ssh://my_host.ssh:22",
        "ssh_auth_server": "ssh://my_host.ssh:22",
        "history": {
            "created_at": "2018-08-29T12:23:13.981621+00:00",
            "started_at": "2018-08-29T12:23:15.988054+00:00",
            "finished_at": "2018-08-29T12:59:31.427795+00:00",
            "reason": "ContainerCannotRun",
            "description": "Not enough coffee",
        },
        "is_preemptible": True,
        "owner": "owner",
        "cluster_name": "default",
        "uri": "job://default/owner/job-id",
        "container": {
            "image": "submit-image-name",
            "command": "submit-command",
            "http": {"port": 8181},
            "resources": {
                "memory_mb": "4096",
                "cpu": 7.0,
                "shm": True,
                "gpu": 1,
                "gpu_model": "test-gpu-model",
            },
            "volumes": [
                {
                    "src_storage_uri": "storage://test-user/path_read_only",
                    "dst_path": "/container/read_only",
                    "read_only": True,
                },
                {
                    "src_storage_uri": "storage://test-user/path_read_write",
                    "dst_path": "/container/path_read_write",
                    "read_only": False,
                },
            ],
        },
    }

    async def handler(request: web.Request) -> web.Response:
        return web.json_response(JSON)

    app = web.Application()
    app.router.add_get("/jobs/job-id", handler)

    srv = await aiohttp_server(app)

    async with make_client(srv.make_url("/")) as client:
        ret = await client.jobs.status("job-id")

        assert ret == _job_description_from_api(JSON, client.parse)


async def test_status_with_ssh_and_http(
    aiohttp_server: _TestServerFactory, make_client: _MakeClient
) -> None:
    JSON = {
        "status": "running",
        "id": "job-id",
        "description": "This is job description, not a history description",
        "http_url": "http://my_host:8889",
        "ssh_server": "ssh://my_host.ssh:22",
        "ssh_auth_server": "ssh://my_host.ssh:22",
        "history": {
            "created_at": "2018-08-29T12:23:13.981621+00:00",
            "started_at": "2018-08-29T12:23:15.988054+00:00",
            "finished_at": "2018-08-29T12:59:31.427795+00:00",
            "reason": "OK",
            "description": "Everything is fine",
        },
        "is_preemptible": True,
        "owner": "owner",
        "cluster_name": "default",
        "uri": "job://default/owner/job-id",
        "container": {
            "image": "submit-image-name",
            "command": "submit-command",
            "http": {"port": 8181},
            "resources": {
                "memory_mb": "4096",
                "cpu": 7.0,
                "shm": True,
                "gpu": 1,
                "gpu_model": "test-gpu-model",
            },
            "volumes": [
                {
                    "src_storage_uri": "storage://test-user/path_read_only",
                    "dst_path": "/container/read_only",
                    "read_only": True,
                },
                {
                    "src_storage_uri": "storage://test-user/path_read_write",
                    "dst_path": "/container/path_read_write",
                    "read_only": False,
                },
            ],
        },
    }

    async def handler(request: web.Request) -> web.Response:
        return web.json_response(JSON)

    app = web.Application()
    app.router.add_get("/jobs/job-id", handler)

    srv = await aiohttp_server(app)

    async with make_client(srv.make_url("/")) as client:
        ret = await client.jobs.status("job-id")

        assert ret == _job_description_from_api(JSON, client.parse)


async def test_status_with_tpu(
    aiohttp_server: _TestServerFactory, make_client: _MakeClient
) -> None:
    JSON = {
        "status": "running",
        "id": "job-id",
        "description": "This is job description, not a history description",
        "http_url": "http://my_host:8889",
        "ssh_server": "ssh://my_host.ssh:22",
        "ssh_auth_server": "ssh://my_host.ssh:22",
        "history": {
            "created_at": "2018-08-29T12:23:13.981621+00:00",
            "started_at": "2018-08-29T12:23:15.988054+00:00",
            "finished_at": "2018-08-29T12:59:31.427795+00:00",
            "reason": "OK",
            "description": "Everything is fine",
        },
        "is_preemptible": True,
        "owner": "owner",
        "cluster_name": "default",
        "uri": "job://default/owner/job-id",
        "container": {
            "image": "submit-image-name",
            "command": "submit-command",
            "http": {"port": 8181},
            "resources": {
                "memory_mb": "4096",
                "cpu": 7.0,
                "shm": True,
                "gpu": 1,
                "gpu_model": "test-gpu-model",
                "tpu": {"type": "v3-8", "software_version": "1.14"},
            },
            "volumes": [
                {
                    "src_storage_uri": "storage://test-user/path_read_only",
                    "dst_path": "/container/read_only",
                    "read_only": True,
                },
                {
                    "src_storage_uri": "storage://test-user/path_read_write",
                    "dst_path": "/container/path_read_write",
                    "read_only": False,
                },
            ],
        },
    }

    async def handler(request: web.Request) -> web.Response:
        return web.json_response(JSON)

    app = web.Application()
    app.router.add_get("/jobs/job-id", handler)

    srv = await aiohttp_server(app)

    async with make_client(srv.make_url("/")) as client:
        ret = await client.jobs.status("job-id")

        assert ret == _job_description_from_api(JSON, client.parse)
        assert ret.container.resources.tpu_type == "v3-8"
        assert ret.container.resources.tpu_software_version == "1.14"


async def test_job_run(
    aiohttp_server: _TestServerFactory, make_client: _MakeClient
) -> None:
    JSON = {
        "id": "job-cf519ed3-9ea5-48f6-a8c5-492b810eb56f",
        "status": "failed",
        "history": {
            "status": "failed",
            "reason": "Error",
            "description": "Mounted on Avail\\n/dev/shm     " "64M\\n\\nExit code: 1",
            "created_at": "2018-09-25T12:28:21.298672+00:00",
            "started_at": "2018-09-25T12:28:59.759433+00:00",
            "finished_at": "2018-09-25T12:28:59.759433+00:00",
        },
        "owner": "owner",
        "cluster_name": "default",
        "uri": "job://default/owner/job-cf519ed3-9ea5-48f6-a8c5-492b810eb56f",
        "container": {
            "image": "gcr.io/light-reality-205619/ubuntu:latest",
            "command": "date",
            "resources": {
                "cpu": 1.0,
                "memory_mb": 16384,
                "gpu": 1,
                "shm": False,
                "gpu_model": "nvidia-tesla-p4",
            },
        },
        "http_url": "http://my_host:8889",
        "ssh_server": "ssh://my_host.ssh:22",
        "ssh_auth_server": "ssh://my_host.ssh:22",
        "is_preemptible": False,
    }

    async def handler(request: web.Request) -> web.Response:
        data = await request.json()
        assert data == {
            "container": {
                "image": "submit-image-name",
                "command": "submit-command",
                "http": {"port": 8181, "requires_auth": True},
                "resources": {
                    "memory_mb": 16384,
                    "cpu": 7.0,
                    "shm": True,
                    "gpu": 1,
                    "gpu_model": "test-gpu-model",
                },
                "volumes": [
                    {
                        "src_storage_uri": "storage://test-user/path_read_only",
                        "dst_path": "/container/read_only",
                        "read_only": True,
                    },
                    {
                        "src_storage_uri": "storage://test-user/path_read_write",
                        "dst_path": "/container/path_read_write",
                        "read_only": False,
                    },
                ],
            },
            "is_preemptible": False,
            "cluster_name": "default",
        }

        return web.json_response(JSON)

    app = web.Application()
    app.router.add_post("/jobs", handler)

    srv = await aiohttp_server(app)

    async with make_client(srv.make_url("/")) as client:
        resources = Resources(16384, 7, 1, "test-gpu-model", True, None, None)
        volumes: List[Volume] = [
            Volume(
                URL("storage://test-user/path_read_only"), "/container/read_only", True
            ),
            Volume(
                URL("storage://test-user/path_read_write"),
                "/container/path_read_write",
                False,
            ),
        ]
        container = Container(
            image=RemoteImage.new_external_image(name="submit-image-name"),
            command="submit-command",
            resources=resources,
            volumes=volumes,
            http=HTTPPort(8181),
        )
        ret = await client.jobs.run(container=container, is_preemptible=False)

        assert ret == _job_description_from_api(JSON, client.parse)


async def test_job_run_with_name_and_description(
    aiohttp_server: _TestServerFactory, make_client: _MakeClient
) -> None:
    JSON = {
        "id": "job-cf519ed3-9ea5-48f6-a8c5-492b810eb56f",
        "name": "test-job-name",
        "description": "job description",
        "status": "failed",
        "history": {
            "status": "failed",
            "reason": "Error",
            "description": "Mounted on Avail\\n/dev/shm     " "64M\\n\\nExit code: 1",
            "created_at": "2018-09-25T12:28:21.298672+00:00",
            "started_at": "2018-09-25T12:28:59.759433+00:00",
            "finished_at": "2018-09-25T12:28:59.759433+00:00",
        },
        "owner": "owner",
        "cluster_name": "default",
        "uri": "job://default/owner/job-cf519ed3-9ea5-48f6-a8c5-492b810eb56f",
        "container": {
            "image": "gcr.io/light-reality-205619/ubuntu:latest",
            "command": "date",
            "resources": {
                "cpu": 1.0,
                "memory_mb": 16384,
                "gpu": 1,
                "shm": False,
                "gpu_model": "nvidia-tesla-p4",
            },
        },
        "http_url": "http://my_host:8889",
        "ssh_server": "ssh://my_host.ssh:22",
        "ssh_auth_server": "ssh://my_host.ssh:22",
        "is_preemptible": False,
    }

    async def handler(request: web.Request) -> web.Response:
        data = await request.json()
        assert data == {
            "container": {
                "image": "submit-image-name",
                "command": "submit-command",
                "http": {"port": 8181, "requires_auth": True},
                "resources": {
                    "memory_mb": 16384,
                    "cpu": 7.0,
                    "shm": True,
                    "gpu": 1,
                    "gpu_model": "test-gpu-model",
                },
                "volumes": [
                    {
                        "src_storage_uri": "storage://test-user/path_read_only",
                        "dst_path": "/container/read_only",
                        "read_only": True,
                    },
                    {
                        "src_storage_uri": "storage://test-user/path_read_write",
                        "dst_path": "/container/path_read_write",
                        "read_only": False,
                    },
                ],
            },
            "is_preemptible": False,
            "name": "test-job-name",
            "description": "job description",
            "cluster_name": "default",
        }

        return web.json_response(JSON)

    app = web.Application()
    app.router.add_post("/jobs", handler)

    srv = await aiohttp_server(app)

    async with make_client(srv.make_url("/")) as client:
        resources = Resources(16384, 7, 1, "test-gpu-model", True, None, None)
        volumes: List[Volume] = [
            Volume(
                URL("storage://test-user/path_read_only"), "/container/read_only", True
            ),
            Volume(
                URL("storage://test-user/path_read_write"),
                "/container/path_read_write",
                False,
            ),
        ]
        container = Container(
            image=RemoteImage.new_external_image(name="submit-image-name"),
            command="submit-command",
            resources=resources,
            volumes=volumes,
            http=HTTPPort(8181),
        )
        ret = await client.jobs.run(
            container,
            is_preemptible=False,
            name="test-job-name",
            description="job description",
        )

        assert ret == _job_description_from_api(JSON, client.parse)


async def test_job_run_with_tags(
    aiohttp_server: _TestServerFactory, make_client: _MakeClient
) -> None:
    JSON = {
        "id": "job-cf519ed3-9ea5-48f6-a8c5-492b810eb56f",
        "tags": ["t1", "t2", "t3"],
        "status": "failed",
        "history": {
            "status": "failed",
            "reason": "Error",
            "description": "Mounted on Avail\\n/dev/shm     " "64M\\n\\nExit code: 1",
            "created_at": "2018-09-25T12:28:21.298672+00:00",
            "started_at": "2018-09-25T12:28:59.759433+00:00",
            "finished_at": "2018-09-25T12:28:59.759433+00:00",
        },
        "owner": "owner",
        "cluster_name": "default",
        "uri": "job://default/owner/job-cf519ed3-9ea5-48f6-a8c5-492b810eb56f",
        "container": {
            "image": "gcr.io/light-reality-205619/ubuntu:latest",
            "command": "date",
            "resources": {
                "cpu": 1.0,
                "memory_mb": 16384,
                "gpu": 1,
                "shm": False,
                "gpu_model": "nvidia-tesla-p4",
            },
        },
        "http_url": "http://my_host:8889",
        "ssh_server": "ssh://my_host.ssh:22",
        "ssh_auth_server": "ssh://my_host.ssh:22",
        "is_preemptible": False,
    }

    async def handler(request: web.Request) -> web.Response:
        data = await request.json()
        assert data == {
            "container": {
                "image": "submit-image-name",
                "command": "submit-command",
                "http": {"port": 8181, "requires_auth": True},
                "resources": {
                    "memory_mb": 16384,
                    "cpu": 7.0,
                    "shm": True,
                    "gpu": 1,
                    "gpu_model": "test-gpu-model",
                },
                "volumes": [
                    {
                        "src_storage_uri": "storage://test-user/path_read_only",
                        "dst_path": "/container/read_only",
                        "read_only": True,
                    },
                    {
                        "src_storage_uri": "storage://test-user/path_read_write",
                        "dst_path": "/container/path_read_write",
                        "read_only": False,
                    },
                ],
            },
            "is_preemptible": False,
            "tags": ["t1", "t2", "t3"],
            "cluster_name": "default",
        }

        return web.json_response(JSON)

    app = web.Application()
    app.router.add_post("/jobs", handler)

    srv = await aiohttp_server(app)

    async with make_client(srv.make_url("/")) as client:
        resources = Resources(16384, 7, 1, "test-gpu-model", True, None, None)
        volumes: List[Volume] = [
            Volume(
                URL("storage://test-user/path_read_only"), "/container/read_only", True
            ),
            Volume(
                URL("storage://test-user/path_read_write"),
                "/container/path_read_write",
                False,
            ),
        ]
        container = Container(
            image=RemoteImage.new_external_image(name="submit-image-name"),
            command="submit-command",
            resources=resources,
            volumes=volumes,
            http=HTTPPort(8181),
        )
        ret = await client.jobs.run(
            container, is_preemptible=False, tags=["t1", "t2", "t3"],
        )

        assert ret == _job_description_from_api(JSON, client.parse)


async def test_job_run_no_volumes(
    aiohttp_server: _TestServerFactory, make_client: _MakeClient
) -> None:
    JSON = {
        "id": "job-cf519ed3-9ea5-48f6-a8c5-492b810eb56f",
        "name": "test-job-name",
        "status": "failed",
        "history": {
            "status": "failed",
            "reason": "Error",
            "description": "Mounted on Avail\\n/dev/shm     " "64M\\n\\nExit code: 1",
            "created_at": "2018-09-25T12:28:21.298672+00:00",
            "started_at": "2018-09-25T12:28:59.759433+00:00",
            "finished_at": "2018-09-25T12:28:59.759433+00:00",
        },
        "owner": "owner",
        "cluster_name": "default",
        "uri": "job://default/owner/job-cf519ed3-9ea5-48f6-a8c5-492b810eb56f",
        "container": {
            "image": "gcr.io/light-reality-205619/ubuntu:latest",
            "command": "date",
            "resources": {
                "cpu": 7,
                "memory_mb": 16384,
                "gpu": 1,
                "shm": False,
                "gpu_model": "nvidia-tesla-p4",
            },
        },
        "http_url": "http://my_host:8889",
        "ssh_server": "ssh://my_host.ssh:22",
        "ssh_auth_server": "ssh://my_host.ssh:22",
        "is_preemptible": False,
    }

    async def handler(request: web.Request) -> web.Response:
        data = await request.json()
        assert data == {
            "container": {
                "image": "submit-image-name",
                "command": "submit-command",
                "http": {"port": 8181, "requires_auth": True},
                "resources": {
                    "memory_mb": 16384,
                    "cpu": 7,
                    "shm": True,
                    "gpu": 1,
                    "gpu_model": "test-gpu-model",
                },
            },
            "is_preemptible": False,
            "name": "test-job-name",
            "description": "job description",
            "cluster_name": "default",
        }

        return web.json_response(JSON)

    app = web.Application()
    app.router.add_post("/jobs", handler)

    srv = await aiohttp_server(app)

    async with make_client(srv.make_url("/")) as client:
        resources = Resources(16384, 7, 1, "test-gpu-model", True, None, None)
        container = Container(
            image=RemoteImage.new_external_image(name="submit-image-name"),
            command="submit-command",
            resources=resources,
            http=HTTPPort(8181),
        )
        ret = await client.jobs.run(
            container,
            is_preemptible=False,
            name="test-job-name",
            description="job description",
        )

        assert ret == _job_description_from_api(JSON, client.parse)


async def test_job_run_with_relative_volume_uris(
    aiohttp_server: _TestServerFactory, make_client: _MakeClient
) -> None:
    JSON = {
        "id": "job-cf519ed3-9ea5-48f6-a8c5-492b810eb56f",
        "status": "failed",
        "history": {
            "status": "failed",
            "reason": "Error",
            "description": "Mounted on Avail\\n/dev/shm     " "64M\\n\\nExit code: 1",
            "created_at": "2018-09-25T12:28:21.298672+00:00",
            "started_at": "2018-09-25T12:28:59.759433+00:00",
            "finished_at": "2018-09-25T12:28:59.759433+00:00",
        },
        "owner": "owner",
        "cluster_name": "default",
        "uri": "job://default/owner/job-cf519ed3-9ea5-48f6-a8c5-492b810eb56f",
        "container": {
            "image": "gcr.io/light-reality-205619/ubuntu:latest",
            "command": "date",
            "resources": {
                "cpu": 1.0,
                "memory_mb": 16384,
                "gpu": 1,
                "shm": False,
                "gpu_model": "nvidia-tesla-p4",
            },
        },
        "http_url": "http://my_host:8889",
        "ssh_server": "ssh://my_host.ssh:22",
        "ssh_auth_server": "ssh://my_host.ssh:22",
        "is_preemptible": False,
    }

    async def handler(request: web.Request) -> web.Response:
        data = await request.json()
        assert data == {
            "container": {
                "image": "submit-image-name",
                "command": "submit-command",
                "http": {"port": 8181, "requires_auth": True},
                "resources": {
                    "memory_mb": 16384,
                    "cpu": 7.0,
                    "shm": True,
                    "gpu": 1,
                    "gpu_model": "test-gpu-model",
                },
                "volumes": [
                    {
                        "src_storage_uri": "storage://default/user/path",
                        "dst_path": "/container/my_path",
                        "read_only": False,
                    },
                    {
                        "src_storage_uri": "storage://default/otheruser/path",
                        "dst_path": "/container/other_user_path",
                        "read_only": True,
                    },
                    {
                        "src_storage_uri": "storage://othercluster/otheruser/path",
                        "dst_path": "/container/other_cluster_path",
                        "read_only": True,
                    },
                ],
            },
            "is_preemptible": False,
            "cluster_name": "default",
        }

        return web.json_response(JSON)

    app = web.Application()
    app.router.add_post("/jobs", handler)

    srv = await aiohttp_server(app)

    async with make_client(srv.make_url("/")) as client:
        resources = Resources(16384, 7, 1, "test-gpu-model", True, None, None)
        volumes: List[Volume] = [
            Volume(URL("storage:path"), "/container/my_path", False),
            Volume(URL("storage:/otheruser/path"), "/container/other_user_path", True,),
            Volume(
                URL("storage://othercluster/otheruser/path"),
                "/container/other_cluster_path",
                True,
            ),
        ]
        container = Container(
            image=RemoteImage.new_external_image(name="submit-image-name"),
            command="submit-command",
            resources=resources,
            volumes=volumes,
            http=HTTPPort(8181),
        )
        ret = await client.jobs.run(container=container, is_preemptible=False)

        assert ret == _job_description_from_api(JSON, client.parse)


async def test_job_run_with_secret_uris(
    aiohttp_server: _TestServerFactory, make_client: _MakeClient
) -> None:
    JSON = {
        "id": "job-cf519ed3-9ea5-48f6-a8c5-492b810eb56f",
        "status": "failed",
        "history": {
            "status": "failed",
            "reason": "Error",
            "description": "Mounted on Avail\\n/dev/shm     " "64M\\n\\nExit code: 1",
            "created_at": "2018-09-25T12:28:21.298672+00:00",
            "started_at": "2018-09-25T12:28:59.759433+00:00",
            "finished_at": "2018-09-25T12:28:59.759433+00:00",
        },
        "owner": "owner",
        "cluster_name": "default",
        "uri": "job://default/owner/job-cf519ed3-9ea5-48f6-a8c5-492b810eb56f",
        "container": {
            "image": "gcr.io/light-reality-205619/ubuntu:latest",
            "command": "date",
            "resources": {
                "cpu": 1.0,
                "memory_mb": 16384,
                "gpu": 1,
                "shm": False,
                "gpu_model": "nvidia-tesla-p4",
            },
        },
        "http_url": "http://my_host:8889",
        "ssh_server": "ssh://my_host.ssh:22",
        "ssh_auth_server": "ssh://my_host.ssh:22",
        "is_preemptible": False,
    }

    async def handler(request: web.Request) -> web.Response:
        data = await request.json()
        assert data == {
            "container": {
                "image": "submit-image-name",
                "command": "submit-command",
                "http": {"port": 8181, "requires_auth": True},
                "resources": {
                    "memory_mb": 16384,
                    "cpu": 7.0,
                    "shm": True,
                    "gpu": 1,
                    "gpu_model": "test-gpu-model",
                },
                "env": {"VAR": "VAL"},
                "secret_env": {"SECRET_VAR": "secret://default/user/secret"},
                "volumes": [
                    {
                        "src_storage_uri": "storage://default/user/path",
                        "dst_path": "/container/my_path",
                        "read_only": False,
                    }
                ],
                "secret_volumes": [
                    {
                        "src_secret_uri": "secret://default/user/secret",
                        "dst_path": "/secrets/my_path",
                    }
                ],
            },
            "is_preemptible": False,
            "cluster_name": "default",
        }

        return web.json_response(JSON)

    app = web.Application()
    app.router.add_post("/jobs", handler)

    srv = await aiohttp_server(app)

    async with make_client(srv.make_url("/")) as client:
        resources = Resources(16384, 7, 1, "test-gpu-model", True, None, None)
        env = {"VAR": "VAL"}
        secret_env = {"SECRET_VAR": URL("secret:secret")}
        volumes = [Volume(URL("storage:path"), "/container/my_path", False)]
        secret_files = [
            SecretFile(URL("secret:secret"), "/secrets/my_path"),
        ]
        container = Container(
            image=RemoteImage.new_external_image(name="submit-image-name"),
            command="submit-command",
            resources=resources,
            env=env,
            secret_env=secret_env,
            volumes=volumes,
            secret_files=secret_files,
            http=HTTPPort(8181),
        )
        ret = await client.jobs.run(container=container, is_preemptible=False)

        assert ret == _job_description_from_api(JSON, client.parse)


async def test_job_run_preemptible(
    aiohttp_server: _TestServerFactory, make_client: _MakeClient
) -> None:
    JSON = {
        "id": "job-cf519ed3-9ea5-48f6-a8c5-492b810eb56f",
        "name": "test-job-name",
        "status": "failed",
        "history": {
            "status": "failed",
            "reason": "Error",
            "description": "Mounted on Avail\\n/dev/shm     " "64M\\n\\nExit code: 1",
            "created_at": "2018-09-25T12:28:21.298672+00:00",
            "started_at": "2018-09-25T12:28:59.759433+00:00",
            "finished_at": "2018-09-25T12:28:59.759433+00:00",
        },
        "owner": "owner",
        "cluster_name": "default",
        "uri": "job://default/owner/job-cf519ed3-9ea5-48f6-a8c5-492b810eb56f",
        "container": {
            "image": "gcr.io/light-reality-205619/ubuntu:latest",
            "command": "date",
            "resources": {
                "cpu": 1.0,
                "memory_mb": 16384,
                "gpu": 1,
                "shm": False,
                "gpu_model": "nvidia-tesla-p4",
            },
        },
        "is_preemptible": True,
        "http_url": "http://my_host:8889",
        "ssh_server": "ssh://my_host.ssh:22",
        "ssh_auth_server": "ssh://my_host.ssh:22",
    }

    async def handler(request: web.Request) -> web.Response:
        data = await request.json()
        assert data == {
            "container": {
                "image": "submit-image-name",
                "command": "submit-command",
                "http": {"port": 8181, "requires_auth": True},
                "resources": {
                    "memory_mb": 16384,
                    "cpu": 7.0,
                    "shm": True,
                    "gpu": 1,
                    "gpu_model": "test-gpu-model",
                },
                "volumes": [
                    {
                        "src_storage_uri": "storage://test-user/path_read_only",
                        "dst_path": "/container/read_only",
                        "read_only": True,
                    },
                    {
                        "src_storage_uri": "storage://test-user/path_read_write",
                        "dst_path": "/container/path_read_write",
                        "read_only": False,
                    },
                ],
            },
            "is_preemptible": True,
            "name": "test-job-name",
            "description": "job description",
            "cluster_name": "default",
        }

        return web.json_response(JSON)

    app = web.Application()
    app.router.add_post("/jobs", handler)

    srv = await aiohttp_server(app)

    async with make_client(srv.make_url("/")) as client:
        resources = Resources(16384, 7, 1, "test-gpu-model", True, None, None)
        volumes: List[Volume] = [
            Volume(
                URL("storage://test-user/path_read_only"), "/container/read_only", True
            ),
            Volume(
                URL("storage://test-user/path_read_write"),
                "/container/path_read_write",
                False,
            ),
        ]
        container = Container(
            image=RemoteImage.new_external_image(name="submit-image-name"),
            command="submit-command",
            resources=resources,
            volumes=volumes,
            http=HTTPPort(8181),
        )
        ret = await client.jobs.run(
            container,
            is_preemptible=True,
            name="test-job-name",
            description="job description",
        )

        assert ret == _job_description_from_api(JSON, client.parse)


async def test_job_run_schedule_timeout(
    aiohttp_server: _TestServerFactory, make_client: _MakeClient
) -> None:
    JSON = {
        "id": "job-cf519ed3-9ea5-48f6-a8c5-492b810eb56f",
        "status": "failed",
        "history": {
            "status": "failed",
            "reason": "Error",
            "description": "Mounted on Avail\\n/dev/shm     " "64M\\n\\nExit code: 1",
            "created_at": "2018-09-25T12:28:21.298672+00:00",
            "started_at": "2018-09-25T12:28:59.759433+00:00",
            "finished_at": "2018-09-25T12:28:59.759433+00:00",
        },
        "owner": "owner",
        "cluster_name": "default",
        "uri": "job://default/owner/job-cf519ed3-9ea5-48f6-a8c5-492b810eb56f",
        "container": {
            "image": "gcr.io/light-reality-205619/ubuntu:latest",
            "command": "date",
            "resources": {
                "cpu": 1.0,
                "memory_mb": 16384,
                "gpu": 1,
                "shm": False,
                "gpu_model": "nvidia-tesla-p4",
            },
        },
        "http_url": "http://my_host:8889",
        "ssh_server": "ssh://my_host.ssh:22",
        "ssh_auth_server": "ssh://my_host.ssh:22",
        "is_preemptible": False,
        "schedule_timeout": 5,
    }

    async def handler(request: web.Request) -> web.Response:
        data = await request.json()
        assert data == {
            "container": {
                "image": "submit-image-name",
                "command": "submit-command",
                "resources": {
                    "memory_mb": 16384,
                    "cpu": 7,
                    "shm": True,
                    "gpu": 1,
                    "gpu_model": "test-gpu-model",
                },
            },
            "is_preemptible": False,
            "schedule_timeout": 5,
            "cluster_name": "default",
        }

        return web.json_response(JSON)

    app = web.Application()
    app.router.add_post("/jobs", handler)

    srv = await aiohttp_server(app)

    async with make_client(srv.make_url("/")) as client:
        resources = Resources(16384, 7, 1, "test-gpu-model", True, None, None)
        container = Container(
            image=RemoteImage.new_external_image(name="submit-image-name"),
            command="submit-command",
            resources=resources,
        )
        ret = await client.jobs.run(container=container, schedule_timeout=5)

        assert ret == _job_description_from_api(JSON, client.parse)


async def test_job_run_tpu(
    aiohttp_server: _TestServerFactory, make_client: _MakeClient
) -> None:
    JSON = {
        "id": "job-cf519ed3-9ea5-48f6-a8c5-492b810eb56f",
        "status": "failed",
        "history": {
            "status": "failed",
            "reason": "Error",
            "description": "Mounted on Avail\\n/dev/shm     " "64M\\n\\nExit code: 1",
            "created_at": "2018-09-25T12:28:21.298672+00:00",
            "started_at": "2018-09-25T12:28:59.759433+00:00",
            "finished_at": "2018-09-25T12:28:59.759433+00:00",
        },
        "owner": "owner",
        "cluster_name": "default",
        "uri": "job://default/owner/job-cf519ed3-9ea5-48f6-a8c5-492b810eb56f",
        "container": {
            "image": "gcr.io/light-reality-205619/ubuntu:latest",
            "command": "date",
            "resources": {
                "cpu": 1.0,
                "memory_mb": 16384,
                "gpu": 1,
                "shm": False,
                "gpu_model": "nvidia-tesla-p4",
                "tpu": {"type": "v3-8", "software_version": "1.14"},
            },
        },
        "http_url": "http://my_host:8889",
        "ssh_server": "ssh://my_host.ssh:22",
        "ssh_auth_server": "ssh://my_host.ssh:22",
        "is_preemptible": False,
    }

    async def handler(request: web.Request) -> web.Response:
        data = await request.json()
        assert data == {
            "container": {
                "image": "submit-image-name",
                "command": "submit-command",
                "resources": {
                    "memory_mb": 16384,
                    "cpu": 7,
                    "shm": True,
                    "gpu": 1,
                    "gpu_model": "test-gpu-model",
                    "tpu": {"type": "v3-8", "software_version": "1.14"},
                },
            },
            "is_preemptible": False,
            "schedule_timeout": 5,
            "cluster_name": "default",
        }

        return web.json_response(JSON)

    app = web.Application()
    app.router.add_post("/jobs", handler)

    srv = await aiohttp_server(app)

    async with make_client(srv.make_url("/")) as client:
        resources = Resources(16384, 7, 1, "test-gpu-model", True, "v3-8", "1.14")
        container = Container(
            image=RemoteImage.new_external_image(name="submit-image-name"),
            command="submit-command",
            resources=resources,
        )
        ret = await client.jobs.run(container=container, schedule_timeout=5)

        assert ret == _job_description_from_api(JSON, client.parse)
        assert ret.container.resources.tpu_type == "v3-8"
        assert ret.container.resources.tpu_software_version == "1.14"


async def test_job_run_with_tty(
    aiohttp_server: _TestServerFactory, make_client: _MakeClient
) -> None:
    JSON = create_job_response("job-id-1", "running")
    JSON["container"]["tty"] = True

    async def handler(request: web.Request) -> web.Response:
        data = await request.json()
        assert data == {
            "container": {
                "image": "submit-image-name",
                "command": "submit-command",
                "resources": {"memory_mb": 16384, "cpu": 0.5, "shm": True},
                "tty": True,
            },
            "is_preemptible": False,
            "cluster_name": "default",
        }

        return web.json_response(JSON)

    app = web.Application()
    app.router.add_post("/jobs", handler)

    srv = await aiohttp_server(app)

    async with make_client(srv.make_url("/")) as client:
        resources = Resources(16384, 0.5)
        container = Container(
            image=RemoteImage.new_external_image(name="submit-image-name"),
            command="submit-command",
            resources=resources,
            tty=True,
        )
        ret = await client.jobs.run(container=container)

        assert ret == _job_description_from_api(JSON, client.parse)
        assert ret.container.tty is True


def create_job_response(
    id: str,
    status: str,
    owner: str = "owner",
    name: Optional[str] = None,
    image: str = "submit-image-name",
    tags: Optional[List[str]] = None,
) -> Dict[str, Any]:
    result = {
        "id": id,
        "status": status,
        "history": {
            "status": "failed",
            "reason": "Error",
            "description": "Mounted on Avail\\n/dev/shm     " "64M\\n\\nExit code: 1",
            "created_at": "2018-09-25T12:28:21.298672+00:00",
            "started_at": "2018-09-25T12:28:59.759433+00:00",
            "finished_at": "2018-09-25T12:28:59.759433+00:00",
        },
        "ssh_auth_server": "ssh://my_host.ssh:22",
        "container": {
            "image": image,
            "command": "submit-command",
            "resources": {
                "cpu": 1.0,
                "memory_mb": 16384,
                "gpu": 1,
                "gpu_model": "nvidia-tesla-v100",
            },
        },
        "is_preemptible": True,
        "owner": owner,
        "cluster_name": "default",
        "uri": f"job://default/{owner}/{id}",
    }
    if name:
        result["name"] = name
    if tags:
        result["tags"] = tags
    return result


async def test_list_no_filter(
    aiohttp_server: _TestServerFactory, make_client: _MakeClient
) -> None:
    jobs = [
        create_job_response("job-id-1", "pending", name="job-name-1"),
        create_job_response("job-id-2", "running", name="job-name-1"),
        create_job_response("job-id-3", "succeeded", name="job-name-1"),
        create_job_response("job-id-4", "failed", name="job-name-1"),
    ]
    JSON = {"jobs": jobs}

    async def handler(request: web.Request) -> web.Response:
        return web.json_response(JSON)

    app = web.Application()
    app.router.add_get("/jobs", handler)
    srv = await aiohttp_server(app)

    async with make_client(srv.make_url("/")) as client:
        ret = [job async for job in client.jobs.list()]

        job_descriptions = [
            _job_description_from_api(job, client.parse) for job in jobs
        ]
        assert ret == job_descriptions


async def test_list_filter_by_name(
    aiohttp_server: _TestServerFactory, make_client: _MakeClient
) -> None:
    name_1 = "job-name-1"
    name_2 = "job-name-2"
    jobs = [
        create_job_response("job-id-1", "pending", name=name_1),
        create_job_response("job-id-2", "succeeded", name=name_1),
        create_job_response("job-id-3", "failed", name=name_1),
        create_job_response("job-id-4", "running", name=name_2),
        create_job_response("job-id-5", "succeeded", name=name_2),
        create_job_response("job-id-6", "failed", name=name_2),
        create_job_response("job-id-7", "running"),
        create_job_response("job-id-8", "pending"),
        create_job_response("job-id-9", "succeeded"),
        create_job_response("job-id-10", "failed"),
    ]

    async def handler(request: web.Request) -> web.Response:
        name = request.query.get("name")
        assert name
        filtered_jobs = [job for job in jobs if job.get("name") == name]
        JSON = {"jobs": filtered_jobs}
        return web.json_response(JSON)

    app = web.Application()
    app.router.add_get("/jobs", handler)
    srv = await aiohttp_server(app)

    async with make_client(srv.make_url("/")) as client:
        ret = [job async for job in client.jobs.list(name=name_1)]

        job_descriptions = [
            _job_description_from_api(job, client.parse) for job in jobs
        ]
        assert ret == job_descriptions[:3]


async def test_list_filter_by_statuses(
    aiohttp_server: _TestServerFactory, make_client: _MakeClient
) -> None:
    name_1 = "job-name-1"
    name_2 = "job-name-2"
    jobs = [
        create_job_response("job-id-1", "pending", name=name_1),
        create_job_response("job-id-2", "succeeded", name=name_1),
        create_job_response("job-id-3", "failed", name=name_1),
        create_job_response("job-id-4", "running", name=name_2),
        create_job_response("job-id-5", "succeeded", name=name_2),
        create_job_response("job-id-6", "failed", name=name_2),
        create_job_response("job-id-7", "running"),
        create_job_response("job-id-8", "pending"),
        create_job_response("job-id-9", "succeeded"),
        create_job_response("job-id-10", "failed"),
    ]

    async def handler(request: web.Request) -> web.Response:
        statuses = request.query.getall("status")
        assert statuses
        filtered_jobs = [job for job in jobs if job["status"] in statuses]
        JSON = {"jobs": filtered_jobs}
        return web.json_response(JSON)

    app = web.Application()
    app.router.add_get("/jobs", handler)
    srv = await aiohttp_server(app)

    statuses = {JobStatus.FAILED, JobStatus.SUCCEEDED}
    async with make_client(srv.make_url("/")) as client:
        ret = [job async for job in client.jobs.list(statuses=statuses)]

        job_descriptions = [
            _job_description_from_api(job, client.parse) for job in jobs
        ]
        assert ret == [job for job in job_descriptions if job.status in statuses]


async def test_list_incorrect_image(
    aiohttp_server: _TestServerFactory, make_client: _MakeClient
) -> None:
    jobs = [
        create_job_response("job-id-1", "running"),
        create_job_response("job-id-2", "pending", image="some.com/path/:tag"),
        create_job_response(
            "job-id-3", "failed", image="registry-dev.neu.ro/path/:tag"
        ),
        create_job_response("job-id-4", "failed", image=""),
        create_job_response("job-id-5", "failed", image=":"),
    ]

    async def handler(request: web.Request) -> web.Response:

        JSON = {"jobs": jobs}
        return web.json_response(JSON)

    app = web.Application()
    app.router.add_get("/jobs", handler)
    srv = await aiohttp_server(app)

    statuses = {JobStatus.FAILED, JobStatus.SUCCEEDED}
    async with make_client(srv.make_url("/")) as client:
        ret = [job async for job in client.jobs.list(statuses=statuses)]
    for job in ret:
        if job.status == JobStatus.FAILED:
            assert job.container.image.name == INVALID_IMAGE_NAME
        else:
            assert job.container.image.name != INVALID_IMAGE_NAME


class TestVolumeParsing:
    @pytest.mark.parametrize(
        "volume_param", ["dir", "storage://dir", "storage://dir:/var/www:rw:ro"]
    )
    async def test_incorrect_params_count(
        self, volume_param: str, make_client: _MakeClient
    ) -> None:
        async with make_client("https://example.com") as client:
            with pytest.raises(ValueError, match=r"Invalid volume specification"):
                client.parse.volume(volume_param)

    @pytest.mark.parametrize(
        "volume_param", ["storage://dir:/var/www:write", "storage://dir:/var/www:"]
    )
    async def test_incorrect_mode(
        self, volume_param: str, make_client: _MakeClient
    ) -> None:
        async with make_client("https://example.com") as client:
            with pytest.raises(ValueError, match=r"Wrong ReadWrite/ReadOnly mode spec"):
                client.parse.volume(volume_param)

    @pytest.mark.parametrize(
        "volume_param,volume",
        [
            (
                "storage://default/user/dir:/var/www",
                Volume(
                    storage_uri=URL("storage://default/user/dir"),
                    container_path="/var/www",
                    read_only=False,
                ),
            ),
            (
                "storage://default/user/dir:/var/www:rw",
                Volume(
                    storage_uri=URL("storage://default/user/dir"),
                    container_path="/var/www",
                    read_only=False,
                ),
            ),
            (
                "storage://default/user:/var/www:ro",
                Volume(
                    storage_uri=URL("storage://default/user"),
                    container_path="/var/www",
                    read_only=True,
                ),
            ),
            (
                "storage::/var/www:ro",
                Volume(
                    storage_uri=URL("storage://default/user"),
                    container_path="/var/www",
                    read_only=True,
                ),
            ),
            (
                "storage:dir:/var/www:ro",
                Volume(
                    storage_uri=URL("storage://default/user/dir"),
                    container_path="/var/www",
                    read_only=True,
                ),
            ),
            (
                "storage::/var/www:ro",
                Volume(
                    storage_uri=URL("storage://default/user"),
                    container_path="/var/www",
                    read_only=True,
                ),
            ),
        ],
    )
    async def test_positive(
        self, volume_param: str, volume: Volume, make_client: _MakeClient
    ) -> None:
        async with make_client("https://example.com") as client:
            assert client.parse.volume(volume_param) == volume


async def test_list_filter_by_name_and_statuses(
    aiohttp_server: _TestServerFactory, make_client: _MakeClient
) -> None:
    name_1 = "job-name-1"
    name_2 = "job-name-2"
    jobs = [
        create_job_response("job-id-1", "pending", name=name_1),
        create_job_response("job-id-2", "succeeded", name=name_1),
        create_job_response("job-id-3", "failed", name=name_1),
        create_job_response("job-id-4", "running", name=name_2),
        create_job_response("job-id-5", "succeeded", name=name_2),
        create_job_response("job-id-6", "failed", name=name_2),
        create_job_response("job-id-7", "running"),
        create_job_response("job-id-8", "pending"),
        create_job_response("job-id-9", "succeeded"),
        create_job_response("job-id-10", "failed"),
    ]

    async def handler(request: web.Request) -> web.Response:
        statuses = request.query.getall("status")
        assert statuses
        name = request.query.get("name")
        assert name
        filtered_jobs = [
            job for job in jobs if job["status"] in statuses and job.get("name") == name
        ]
        JSON = {"jobs": filtered_jobs}
        return web.json_response(JSON)

    app = web.Application()
    app.router.add_get("/jobs", handler)
    srv = await aiohttp_server(app)

    statuses = {JobStatus.PENDING, JobStatus.SUCCEEDED}
    name = "job-name-1"
    async with make_client(srv.make_url("/")) as client:
        ret = [job async for job in client.jobs.list(statuses=statuses, name=name)]

        job_descriptions = [
            _job_description_from_api(job, client.parse) for job in jobs
        ]
        assert ret == job_descriptions[:2]


async def test_list_filter_by_tags(
    aiohttp_server: _TestServerFactory, make_client: _MakeClient
) -> None:
    jobs = [
        # under filter:
        create_job_response("job-id-1", "running", tags=["t1", "t2", "t3"]),
        create_job_response("job-id-2", "running", tags=["t1"]),
        create_job_response("job-id-3", "running", tags=["t2"]),
        # out of filter:
        create_job_response("job-id-4", "running", tags=["t4"]),
        create_job_response("job-id-5", "running"),
    ]

    async def handler(request: web.Request) -> web.Response:
        request_tags = set(request.query.getall("tag"))
        filtered_jobs = []
        for job in jobs:
            tags = job.get("tags")
            if tags and set(tags).intersection(request_tags):
                filtered_jobs.append(job)
        JSON = {"jobs": filtered_jobs}
        return web.json_response(JSON)

    app = web.Application()
    app.router.add_get("/jobs", handler)
    srv = await aiohttp_server(app)

    tags = {"t1", "t2"}
    async with make_client(srv.make_url("/")) as client:
        ret = [job async for job in client.jobs.list(tags=tags)]

        job_descriptions = [
            _job_description_from_api(job, client.parse) for job in jobs
        ]
        assert ret == job_descriptions[:3]


async def test_list_filter_by_name_and_statuses_and_owners(
    aiohttp_server: _TestServerFactory, make_client: _MakeClient
) -> None:
    name_1 = "job-name-1"
    name_2 = "job-name-2"
    owner_1 = "owner-1"
    owner_2 = "owner-2"
    jobs = [
        create_job_response("job-id-1", "running", name=name_1, owner=owner_1),
        create_job_response("job-id-2", "running", name=name_1, owner=owner_2),
        create_job_response("job-id-3", "running", name=name_2, owner=owner_1),
        create_job_response("job-id-4", "running", name=name_2, owner=owner_2),
        create_job_response("job-id-5", "succeeded", name=name_1, owner=owner_1),
        create_job_response("job-id-6", "succeeded", name=name_1, owner=owner_2),
        create_job_response("job-id-7", "succeeded", name=name_2, owner=owner_1),
        create_job_response("job-id-8", "succeeded", name=name_2, owner=owner_2),
    ]

    async def handler(request: web.Request) -> web.Response:
        statuses = request.query.getall("status")
        name = request.query.get("name")
        owners = request.query.getall("owner")
        filtered_jobs = [
            job
            for job in jobs
            if job["status"] in statuses
            and job.get("name") == name
            and job.get("owner") in owners
        ]
        return web.json_response({"jobs": filtered_jobs})

    app = web.Application()
    app.router.add_get("/jobs", handler)
    srv = await aiohttp_server(app)

    statuses = {JobStatus.RUNNING}
    name = name_1
    owners = {owner_1, owner_2}
    async with make_client(srv.make_url("/")) as client:
        ret = [
            job
            async for job in client.jobs.list(
                statuses=statuses, name=name, owners=owners
            )
        ]

        job_descriptions = [
            _job_description_from_api(job, client.parse) for job in jobs
        ]
        assert ret == job_descriptions[:2]


async def test_list_filter_by_date_range(
    aiohttp_server: _TestServerFactory, make_client: _MakeClient
) -> None:
    jobs = [
        create_job_response("job-id-1", "running"),
        create_job_response("job-id-2", "running"),
        create_job_response("job-id-3", "running"),
    ]
    jobs[0]["history"]["created_at"] = "2018-09-25T12:28:21.298672+00:00"
    jobs[1]["history"]["created_at"] = "2018-09-25T12:28:26.698687+00:00"
    jobs[2]["history"]["created_at"] = "2018-09-25T12:28:31.642202+00:00"

    t1 = isoparse(jobs[0]["history"]["created_at"])
    t2 = isoparse(jobs[1]["history"]["created_at"])
    t3 = isoparse(jobs[2]["history"]["created_at"])
    t2naive = t2.astimezone(None).replace(tzinfo=None)

    async def handler(request: web.Request) -> web.Response:
        since = isoparse(request.query.get("since", "0001-01-01T00:00:00+00:00"))
        until = isoparse(request.query.get("until", "9999-12-31T23:59:59.999999+00:00"))
        filtered_jobs = [
            job
            for job in jobs
            if since <= isoparse(job["history"]["created_at"]) <= until
        ]
        return web.json_response({"jobs": filtered_jobs})

    app = web.Application()
    app.router.add_get("/jobs", handler)
    srv = await aiohttp_server(app)

    async with make_client(srv.make_url("/")) as client:
        ret = [job async for job in client.jobs.list()]
        assert {job.id for job in ret} == {"job-id-1", "job-id-2", "job-id-3"}

        ret = [job async for job in client.jobs.list(since=t2)]
        assert {job.id for job in ret} == {"job-id-2", "job-id-3"}

        ret = [job async for job in client.jobs.list(until=t2)]
        assert {job.id for job in ret} == {"job-id-1", "job-id-2"}

        ret = [job async for job in client.jobs.list(since=t1, until=t2)]
        assert {job.id for job in ret} == {"job-id-1", "job-id-2"}

        ret = [job async for job in client.jobs.list(since=t1, until=t3)]
        assert {job.id for job in ret} == {"job-id-1", "job-id-2", "job-id-3"}

        ret = [job async for job in client.jobs.list(since=t2naive)]
        assert {job.id for job in ret} == {"job-id-2", "job-id-3"}

        ret = [job async for job in client.jobs.list(until=t2naive)]
        assert {job.id for job in ret} == {"job-id-1", "job-id-2"}


async def test_job_run_life_span(
    aiohttp_server: _TestServerFactory, make_client: _MakeClient
) -> None:
    async def handler(request: web.Request) -> web.Response:
        data = await request.json()
        assert data == {
            "container": {
                "image": "submit-image-name",
                "resources": {"memory_mb": 16, "cpu": 0.5, "shm": True},
                "command": "submit-command",
            },
            "is_preemptible": False,
            "max_run_time_minutes": 10,
            "cluster_name": "default",
        }
        return web.json_response(create_job_response("job-id-1", "running"))

    app = web.Application()
    app.router.add_post("/jobs", handler)

    srv = await aiohttp_server(app)

    async with make_client(srv.make_url("/")) as client:
        resources = Resources(16, 0.5)
        container = Container(
            image=RemoteImage.new_external_image(name="submit-image-name"),
            command="submit-command",
            resources=resources,
        )
        await client.jobs.run(container=container, life_span=10 * 60)


async def test_job_run_restart_policy(
    aiohttp_server: _TestServerFactory, make_client: _MakeClient
) -> None:
    async def handler(request: web.Request) -> web.Response:
        data = await request.json()
        assert data == {
            "container": {
                "image": "submit-image-name",
                "resources": {"memory_mb": 16, "cpu": 0.5, "shm": True},
                "command": "submit-command",
            },
            "is_preemptible": False,
            "restart_policy": "always",
            "cluster_name": "default",
        }
        return web.json_response(create_job_response("job-id-1", "running"))

    app = web.Application()
    app.router.add_post("/jobs", handler)

    srv = await aiohttp_server(app)

    async with make_client(srv.make_url("/")) as client:
        resources = Resources(16, 0.5)
        container = Container(
            image=RemoteImage.new_external_image(name="submit-image-name"),
            command="submit-command",
            resources=resources,
        )
        await client.jobs.run(
            container=container, restart_policy=JobRestartPolicy.ALWAYS
        )


async def test_job_run_working_dir(
    aiohttp_server: _TestServerFactory, make_client: _MakeClient
) -> None:
    async def handler(request: web.Request) -> web.Response:
        data = await request.json()
        assert data == {
            "container": {
                "image": "submit-image-name",
                "resources": {"memory_mb": 16, "cpu": 0.5, "shm": True},
                "command": "submit-command",
                "working_dir": "/working/dir",
            },
            "is_preemptible": False,
            "cluster_name": "default",
        }
        result = create_job_response("job-id-1", "running")
        result["container"]["working_dir"] = "/working/dir"
        return web.json_response(result)

    app = web.Application()
    app.router.add_post("/jobs", handler)

    srv = await aiohttp_server(app)

    async with make_client(srv.make_url("/")) as client:
        resources = Resources(16, 0.5)
        container = Container(
            image=RemoteImage.new_external_image(name="submit-image-name"),
            command="submit-command",
            working_dir="/working/dir",
            resources=resources,
        )
        ret = await client.jobs.run(container=container)

        assert ret.container.working_dir == "/working/dir"


async def test_port_forward(
    aiohttp_server: _TestServerFactory,
    make_client: _MakeClient,
    aiohttp_unused_port: Callable[[], int],
) -> None:

    port = aiohttp_unused_port()

    async def handler(request: web.Request) -> web.WebSocketResponse:
        resp = web.WebSocketResponse()
        await resp.prepare(request)
        async for msg in resp:
            await resp.send_bytes(b"rep-" + msg.data)
        return resp

    app = web.Application()
    app.router.add_get("/jobs/job-id/port_forward/12345", handler)

    srv = await aiohttp_server(app)

    async with make_client(srv.make_url("/")) as client:
        async with client.jobs.port_forward("job-id", port, 12345):
            reader, writer = await asyncio.open_connection("127.0.0.1", port)
            for i in range(5):
                writer.write(str(i).encode("ascii"))
                ret = await reader.read(1024)
                assert ret == b"rep-" + str(i).encode("ascii")


async def test_port_forward_logs_error(
    aiohttp_server: _TestServerFactory,
    make_client: _MakeClient,
    aiohttp_unused_port: Callable[[], int],
    caplog: Any,
) -> None:

    port = aiohttp_unused_port()

    async def handler(request: web.Request) -> web.WebSocketResponse:
        raise web.HTTPBadRequest(
            text="test",
            content_type="application/json",
            headers={"X-Error": "test error info"},
        )

    app = web.Application()
    app.router.add_get("/jobs/job-id/port_forward/12345", handler)

    srv = await aiohttp_server(app)

    async with make_client(srv.make_url("/")) as client:
        async with client.jobs.port_forward("job-id", port, 12345):
            reader, writer = await asyncio.open_connection("127.0.0.1", port)
            writer.write("boom".encode("ascii"))
            await writer.drain()
            await asyncio.sleep(0.1)

    assert "test error info" in caplog.text


<<<<<<< HEAD
def test__calc_status_known() -> None:
    assert _calc_status("pending") == JobStatus.PENDING


def test__calc_status_unknown() -> None:
    assert _calc_status("something") == JobStatus.UNKNOWN
=======
async def test_get_available_jobs_counts(
    aiohttp_server: _TestServerFactory, make_client: _MakeClient
) -> None:
    async def handler(request: web.Request) -> web.Response:
        payload = await request.json()
        assert payload == {
            "gpu-p": {
                "cpu": 0.1,
                "memory_mb": 100,
                "gpu": 1,
                "gpu_model": "nvidia-tesla-k80",
                "is_preemptible": True,
            }
        }
        return web.json_response({"cpu-micro": 10})

    app = web.Application()
    app.router.add_post("/jobs/available", handler)

    srv = await aiohttp_server(app)

    async with make_client(srv.make_url("/")) as client:
        result = await client.jobs.get_available_jobs_counts(
            {
                "gpu-p": Preset(
                    cpu=0.1,
                    memory_mb=100,
                    gpu=1,
                    gpu_model="nvidia-tesla-k80",
                    is_preemptible=True,
                )
            }
        )
        assert result == {"cpu-micro": 10}
>>>>>>> f0d09c8d
<|MERGE_RESOLUTION|>--- conflicted
+++ resolved
@@ -21,16 +21,13 @@
     SecretFile,
     Volume,
 )
-<<<<<<< HEAD
 from neuromation.api.jobs import (
     INVALID_IMAGE_NAME,
     _calc_status,
     _job_description_from_api,
 )
-=======
 from neuromation.api.jobs import INVALID_IMAGE_NAME, _job_description_from_api
 from neuromation.api.server_cfg import Preset
->>>>>>> f0d09c8d
 from tests import _TestServerFactory
 
 
@@ -2126,14 +2123,14 @@
     assert "test error info" in caplog.text
 
 
-<<<<<<< HEAD
 def test__calc_status_known() -> None:
     assert _calc_status("pending") == JobStatus.PENDING
 
 
 def test__calc_status_unknown() -> None:
     assert _calc_status("something") == JobStatus.UNKNOWN
-=======
+
+
 async def test_get_available_jobs_counts(
     aiohttp_server: _TestServerFactory, make_client: _MakeClient
 ) -> None:
@@ -2167,5 +2164,4 @@
                 )
             }
         )
-        assert result == {"cpu-micro": 10}
->>>>>>> f0d09c8d
+        assert result == {"cpu-micro": 10}