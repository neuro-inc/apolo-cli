import errno
import os
<<<<<<< HEAD
import struct
import sys
from errno import errorcode
=======
import time
>>>>>>> d5ee6c15
from filecmp import dircmp
from pathlib import Path
from shutil import copytree
from typing import Any, AsyncIterator, Callable, Dict, List, Optional, Tuple
from unittest import mock

import cbor
import pytest
from aiohttp import WSMsgType, web
from yarl import URL

import neuromation.api.storage
from neuromation.api import (
    Action,
    Client,
    FileStatus,
    FileStatusType,
    IllegalArgumentError,
    StorageProgressComplete,
    StorageProgressStart,
    StorageProgressStep,
)
from tests import _RawTestServerFactory, _TestServerFactory


_MakeClient = Callable[..., Client]


FOLDER = Path(__file__).parent
DATA_FOLDER = FOLDER / "data"


def calc_diff(dcmp: "dircmp[str]", *, pre: str = "") -> List[Tuple[str, str]]:
    ret = []
    for name in dcmp.diff_files:
        ret.append((pre + name, pre + name))
    for name in dcmp.left_only:
        ret.append((pre + name, ""))
    for name in dcmp.right_only:
        ret.append(("", pre + name))
    for name, sub_dcmp in dcmp.subdirs.items():
        ret.extend(calc_diff(sub_dcmp, pre=name + "/"))
    return ret


@pytest.fixture
def storage_path(tmp_path: Path) -> Path:
    ret = tmp_path / "storage"
    ret.mkdir()
    return ret


def get_stat_result(path: Path) -> Dict[str, Any]:
    stat = path.stat()
    return {
        "path": path.name,
        "type": "FILE" if path.is_file() else "DIRECTORY",
        "length": stat.st_size,
        "modificationTime": stat.st_mtime,
        "permission": "write",
    }


def get_list_result(path: Path) -> List[Dict[str, Any]]:
    ret = []
    for child in path.iterdir():
        stat = child.stat()
        ret.append(
            {
                "path": child.name,
                "type": "FILE" if child.is_file() else "DIRECTORY",
                "length": stat.st_size,
                "modificationTime": stat.st_mtime,
                "permission": "write",
            }
        )
    return ret


def open_file(path: Path) -> Any:
    try:
        return open(path, "rb+")
    except FileNotFoundError:
        return open(path, "wb+")
    except PermissionError if sys.platform == "win32" else ():  # type: ignore
        if path.is_dir():
            raise IsADirectoryError(errno.EISDIR, "Is a directory", str(path))
        raise


async def ws_send(
    ws: web.WebSocketResponse, op: str, payload: Dict[str, Any], data: bytes = b""
) -> None:
    header = cbor.dumps({"op": op, **payload})
    await ws.send_bytes(struct.pack("!I", len(header) + 4) + header + data)


async def ws_send_ack(
    ws: web.WebSocketResponse,
    rop: str,
    rid: int,
    *,
    result: Dict[str, Any] = {},
    data: bytes = b"",
) -> None:
    payload = {"rop": rop, "rid": rid, **result}
    await ws_send(ws, "ACK", payload, data)


async def ws_send_error(
    ws: web.WebSocketResponse,
    rop: str,
    rid: int,
    error: str,
    errno: Optional[int] = None,
) -> None:
    payload = {"rop": rop, "rid": rid, "error": error}
    if errno is not None:
        payload["errno"] = errorcode.get(errno, errno)
    await ws_send(ws, "ERROR", payload)


@pytest.fixture
async def storage_server(
    aiohttp_raw_server: _RawTestServerFactory, storage_path: Path
) -> Any:
    PREFIX = "/storage/user"
    PREFIX_LEN = len(PREFIX)

    async def handler(request: web.Request) -> web.StreamResponse:
        op = request.query["op"]
        path = request.path
        assert path.startswith(PREFIX)
        path = path[PREFIX_LEN:]
        if path.startswith("/"):
            path = path[1:]
        local_path = storage_path / path

        if op == "CREATE":
            content = await request.read()
            local_path.write_bytes(content)
            return web.Response(status=201)

        elif op == "OPEN":
            return web.Response(body=local_path.read_bytes())

        elif op == "GETFILESTATUS":
            if not local_path.exists():
                raise web.HTTPNotFound()
            result = {"FileStatus": get_stat_result(local_path)}
            return web.json_response(result)

        elif op == "MKDIRS":
            local_path.mkdir(parents=True, exist_ok=True)
            return web.Response(status=201)

        elif op == "LISTSTATUS":
<<<<<<< HEAD
            result = {"FileStatuses": {"FileStatus": get_list_result(local_path)}}
            return web.json_response(result)

        elif op == "WEBSOCKET_READ":
            return await ws_handler(request, local_path, write=False)

        elif op == "WEBSOCKET_WRITE":
            return await ws_handler(request, local_path, write=True)

=======
            if not local_path.exists():
                raise web.HTTPNotFound()
            ret = []
            for child in local_path.iterdir():
                stat = child.stat()
                ret.append(
                    {
                        "path": child.name,
                        "type": "FILE" if child.is_file() else "DIRECTORY",
                        "length": stat.st_size,
                        "modificationTime": stat.st_mtime,
                        "permission": "write",
                    }
                )
            return web.json_response({"FileStatuses": {"FileStatus": ret}})
>>>>>>> d5ee6c15
        else:
            raise web.HTTPInternalServerError(text=f"Unsupported operation {op}")

    async def ws_handler(
        request: web.Request, local_path: Path, write: bool
    ) -> web.StreamResponse:
        ws = web.WebSocketResponse()
        await ws.prepare(request)
        async for msg in ws:
            if msg.type == WSMsgType.BINARY:
                hsize, = struct.unpack("!I", msg.data[:4])
                payload = cbor.loads(msg.data[4:hsize])
                op = payload["op"]
                reqid = payload["id"]
                try:
                    rel_path = payload.get("path", "")
                    await ws_msg_handler(
                        ws,
                        write,
                        op,
                        reqid,
                        local_path / rel_path,
                        payload,
                        msg.data[hsize:],
                    )
                except OSError as e:
                    await ws_send_error(ws, op, reqid, e.strerror, e.errno)
                except Exception as e:
                    await ws_send_error(ws, op, reqid, str(e))
        return ws

    async def ws_msg_handler(
        ws: web.WebSocketResponse,
        write: bool,
        op: str,
        reqid: int,
        local_path: Path,
        payload: Dict[str, Any],
        data: bytes,
    ) -> None:
        if op == "READ":
            offset = payload["offset"]
            size = payload["size"]
            with open(local_path, "rb") as f:
                f.seek(offset)
                data = f.read(size)
            await ws_send_ack(ws, op, reqid, data=data)

        elif op == "STAT":
            result = {"FileStatus": get_stat_result(local_path)}
            await ws_send_ack(ws, op, reqid, result=result)

        elif op == "LIST":
            result = {"FileStatuses": {"FileStatus": get_list_result(local_path)}}
            await ws_send_ack(ws, op, reqid, result=result)

        elif not write:
            await ws_send_error(ws, op, reqid, "Requires writing permission")

        elif op == "WRITE":
            offset = payload["offset"]
            with open_file(local_path) as f:
                f.seek(offset)
                f.write(data)
            await ws_send_ack(ws, op, reqid)

        elif op == "CREATE":
            size = payload["size"]
            with open_file(local_path) as f:
                f.truncate(size)
            await ws_send_ack(ws, op, reqid)

        elif op == "MKDIRS":
            parents = payload.get("parents", False)
            exist_ok = payload.get("exist_ok", False)
            local_path.mkdir(parents=parents, exist_ok=exist_ok)
            await ws_send_ack(ws, op, reqid)

        else:
            await ws_send_error(ws, op, reqid, "Unknown operation")

    return await aiohttp_raw_server(handler)


async def test_storage_ls(
    aiohttp_server: _TestServerFactory, make_client: _MakeClient
) -> None:
    JSON = {
        "FileStatuses": {
            "FileStatus": [
                {
                    "path": "foo",
                    "length": 1024,
                    "type": "FILE",
                    "modificationTime": 0,
                    "permission": "read",
                },
                {
                    "path": "bar",
                    "length": 4 * 1024,
                    "type": "DIRECTORY",
                    "modificationTime": 0,
                    "permission": "read",
                },
            ]
        }
    }

    async def handler(request: web.Request) -> web.Response:
        assert request.path == "/storage/user/folder"
        assert request.query == {"op": "LISTSTATUS"}
        return web.json_response(JSON)

    app = web.Application()
    app.router.add_get("/storage/user/folder", handler)

    srv = await aiohttp_server(app)

    async with make_client(srv.make_url("/")) as client:
        ret = await client.storage.ls(URL("storage://~/folder"))

    assert ret == [
        FileStatus(
            path="foo",
            size=1024,
            type=FileStatusType.FILE,
            modification_time=0,
            permission=Action.READ,
        ),
        FileStatus(
            path="bar",
            size=4 * 1024,
            type=FileStatusType.DIRECTORY,
            modification_time=0,
            permission=Action.READ,
        ),
    ]


async def test_storage_glob(
    aiohttp_server: _TestServerFactory, make_client: _MakeClient
) -> None:
    async def handler_home(request: web.Request) -> web.Response:
        assert request.path == "/storage/user/"
        assert request.query == {"op": "LISTSTATUS"}
        return web.json_response(
            {
                "FileStatuses": {
                    "FileStatus": [
                        {
                            "path": "folder",
                            "length": 0,
                            "type": "DIRECTORY",
                            "modificationTime": 0,
                            "permission": "read",
                        }
                    ]
                }
            }
        )

    async def handler_folder(request: web.Request) -> web.Response:
        assert request.path.rstrip("/") == "/storage/user/folder"
        assert request.query["op"] in ("GETFILESTATUS", "LISTSTATUS")
        if request.query["op"] == "GETFILESTATUS":
            return web.json_response(
                {
                    "FileStatus": {
                        "path": "/user/folder",
                        "type": "DIRECTORY",
                        "length": 0,
                        "modificationTime": 0,
                        "permission": "read",
                    }
                }
            )
        elif request.query["op"] == "LISTSTATUS":
            return web.json_response(
                {
                    "FileStatuses": {
                        "FileStatus": [
                            {
                                "path": "foo",
                                "length": 1024,
                                "type": "FILE",
                                "modificationTime": 0,
                                "permission": "read",
                            },
                            {
                                "path": "bar",
                                "length": 0,
                                "type": "DIRECTORY",
                                "modificationTime": 0,
                                "permission": "read",
                            },
                        ]
                    }
                }
            )
        else:
            raise web.HTTPInternalServerError

    async def handler_foo(request: web.Request) -> web.Response:
        assert request.path == "/storage/user/folder/foo"
        assert request.query["op"] in ("GETFILESTATUS", "LISTSTATUS")
        assert request.query == {"op": "GETFILESTATUS"}
        return web.json_response(
            {
                "FileStatus": {
                    "path": "/user/folder/foo",
                    "length": 1024,
                    "type": "FILE",
                    "modificationTime": 0,
                    "permission": "read",
                }
            }
        )

    async def handler_bar(request: web.Request) -> web.Response:
        assert request.path.rstrip("/") == "/storage/user/folder/bar"
        if request.query["op"] == "GETFILESTATUS":
            return web.json_response(
                {
                    "FileStatus": {
                        "path": "/user/folder/bar",
                        "length": 0,
                        "type": "DIRECTORY",
                        "modificationTime": 0,
                        "permission": "read",
                    }
                }
            )
        elif request.query["op"] == "LISTSTATUS":
            return web.json_response(
                {
                    "FileStatuses": {
                        "FileStatus": [
                            {
                                "path": "baz",
                                "length": 0,
                                "type": "FILE",
                                "modificationTime": 0,
                                "permission": "read",
                            }
                        ]
                    }
                }
            )
        else:
            raise web.HTTPInternalServerError

    app = web.Application()
    app.router.add_get("/storage/user", handler_home)
    app.router.add_get("/storage/user/", handler_home)
    app.router.add_get("/storage/user/folder", handler_folder)
    app.router.add_get("/storage/user/folder/", handler_folder)
    app.router.add_get("/storage/user/folder/foo", handler_foo)
    app.router.add_get("/storage/user/folder/foo/", handler_foo)
    app.router.add_get("/storage/user/folder/bar", handler_bar)
    app.router.add_get("/storage/user/folder/bar/", handler_bar)

    srv = await aiohttp_server(app)

    async def glob(pattern: str) -> List[URL]:
        return [uri async for uri in client.storage.glob(URL(pattern))]

    async with make_client(srv.make_url("/")) as client:
        assert await glob("storage:folder") == [URL("storage:folder")]
        assert await glob("storage:folder/") == [URL("storage:folder/")]
        assert await glob("storage:folder/*") == [
            URL("storage:folder/foo"),
            URL("storage:folder/bar"),
        ]
        assert await glob("storage:folder/foo") == [URL("storage:folder/foo")]
        assert await glob("storage:folder/[a-d]*") == [URL("storage:folder/bar")]
        assert await glob("storage:folder/*/") == [URL("storage:folder/bar/")]
        assert await glob("storage:*") == [URL("storage:folder")]
        assert await glob("storage:**") == [
            URL("storage:"),
            URL("storage:folder"),
            URL("storage:folder/foo"),
            URL("storage:folder/bar"),
            URL("storage:folder/bar/baz"),
        ]
        assert await glob("storage:*/foo") == [URL("storage:folder/foo")]
        assert await glob("storage:*/f*") == [URL("storage:folder/foo")]
        assert await glob("storage:**/foo") == [URL("storage:folder/foo")]
        assert await glob("storage:**/f*") == [
            URL("storage:folder"),
            URL("storage:folder/foo"),
        ]
        assert await glob("storage:**/f*/") == [URL("storage:folder/")]
        assert await glob("storage:**/b*") == [
            URL("storage:folder/bar"),
            URL("storage:folder/bar/baz"),
        ]
        assert await glob("storage:**/b*/") == [URL("storage:folder/bar/")]


async def test_storage_rm_file(
    aiohttp_server: _TestServerFactory, make_client: _MakeClient
) -> None:
    async def get_handler(request: web.Request) -> web.Response:
        assert request.path == "/storage/user/file"
        assert request.query == {"op": "GETFILESTATUS"}
        return web.json_response(
            {
                "FileStatus": {
                    "path": "/user/file",
                    "type": "FILE",
                    "length": 1234,
                    "modificationTime": 3456,
                    "permission": "read",
                }
            }
        )

    async def delete_handler(request: web.Request) -> web.Response:
        assert request.path == "/storage/user/file"
        assert request.query == {"op": "DELETE"}
        return web.Response(status=204)

    app = web.Application()
    app.router.add_get("/storage/user/file", get_handler)
    app.router.add_delete("/storage/user/file", delete_handler)

    srv = await aiohttp_server(app)

    async with make_client(srv.make_url("/")) as client:
        await client.storage.rm(URL("storage://~/file"))


async def test_storage_rm_directory(
    aiohttp_server: _TestServerFactory, make_client: _MakeClient
) -> None:
    async def get_handler(request: web.Request) -> web.Response:
        assert request.path == "/storage/user/folder"
        assert request.query == {"op": "GETFILESTATUS"}
        return web.json_response(
            {
                "FileStatus": {
                    "path": "/user/folder",
                    "type": "DIRECTORY",
                    "length": 1234,
                    "modificationTime": 3456,
                    "permission": "read",
                }
            }
        )

    async def delete_handler(request: web.Request) -> web.Response:
        assert request.path == "/storage/user/folder"
        assert request.query == {"op": "DELETE"}
        return web.Response(status=204)

    app = web.Application()
    app.router.add_get("/storage/user/folder", get_handler)
    app.router.add_delete("/storage/user/folder", delete_handler)

    srv = await aiohttp_server(app)

    async with make_client(srv.make_url("/")) as client:
        with pytest.raises(IsADirectoryError, match="Is a directory") as cm:
            await client.storage.rm(URL("storage://~/folder"))
        assert cm.value.errno == errno.EISDIR


async def test_storage_rm_recursive(
    aiohttp_server: _TestServerFactory, make_client: _MakeClient
) -> None:
    async def delete_handler(request: web.Request) -> web.Response:
        assert request.path == "/storage/user/folder"
        assert request.query == {"op": "DELETE"}
        return web.Response(status=204)

    app = web.Application()
    app.router.add_delete("/storage/user/folder", delete_handler)

    srv = await aiohttp_server(app)

    async with make_client(srv.make_url("/")) as client:
        await client.storage.rm(URL("storage://~/folder"), recursive=True)


async def test_storage_mv(
    aiohttp_server: _TestServerFactory, make_client: _MakeClient
) -> None:
    async def handler(request: web.Request) -> web.Response:
        assert request.path == "/storage/user/folder"
        assert request.query == {"op": "RENAME", "destination": "/user/other"}
        return web.Response(status=204)

    app = web.Application()
    app.router.add_post("/storage/user/folder", handler)

    srv = await aiohttp_server(app)

    async with make_client(srv.make_url("/")) as client:
        await client.storage.mv(URL("storage://~/folder"), URL("storage://~/other"))


async def test_storage_mkdir_parents_exist_ok(
    aiohttp_server: _TestServerFactory, make_client: _MakeClient
) -> None:
    async def handler(request: web.Request) -> web.Response:
        assert request.path == "/storage/user/folder/sub"
        assert request.query == {"op": "MKDIRS"}
        return web.Response(status=204)

    app = web.Application()
    app.router.add_put("/storage/user/folder/sub", handler)

    srv = await aiohttp_server(app)

    async with make_client(srv.make_url("/")) as client:
        await client.storage.mkdir(
            URL("storage://~/folder/sub"), parents=True, exist_ok=True
        )


async def test_storage_mkdir_parents(
    aiohttp_server: _TestServerFactory, make_client: _MakeClient
) -> None:
    async def get_handler(request: web.Request) -> web.Response:
        assert request.path == "/storage/user/folder/sub"
        assert request.query == {"op": "GETFILESTATUS"}
        return web.Response(status=404)

    async def put_handler(request: web.Request) -> web.Response:
        assert request.path == "/storage/user/folder/sub"
        assert request.query == {"op": "MKDIRS"}
        return web.Response(status=204)

    app = web.Application()
    app.router.add_get("/storage/user/folder/sub", get_handler)
    app.router.add_put("/storage/user/folder/sub", put_handler)

    srv = await aiohttp_server(app)

    async with make_client(srv.make_url("/")) as client:
        await client.storage.mkdir(URL("storage://~/folder/sub"), parents=True)


async def test_storage_mkdir_exist_ok(
    aiohttp_server: _TestServerFactory, make_client: _MakeClient
) -> None:
    async def get_handler(request: web.Request) -> web.Response:
        assert request.path == "/storage/user/folder"
        assert request.query == {"op": "GETFILESTATUS"}
        return web.json_response(
            {
                "FileStatus": {
                    "path": "/user/folder",
                    "type": "DIRECTORY",
                    "length": 1234,
                    "modificationTime": 3456,
                    "permission": "read",
                }
            }
        )

    async def put_handler(request: web.Request) -> web.Response:
        assert request.path == "/storage/user/folder/sub"
        assert request.query == {"op": "MKDIRS"}
        return web.Response(status=204)

    app = web.Application()
    app.router.add_get("/storage/user/folder", get_handler)
    app.router.add_put("/storage/user/folder/sub", put_handler)

    srv = await aiohttp_server(app)

    async with make_client(srv.make_url("/")) as client:
        await client.storage.mkdir(URL("storage://~/folder/sub"), exist_ok=True)


async def test_storage_mkdir(
    aiohttp_server: _TestServerFactory, make_client: _MakeClient
) -> None:
    async def get_handler(request: web.Request) -> web.Response:
        assert request.path == "/storage/user/folder/sub"
        assert request.query == {"op": "GETFILESTATUS"}
        return web.Response(status=404)

    async def parent_get_handler(request: web.Request) -> web.Response:
        assert request.path == "/storage/user/folder"
        assert request.query == {"op": "GETFILESTATUS"}
        return web.json_response(
            {
                "FileStatus": {
                    "path": "/user/folder",
                    "type": "DIRECTORY",
                    "length": 1234,
                    "modificationTime": 3456,
                    "permission": "read",
                }
            }
        )

    async def put_handler(request: web.Request) -> web.Response:
        assert request.path == "/storage/user/folder/sub"
        assert request.query == {"op": "MKDIRS"}
        return web.Response(status=204)

    app = web.Application()
    app.router.add_get("/storage/user/folder/sub", get_handler)
    app.router.add_get("/storage/user/folder", parent_get_handler)
    app.router.add_put("/storage/user/folder/sub", put_handler)

    srv = await aiohttp_server(app)

    async with make_client(srv.make_url("/")) as client:
        await client.storage.mkdir(URL("storage://~/folder/sub"))


async def test_storage_create(
    aiohttp_server: _TestServerFactory, make_client: _MakeClient
) -> None:
    async def handler(request: web.Request) -> web.Response:
        assert request.path == "/storage/user/file"
        assert request.query == {"op": "CREATE"}
        content = await request.read()
        assert content == b"01234"
        return web.Response(status=201)

    app = web.Application()
    app.router.add_put("/storage/user/file", handler)

    srv = await aiohttp_server(app)

    async def gen() -> AsyncIterator[bytes]:
        for i in range(5):
            yield str(i).encode("ascii")

    async with make_client(srv.make_url("/")) as client:
        await client.storage.create(URL("storage://~/file"), gen())


async def test_storage_stats(
    aiohttp_server: _TestServerFactory, make_client: _MakeClient
) -> None:
    async def handler(request: web.Request) -> web.Response:
        assert request.path == "/storage/user/folder"
        assert request.query == {"op": "GETFILESTATUS"}
        return web.json_response(
            {
                "FileStatus": {
                    "path": "/user/folder",
                    "type": "DIRECTORY",
                    "length": 1234,
                    "modificationTime": 3456,
                    "permission": "read",
                }
            }
        )

    app = web.Application()
    app.router.add_get("/storage/user/folder", handler)

    srv = await aiohttp_server(app)

    async with make_client(srv.make_url("/")) as client:
        stats = await client.storage.stat(URL("storage://~/folder"))
        assert stats == FileStatus(
            path="/user/folder",
            type=FileStatusType.DIRECTORY,
            size=1234,
            modification_time=3456,
            permission=Action.READ,
        )


async def test_storage_open(
    aiohttp_server: _TestServerFactory, make_client: _MakeClient
) -> None:
    async def handler(request: web.Request) -> web.StreamResponse:
        assert request.path == "/storage/user/file"
        if request.query["op"] == "OPEN":
            resp = web.StreamResponse()
            await resp.prepare(request)
            for i in range(5):
                await resp.write(str(i).encode("ascii"))
            return resp
        elif request.query["op"] == "GETFILESTATUS":
            return web.json_response(
                {
                    "FileStatus": {
                        "path": "/user/file",
                        "type": "FILE",
                        "length": 5,
                        "modificationTime": 3456,
                        "permission": "read",
                    }
                }
            )
        else:
            raise AssertionError(f"Unknown operation {request.query['op']}")

    app = web.Application()
    app.router.add_get("/storage/user/file", handler)

    srv = await aiohttp_server(app)

    async with make_client(srv.make_url("/")) as client:
        buf = bytearray()
        async for chunk in client.storage.open(URL("storage://~/file")):
            buf.extend(chunk)
        assert buf == b"01234"


async def test_storage_open_directory(
    aiohttp_server: _TestServerFactory, make_client: _MakeClient
) -> None:
    async def handler(request: web.Request) -> web.Response:
        assert request.path == "/storage/user/folder"
        assert request.query == {"op": "GETFILESTATUS"}
        return web.json_response(
            {
                "FileStatus": {
                    "path": "/user/folder",
                    "type": "DIRECTORY",
                    "length": 5,
                    "modificationTime": 3456,
                    "permission": "read",
                }
            }
        )

    app = web.Application()
    app.router.add_get("/storage/user/folder", handler)

    srv = await aiohttp_server(app)

    async with make_client(srv.make_url("/")) as client:
        buf = bytearray()
        with pytest.raises((IsADirectoryError, IllegalArgumentError)):
            async for chunk in client.storage.open(URL("storage://~/folder")):
                buf.extend(chunk)
        assert not buf


# test normalizers


# high level API


@pytest.mark.parametrize("use_websockets", [False, True])
async def test_storage_upload_file_does_not_exists(
    make_client: _MakeClient, use_websockets: bool
) -> None:
    async with make_client("https://example.com") as client:
        with pytest.raises(FileNotFoundError):
            await client.storage.upload_file(
                URL("file:///not-exists-file"),
                URL("storage://host/path/to/file.txt"),
                use_websockets=use_websockets,
            )


@pytest.mark.parametrize("use_websockets", [False, True])
async def test_storage_upload_dir_doesnt_exist(
    make_client: _MakeClient, use_websockets: bool
) -> None:
    async with make_client("https://example.com") as client:
        with pytest.raises(IsADirectoryError):
            await client.storage.upload_file(
                URL(FOLDER.as_uri()),
                URL("storage://host/path/to"),
                use_websockets=use_websockets,
            )


@pytest.mark.parametrize("use_websockets", [False, True])
async def test_storage_upload_not_a_file(
    storage_server: Any,
    make_client: _MakeClient,
    storage_path: Path,
    use_websockets: bool,
) -> None:
    file_path = Path(os.devnull).absolute()
    target_path = storage_path / "file.txt"
    progress = mock.Mock()

    async with make_client(storage_server.make_url("/")) as client:
        await client.storage.upload_file(
            URL(file_path.as_uri()),
            URL("storage:file.txt"),
            progress=progress,
            use_websockets=use_websockets,
        )

    uploaded = target_path.read_bytes()
    assert uploaded == b""

    src = URL(file_path.as_uri())
    dst = URL("storage://user/file.txt")
    progress.start.assert_called_with(StorageProgressStart(src, dst, 0))
    progress.step.assert_not_called()
    progress.complete.assert_called_with(StorageProgressComplete(src, dst, 0))


@pytest.mark.parametrize("use_websockets", [False, True])
async def test_storage_upload_regular_file_to_existing_file_target(
    storage_server: Any,
    make_client: _MakeClient,
    storage_path: Path,
    use_websockets: bool,
) -> None:
    file_path = DATA_FOLDER / "file.txt"
    file_size = file_path.stat().st_size
    target_path = storage_path / "file.txt"
    progress = mock.Mock()

    async with make_client(storage_server.make_url("/")) as client:
        await client.storage.upload_file(
            URL(file_path.as_uri()),
            URL("storage:file.txt"),
            progress=progress,
            use_websockets=use_websockets,
        )

    expected = file_path.read_bytes()
    uploaded = target_path.read_bytes()
    assert uploaded == expected

    src = URL(file_path.as_uri())
    dst = URL("storage://user/file.txt")
    progress.start.assert_called_with(StorageProgressStart(src, dst, file_size))
    progress.step.assert_called_with(
        StorageProgressStep(src, dst, file_size, file_size)
    )
    progress.complete.assert_called_with(StorageProgressComplete(src, dst, file_size))


@pytest.mark.parametrize("use_websockets", [False, True])
async def test_storage_upload_regular_file_to_existing_dir(
    storage_server: Any,
    make_client: _MakeClient,
    storage_path: Path,
    use_websockets: bool,
) -> None:
    file_path = DATA_FOLDER / "file.txt"
    folder = storage_path / "folder"
    folder.mkdir()

    async with make_client(storage_server.make_url("/")) as client:
        with pytest.raises(IsADirectoryError):
            await client.storage.upload_file(
                URL(file_path.as_uri()),
                URL("storage:folder"),
                use_websockets=use_websockets,
            )


@pytest.mark.parametrize("use_websockets", [False, True])
async def test_storage_upload_regular_file_to_existing_file(
    storage_server: Any,
    make_client: _MakeClient,
    storage_path: Path,
    use_websockets: bool,
) -> None:
    file_path = DATA_FOLDER / "file.txt"
    folder = storage_path / "folder"
    folder.mkdir()
    target_path = folder / "file.txt"
    target_path.write_bytes(b"existing file")

    async with make_client(storage_server.make_url("/")) as client:
        await client.storage.upload_file(
            URL(file_path.as_uri()),
            URL("storage:folder/file.txt"),
            use_websockets=use_websockets,
        )

    expected = file_path.read_bytes()
    uploaded = target_path.read_bytes()
    assert uploaded == expected


@pytest.mark.parametrize("use_websockets", [False, True])
async def test_storage_upload_regular_file_to_existing_dir_with_trailing_slash(
    storage_server: Any,
    make_client: _MakeClient,
    storage_path: Path,
    use_websockets: bool,
) -> None:
    file_path = DATA_FOLDER / "file.txt"
    folder = storage_path / "folder"
    folder.mkdir()

    async with make_client(storage_server.make_url("/")) as client:
        with pytest.raises(IsADirectoryError):
            await client.storage.upload_file(
                URL(file_path.as_uri()),
                URL("storage:folder/"),
                use_websockets=use_websockets,
            )


@pytest.mark.parametrize("use_websockets", [False, True])
async def test_storage_upload_regular_file_to_existing_non_dir(
    storage_server: Any,
    make_client: _MakeClient,
    storage_path: Path,
    use_websockets: bool,
) -> None:
    file_path = DATA_FOLDER / "file.txt"
    path = storage_path / "file"
    path.write_bytes(b"dummy")

    async with make_client(storage_server.make_url("/")) as client:
        with pytest.raises(NotADirectoryError):
            await client.storage.upload_file(
                URL(file_path.as_uri()),
                URL("storage:file/subfile.txt"),
                use_websockets=use_websockets,
            )


@pytest.mark.parametrize("use_websockets", [False, True])
async def test_storage_upload_regular_file_to_not_existing(
    storage_server: Any, make_client: _MakeClient, use_websockets: bool
) -> None:
    file_path = DATA_FOLDER / "file.txt"

    async with make_client(storage_server.make_url("/")) as client:
        with pytest.raises(NotADirectoryError):
            await client.storage.upload_file(
                URL(file_path.as_uri()),
                URL("storage:absent-dir/absent-file.txt"),
                use_websockets=use_websockets,
            )


@pytest.mark.parametrize("use_websockets", [False, True])
async def test_storage_upload_recursive_src_doesnt_exist(
    make_client: _MakeClient, use_websockets: bool
) -> None:
    async with make_client("https://example.com") as client:
        with pytest.raises(FileNotFoundError):
            await client.storage.upload_dir(
                URL("file:does_not_exist"),
                URL("storage://host/path/to"),
                use_websockets=use_websockets,
            )


@pytest.mark.parametrize("use_websockets", [False, True])
async def test_storage_upload_recursive_src_is_a_file(
    make_client: _MakeClient, use_websockets: bool
) -> None:
    file_path = DATA_FOLDER / "file.txt"

    async with make_client("https://example.com") as client:
        with pytest.raises(NotADirectoryError):
            await client.storage.upload_dir(
                URL(file_path.as_uri()),
                URL("storage://host/path/to"),
                use_websockets=use_websockets,
            )


@pytest.mark.parametrize("use_websockets", [False, True])
async def test_storage_upload_recursive_target_is_a_file(
    storage_server: Any,
    make_client: _MakeClient,
    storage_path: Path,
    use_websockets: bool,
) -> None:
    target_file = storage_path / "file.txt"
    target_file.write_bytes(b"dummy")

    async with make_client(storage_server.make_url("/")) as client:
        with pytest.raises(NotADirectoryError):
            await client.storage.upload_dir(
                URL(DATA_FOLDER.as_uri()),
                URL("storage:file.txt"),
                use_websockets=use_websockets,
            )


@pytest.mark.parametrize("use_websockets", [False, True])
async def test_storage_upload_empty_dir(
    storage_server: Any,
    make_client: _MakeClient,
    tmp_path: Path,
    storage_path: Path,
    use_websockets: bool,
) -> None:
    target_dir = storage_path / "folder"
    assert not target_dir.exists()
    src_dir = tmp_path / "empty"
    src_dir.mkdir()
    assert list(src_dir.iterdir()) == []

    async with make_client(storage_server.make_url("/")) as client:
        await client.storage.upload_dir(
            URL(src_dir.as_uri()), URL("storage:folder"), use_websockets=use_websockets
        )

    assert list(target_dir.iterdir()) == []


@pytest.mark.parametrize("use_websockets", [False, True])
async def test_storage_upload_recursive_ok(
    storage_server: Any,
    make_client: _MakeClient,
    storage_path: Path,
    use_websockets: bool,
) -> None:
    target_dir = storage_path / "folder"
    target_dir.mkdir()

    async with make_client(storage_server.make_url("/")) as client:
        await client.storage.upload_dir(
            URL(DATA_FOLDER.as_uri()) / "nested",
            URL("storage:folder"),
            use_websockets=use_websockets,
        )
    diff = dircmp(DATA_FOLDER / "nested", target_dir)  # type: ignore
    assert not calc_diff(diff)  # type: ignore


@pytest.mark.parametrize("use_websockets", [False, True])
async def test_storage_upload_recursive_slash_ending(
    storage_server: Any,
    make_client: _MakeClient,
    storage_path: Path,
    use_websockets: bool,
) -> None:
    target_dir = storage_path / "folder"
    target_dir.mkdir()

    async with make_client(storage_server.make_url("/")) as client:
        await client.storage.upload_dir(
            URL(DATA_FOLDER.as_uri()) / "nested",
            URL("storage:folder/"),
            use_websockets=use_websockets,
        )
    diff = dircmp(DATA_FOLDER / "nested", target_dir)  # type: ignore
    assert not calc_diff(diff)  # type: ignore


@pytest.mark.parametrize("use_websockets", [False, True])
async def test_storage_download_regular_file_to_absent_file(
    storage_server: Any,
    make_client: _MakeClient,
    tmp_path: Path,
    storage_path: Path,
    use_websockets: bool,
) -> None:
    src_file = DATA_FOLDER / "file.txt"
    storage_file = storage_path / "file.txt"
    storage_file.write_bytes(src_file.read_bytes())
    local_dir = tmp_path / "local"
    local_dir.mkdir()
    local_file = local_dir / "file.txt"
    progress = mock.Mock()

    async with make_client(storage_server.make_url("/")) as client:
        await client.storage.download_file(
            URL("storage:file.txt"),
            URL(local_file.as_uri()),
            progress=progress,
            use_websockets=use_websockets,
        )

    expected = src_file.read_bytes()
    downloaded = local_file.read_bytes()
    assert downloaded == expected

    src = URL("storage://user/file.txt")
    dst = URL(local_file.as_uri())
    file_size = src_file.stat().st_size
    progress.start.assert_called_with(StorageProgressStart(src, dst, file_size))
    progress.step.assert_called_with(
        StorageProgressStep(src, dst, file_size, file_size)
    )
    progress.complete.assert_called_with(StorageProgressComplete(src, dst, file_size))


@pytest.mark.parametrize("use_websockets", [False, True])
async def test_storage_download_regular_file_to_existing_file(
    storage_server: Any,
    make_client: _MakeClient,
    tmp_path: Path,
    storage_path: Path,
    use_websockets: bool,
) -> None:
    src_file = DATA_FOLDER / "file.txt"
    storage_file = storage_path / "file.txt"
    storage_file.write_bytes(src_file.read_bytes())
    local_dir = tmp_path / "local"
    local_dir.mkdir()
    local_file = local_dir / "file.txt"
    local_file.write_bytes(b"Previous data")

    async with make_client(storage_server.make_url("/")) as client:
        await client.storage.download_file(
            URL("storage:file.txt"),
            URL(local_file.as_uri()),
            use_websockets=use_websockets,
        )

    expected = src_file.read_bytes()
    downloaded = local_file.read_bytes()
    assert downloaded == expected


@pytest.mark.parametrize("use_websockets", [False, True])
async def test_storage_download_regular_file_to_dir(
    storage_server: Any,
    make_client: _MakeClient,
    tmp_path: Path,
    storage_path: Path,
    use_websockets: bool,
) -> None:
    src_file = DATA_FOLDER / "file.txt"
    storage_file = storage_path / "file.txt"
    storage_file.write_bytes(src_file.read_bytes())
    local_dir = tmp_path / "local"
    local_dir.mkdir()

    async with make_client(storage_server.make_url("/")) as client:
        with pytest.raises((IsADirectoryError, PermissionError)):
            await client.storage.download_file(
                URL("storage:file.txt"),
                URL(local_dir.as_uri()),
                use_websockets=use_websockets,
            )


@pytest.mark.parametrize("use_websockets", [False, True])
async def test_storage_download_regular_file_to_dir_slash_ended(
    storage_server: Any,
    make_client: _MakeClient,
    tmp_path: Path,
    storage_path: Path,
    use_websockets: bool,
) -> None:
    src_file = DATA_FOLDER / "file.txt"
    storage_file = storage_path / "file.txt"
    storage_file.write_bytes(src_file.read_bytes())
    local_dir = tmp_path / "local"
    local_dir.mkdir()

    async with make_client(storage_server.make_url("/")) as client:
        with pytest.raises((IsADirectoryError, PermissionError)):
            await client.storage.download_file(
                URL("storage:file.txt"),
                URL(local_dir.as_uri() + "/"),
                use_websockets=use_websockets,
            )


@pytest.mark.parametrize("use_websockets", [False, True])
async def test_storage_download_regular_file_to_non_file(
    storage_server: Any,
    make_client: _MakeClient,
    tmp_path: Path,
    storage_path: Path,
    use_websockets: bool,
) -> None:
    src_file = DATA_FOLDER / "file.txt"
    storage_file = storage_path / "file.txt"
    storage_file.write_bytes(src_file.read_bytes())

    async with make_client(storage_server.make_url("/")) as client:
        await client.storage.download_file(
            URL("storage:file.txt"),
            URL(Path(os.devnull).absolute().as_uri()),
            use_websockets=use_websockets,
        )


@pytest.mark.parametrize("use_websockets", [False, True])
async def test_storage_download_empty_dir(
    storage_server: Any,
    make_client: _MakeClient,
    tmp_path: Path,
    storage_path: Path,
    use_websockets: bool,
) -> None:
    storage_dir = storage_path / "folder"
    storage_dir.mkdir()
    assert list(storage_dir.iterdir()) == []
    target_dir = tmp_path / "empty"
    assert not target_dir.exists()

    async with make_client(storage_server.make_url("/")) as client:
        await client.storage.download_dir(
            URL("storage:folder"),
            URL(target_dir.as_uri()),
            use_websockets=use_websockets,
        )

    assert list(target_dir.iterdir()) == []


@pytest.mark.parametrize("use_websockets", [False, True])
async def test_storage_download_dir(
    storage_server: Any,
    make_client: _MakeClient,
    tmp_path: Path,
    storage_path: Path,
    use_websockets: bool,
) -> None:
    storage_dir = storage_path / "folder"
    copytree(DATA_FOLDER / "nested", storage_dir)
    local_dir = tmp_path / "local"
    local_dir.mkdir()
    target_dir = local_dir / "nested"

    async with make_client(storage_server.make_url("/")) as client:
        await client.storage.download_dir(
            URL("storage:folder"),
            URL(target_dir.as_uri()),
            use_websockets=use_websockets,
        )

    diff = dircmp(DATA_FOLDER / "nested", target_dir)  # type: ignore
    assert not calc_diff(diff)  # type: ignore


@pytest.mark.parametrize("use_websockets", [False, True])
async def test_storage_download_dir_slash_ending(
    storage_server: Any,
    make_client: _MakeClient,
    tmp_path: Path,
    storage_path: Path,
    use_websockets: bool,
) -> None:
    storage_dir = storage_path / "folder"
    copytree(DATA_FOLDER / "nested", storage_dir / "nested")
    local_dir = tmp_path / "local"
    local_dir.mkdir()

    async with make_client(storage_server.make_url("/")) as client:
        await client.storage.download_dir(
            URL("storage:folder"),
            URL(local_dir.as_uri() + "/"),
            use_websockets=use_websockets,
        )

    diff = dircmp(DATA_FOLDER / "nested", local_dir / "nested")  # type: ignore
    assert not calc_diff(diff)  # type: ignore


@pytest.fixture
def zero_time_threshold(monkeypatch: Any) -> None:
    monkeypatch.setattr(neuromation.api.storage, "TIME_THRESHOLD", 0.0)


async def test_storage_upload_file_update(
    storage_server: Any,
    make_client: _MakeClient,
    tmp_path: Path,
    storage_path: Path,
    zero_time_threshold: None,
) -> None:
    storage_file = storage_path / "file.txt"
    local_file = tmp_path / "file.txt"

    local_file.write_bytes(b"old")
    async with make_client(storage_server.make_url("/")) as client:
        await client.storage.upload_file(
            URL(local_file.as_uri()), URL("storage:file.txt"), update=True
        )
    assert storage_file.read_bytes() == b"old"

    local_file.write_bytes(b"new")
    async with make_client(storage_server.make_url("/")) as client:
        await client.storage.upload_file(
            URL(local_file.as_uri()), URL("storage:file.txt"), update=True
        )
    assert storage_file.read_bytes() == b"new"

    time.sleep(1)
    storage_file.write_bytes(b"xxx")
    async with make_client(storage_server.make_url("/")) as client:
        await client.storage.upload_file(
            URL(local_file.as_uri()), URL("storage:file.txt"), update=True
        )
    assert storage_file.read_bytes() == b"xxx"


async def test_storage_upload_dir_update(
    storage_server: Any,
    make_client: _MakeClient,
    tmp_path: Path,
    storage_path: Path,
    zero_time_threshold: None,
) -> None:
    storage_file = storage_path / "folder" / "nested" / "file.txt"
    local_dir = tmp_path / "folder"
    local_file = local_dir / "nested" / "file.txt"
    local_file.parent.mkdir(parents=True)

    local_file.write_bytes(b"old")
    async with make_client(storage_server.make_url("/")) as client:
        await client.storage.upload_dir(
            URL(local_dir.as_uri()), URL("storage:folder"), update=True
        )
    assert storage_file.read_bytes() == b"old"

    local_file.write_bytes(b"new")
    async with make_client(storage_server.make_url("/")) as client:
        await client.storage.upload_dir(
            URL(local_dir.as_uri()), URL("storage:folder"), update=True
        )
    assert storage_file.read_bytes() == b"new"

    time.sleep(1)
    storage_file.write_bytes(b"xxx")
    async with make_client(storage_server.make_url("/")) as client:
        await client.storage.upload_dir(
            URL(local_dir.as_uri()), URL("storage:folder"), update=True
        )
    assert storage_file.read_bytes() == b"xxx"


async def test_storage_download_file_update(
    storage_server: Any,
    make_client: _MakeClient,
    tmp_path: Path,
    storage_path: Path,
    zero_time_threshold: None,
) -> None:
    storage_file = storage_path / "file.txt"
    local_file = tmp_path / "file.txt"

    storage_file.write_bytes(b"old")
    async with make_client(storage_server.make_url("/")) as client:
        await client.storage.download_file(
            URL("storage:file.txt"), URL(local_file.as_uri()), update=True
        )
    assert local_file.read_bytes() == b"old"

    storage_file.write_bytes(b"new")
    async with make_client(storage_server.make_url("/")) as client:
        await client.storage.download_file(
            URL("storage:file.txt"), URL(local_file.as_uri()), update=True
        )
    assert local_file.read_bytes() == b"new"

    time.sleep(2)
    local_file.write_bytes(b"xxx")
    async with make_client(storage_server.make_url("/")) as client:
        await client.storage.download_file(
            URL("storage:file.txt"), URL(local_file.as_uri()), update=True
        )
    assert local_file.read_bytes() == b"xxx"


async def test_storage_download_dir_update(
    storage_server: Any,
    make_client: _MakeClient,
    tmp_path: Path,
    storage_path: Path,
    zero_time_threshold: None,
) -> None:
    storage_file = storage_path / "folder" / "nested" / "file.txt"
    local_dir = tmp_path / "folder"
    local_file = local_dir / "nested" / "file.txt"
    storage_file.parent.mkdir(parents=True)

    storage_file.write_bytes(b"old")
    async with make_client(storage_server.make_url("/")) as client:
        await client.storage.download_dir(
            URL("storage:folder"), URL(local_dir.as_uri()), update=True
        )
    assert local_file.read_bytes() == b"old"

    storage_file.write_bytes(b"new")
    async with make_client(storage_server.make_url("/")) as client:
        await client.storage.download_dir(
            URL("storage:folder"), URL(local_dir.as_uri()), update=True
        )
    assert local_file.read_bytes() == b"new"

    time.sleep(2)
    local_file.write_bytes(b"xxx")
    async with make_client(storage_server.make_url("/")) as client:
        await client.storage.download_dir(
            URL("storage:folder"), URL(local_dir.as_uri()), update=True
        )
    assert local_file.read_bytes() == b"xxx"<|MERGE_RESOLUTION|>--- conflicted
+++ resolved
@@ -1,12 +1,9 @@
 import errno
 import os
-<<<<<<< HEAD
 import struct
 import sys
+import time
 from errno import errorcode
-=======
-import time
->>>>>>> d5ee6c15
 from filecmp import dircmp
 from pathlib import Path
 from shutil import copytree
@@ -164,7 +161,8 @@
             return web.Response(status=201)
 
         elif op == "LISTSTATUS":
-<<<<<<< HEAD
+            if not local_path.exists():
+                raise web.HTTPNotFound()
             result = {"FileStatuses": {"FileStatus": get_list_result(local_path)}}
             return web.json_response(result)
 
@@ -174,23 +172,6 @@
         elif op == "WEBSOCKET_WRITE":
             return await ws_handler(request, local_path, write=True)
 
-=======
-            if not local_path.exists():
-                raise web.HTTPNotFound()
-            ret = []
-            for child in local_path.iterdir():
-                stat = child.stat()
-                ret.append(
-                    {
-                        "path": child.name,
-                        "type": "FILE" if child.is_file() else "DIRECTORY",
-                        "length": stat.st_size,
-                        "modificationTime": stat.st_mtime,
-                        "permission": "write",
-                    }
-                )
-            return web.json_response({"FileStatuses": {"FileStatus": ret}})
->>>>>>> d5ee6c15
         else:
             raise web.HTTPInternalServerError(text=f"Unsupported operation {op}")
 
