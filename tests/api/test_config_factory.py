--- conflicted
+++ resolved
@@ -1,10 +1,6 @@
 import sys
 from pathlib import Path
-<<<<<<< HEAD
-from typing import Any, Dict, List, Optional, Set
-=======
-from typing import Any, Optional
->>>>>>> cdac51da
+from typing import Any, Dict, Optional
 from uuid import uuid4 as uuid
 
 import pytest
@@ -14,12 +10,12 @@
 
 from neuromation.api import ConfigError, Factory
 from neuromation.api.config import _AuthConfig, _AuthToken, _Config, _PyPIVersion
-<<<<<<< HEAD
-from neuromation.api.jobs import Jobs
-from neuromation.api.login import AuthNegotiator, RunPreset, _ClusterConfig
-=======
-from neuromation.api.login import AuthException, AuthNegotiator, _ClusterConfig
->>>>>>> cdac51da
+from neuromation.api.login import (
+    AuthException,
+    AuthNegotiator,
+    RunPreset,
+    _ClusterConfig,
+)
 from tests import _TestServerFactory
 
 
