import asyncio
import hashlib
import logging
import os
import re
import sys
from collections import namedtuple
from contextlib import suppress
from dataclasses import replace
from hashlib import sha1
from os.path import join
from pathlib import Path
from time import sleep, time
from typing import List, Optional
from uuid import uuid4 as uuid

import aiohttp
import pytest
from yarl import URL

from neuromation.api import FileStatusType, JobDescription, JobStatus, ResourceNotFound
from neuromation.cli import main, rc
from neuromation.cli.const import EX_IOERR, EX_OK, EX_OSFILE
from neuromation.cli.rc import ENV_NAME as CFG_ENV_NAME
from neuromation.utils import run
from tests.e2e.utils import (
    FILE_SIZE_B,
    JOB_TINY_CONTAINER_PARAMS,
    NGINX_IMAGE_NAME,
    RC_TEXT,
    JobWaitStateStopReached,
)


JOB_TIMEOUT = 60 * 5
JOB_WAIT_SLEEP_SECONDS = 2
JOB_OUTPUT_TIMEOUT = 60 * 5
JOB_OUTPUT_SLEEP_SECONDS = 2
STORAGE_MAX_WAIT = 60
CLI_MAX_WAIT = 180
NETWORK_TIMEOUT = 60.0 * 3

log = logging.getLogger(__name__)

job_id_pattern = re.compile(
    # pattern for UUID v4 taken here: https://stackoverflow.com/a/38191078
    r"(job-[0-9a-f]{8}-[0-9a-f]{4}-[4][0-9a-f]{3}-[89ab][0-9a-f]{3}-[0-9a-f]{12})",
    re.IGNORECASE,
)


@pytest.fixture
def loop():
    loop = asyncio.new_event_loop()
    asyncio.set_event_loop(loop)
    yield loop
    loop.run_until_complete(loop.shutdown_asyncgens())
    loop.close()


class TestRetriesExceeded(Exception):
    pass


SysCap = namedtuple("SysCap", "out err")


async def _run_async(coro, helper, *args, **kwargs):
    await helper._config.post_init()
    try:
        return await coro(helper, *args, **kwargs)
    finally:
        await helper._config.close()
        if sys.platform == "win32":
            await asyncio.sleep(0.2)
        else:
            await asyncio.sleep(0.05)


def run_async(coro):
<<<<<<< HEAD
    def wrapper(helper, *args, **kwargs):
        if sys.platform == "win32":
            asyncio.set_event_loop_policy(asyncio.WindowsProactorEventLoopPolicy())
        return run(_run_async(coro, helper, *args, **kwargs))
=======
    def wrapper(*args, **kwargs):
        return run(_run_async(coro, *args, **kwargs))
>>>>>>> f6db69e2

    return wrapper


class Helper:
    def __init__(self, config: rc.Config, nmrc_path, capfd, tmp_path: Path):
        try:
            loop = asyncio.get_event_loop()
            assert not loop.is_running()
        except RuntimeError:
            pass  # loop is None
        self._config = config
        self._nmrc_path = nmrc_path
        self._capfd = capfd
        self._tmp = tmp_path
        self._tmpstorage = "storage:" + str(uuid()) + "/"
        self._executed_jobs = []
        self.mkdir("")

    def close(self):
        if self._tmpstorage is not None:
            with suppress(Exception):
                self.rm("")
            self._tmpstorage = None
        if self._executed_jobs:
            with suppress(Exception):
                with suppress(Exception):
                    self.run_cli(["job", "kill"] + self._executed_jobs)

    @property
    def config(self):
        return self._config

    @property
    def tmpstorage(self):
        return self._tmpstorage

    @run_async
    async def mkdir(self, path):
        url = URL(self.tmpstorage + path)
        async with self._config.make_client() as client:
            await client.storage.mkdirs(url)

    @run_async
    async def rm(self, path):
        url = URL(self.tmpstorage + path)
        async with self._config.make_client() as client:
            await client.storage.rm(url)

    @run_async
    async def check_file_exists_on_storage(self, name: str, path: str, size: int):
        path = URL(self.tmpstorage + path)
        loop = asyncio.get_event_loop()
        t0 = loop.time()
        async with self._config.make_client() as client:
            while loop.time() - t0 < STORAGE_MAX_WAIT:
                try:
                    files = await client.storage.ls(path)
                except ResourceNotFound:
                    await asyncio.sleep(1)
                    continue
                for file in files:
                    if (
                        file.type == FileStatusType.FILE
                        and file.name == name
                        and file.size == size
                    ):
                        return
                await asyncio.sleep(1)
        raise AssertionError(f"File {name} with size {size} not found in {path}")

    @run_async
    async def check_dir_exists_on_storage(self, name: str, path: str):
        path = URL(self.tmpstorage + path)
        loop = asyncio.get_event_loop()
        t0 = loop.time()
        async with self._config.make_client() as client:
            while loop.time() - t0 < STORAGE_MAX_WAIT:
                try:
                    files = await client.storage.ls(path)
                except ResourceNotFound:
                    await asyncio.sleep(1)
                    continue
                for file in files:
                    if file.type == FileStatusType.DIRECTORY and file.path == name:
                        return
                await asyncio.sleep(1)
        raise AssertionError(f"Dir {name} not found in {path}")

    @run_async
    async def check_dir_absent_on_storage(self, name: str, path: str):
        path = URL(self.tmpstorage + path)
        async with self._config.make_client() as client:
            files = await client.storage.ls(path)
            for file in files:
                if file.type == FileStatusType.DIRECTORY and file.path == name:
                    raise AssertionError(f"Dir {name} found in {path}")

    @run_async
    async def check_file_absent_on_storage(self, name: str, path: str):
        path = URL(self.tmpstorage + path)
        async with self._config.make_client() as client:
            files = await client.storage.ls(path)
            for file in files:
                if file.type == FileStatusType.FILE and file.path == name:
                    raise AssertionError(f"File {name} found in {path}")

    @run_async
    async def check_file_on_storage_checksum(
        self, name: str, path: str, checksum: str, tmpdir: str, tmpname: str
    ):
        path = URL(self.tmpstorage + path)
        if tmpname:
            target = join(tmpdir, tmpname)
            target_file = target
        else:
            target = tmpdir
            target_file = join(tmpdir, name)
        async with self._config.make_client() as client:
            delay = 5  # need a relative big initial delay to synchronize 16MB file
            await asyncio.sleep(delay)
            for i in range(5):
                try:
                    await client.storage.download_file(
                        path / name, URL("file:" + target)
                    )
                except ResourceNotFound:
                    # the file was not synchronized between platform storage nodes
                    # need to try again
                    await asyncio.sleep(delay)
                    delay *= 2
                try:
                    assert self.hash_hex(target_file) == checksum
                    return
                except AssertionError:
                    # the file was not synchronized between platform storage nodes
                    # need to try again
                    await asyncio.sleep(delay)
                    delay *= 2
            raise AssertionError("checksum test failed for {path}")

    @run_async
    async def check_create_dir_on_storage(self, path: str):
        path = URL(self.tmpstorage + path)
        async with self._config.make_client() as client:
            await client.storage.mkdirs(path)

    @run_async
    async def check_rmdir_on_storage(self, path: str):
        path = URL(self.tmpstorage + path)
        async with self._config.make_client() as client:
            await client.storage.rm(path)

    @run_async
    async def check_rm_file_on_storage(self, name: str, path: str):
        path = URL(self.tmpstorage + path)
        delay = 0.5
        async with self._config.make_client() as client:
            for i in range(10):
                try:
                    await client.storage.rm(path / name)
                except ResourceNotFound:
                    await asyncio.sleep(delay)
                    delay *= 2
                else:
                    return

    @run_async
    async def check_upload_file_to_storage(self, name: str, path: str, local_file: str):
        path = URL(self.tmpstorage + path)
        async with self._config.make_client() as client:
            if name is None:
                await client.storage.upload_file(URL("file:" + local_file), path)
            else:
                await client.storage.upload_file(
                    URL("file:" + local_file), URL(f"{path}/{name}")
                )

    @run_async
    async def check_rename_file_on_storage(
        self, name_from: str, path_from: str, name_to: str, path_to: str
    ):
        async with self._config.make_client() as client:
            await client.storage.mv(
                URL(f"{self.tmpstorage}{path_from}/{name_from}"),
                URL(f"{self.tmpstorage}{path_to}/{name_to}"),
            )
            files1 = await client.storage.ls(URL(f"{self.tmpstorage}{path_from}"))
            names1 = {f.name for f in files1}
            assert name_from not in names1

            files2 = await client.storage.ls(URL(f"{self.tmpstorage}{path_to}"))
            names2 = {f.name for f in files2}
            assert name_to in names2

    @run_async
    async def check_rename_directory_on_storage(self, path_from: str, path_to: str):
        async with self._config.make_client() as client:
            await client.storage.mv(
                URL(f"{self.tmpstorage}{path_from}"), URL(f"{self.tmpstorage}{path_to}")
            )

    def hash_hex(self, file):
        _hash = sha1()
        with open(file, "rb") as f:
            for block in iter(lambda: f.read(16 * 1024 * 1024), b""):
                _hash.update(block)

        return _hash.hexdigest()

    @run_async
    async def wait_job_change_state_from(self, job_id, wait_state, stop_state=None):
        start_time = time()
        async with self._config.make_client() as client:
            job = await client.jobs.status(job_id)
            while job.status == wait_state and (int(time() - start_time) < JOB_TIMEOUT):
                if stop_state == job.status:
                    raise JobWaitStateStopReached(
                        f"failed running job {job_id}: {stop_state}"
                    )
                await asyncio.sleep(JOB_WAIT_SLEEP_SECONDS)
                job = await client.jobs.status(job_id)

    @run_async
    async def wait_job_change_state_to(self, job_id, target_state, stop_state=None):
        start_time = time()
        async with self._config.make_client() as client:
            job = await client.jobs.status(job_id)
            while target_state != job.status:
                if stop_state == job.status:
                    raise JobWaitStateStopReached(
                        f"failed running job {job_id}: '{stop_state}'"
                    )
                if int(time() - start_time) > JOB_TIMEOUT:
                    raise AssertionError(
                        f"timeout exceeded, last output: '{job.status}'"
                    )
                await asyncio.sleep(JOB_WAIT_SLEEP_SECONDS)
                job = await client.jobs.status(job_id)

    @run_async
    async def assert_job_state(self, job_id, state):
        async with self._config.make_client() as client:
            job = await client.jobs.status(job_id)
            assert job.status == state

    @run_async
    async def job_info(self, job_id) -> JobDescription:
        async with self._config.make_client() as client:
            return await client.jobs.status(job_id)

    @run_async
    async def check_job_output(self, job_id, expected, flags=0):
        """
            Wait until job output satisfies given regexp
        """

        async def _check_job_output():
            async with self._config.make_client() as client:
                async for chunk in client.jobs.monitor(job_id):
                    yield chunk

        started_at = time()
        while time() - started_at < JOB_OUTPUT_TIMEOUT:
            chunks = []
            async for chunk in _check_job_output():
                if not chunk:
                    break
                chunks.append(chunk.decode())
                if re.search(expected, "".join(chunks), flags):
                    return
                if time() - started_at < JOB_OUTPUT_TIMEOUT:
                    break
                await asyncio.sleep(JOB_OUTPUT_SLEEP_SECONDS)

        raise AssertionError(
            f"Output of job {job_id} does not satisfy to expected regexp: {expected}"
        )

    def run_cli(self, arguments: List[str], storage_retry: bool = True) -> SysCap:

        log.info("Run 'neuro %s'", " ".join(arguments))

        t0 = time()
        delay = 0.5
        while time() - t0 < CLI_MAX_WAIT:  # wait up to 3 min
            pre_out, pre_err = self._capfd.readouterr()
            pre_out_size = len(pre_out)
            pre_err_size = len(pre_err)
            try:
                main(
                    [
                        f"--neuromation-config={self._nmrc_path}",
                        "--show-traceback",
                        "--disable-pypi-version-check",
                        "--color=no",
                        f"--network-timeout={self.config.network_timeout}",
                    ]
                    + arguments
                )
            except SystemExit as exc:
                if exc.code == EX_IOERR:
                    # network problem
                    sleep(delay)
                    delay *= 2
                    continue
                elif (
                    exc.code == EX_OSFILE
                    and arguments
                    and arguments[0] == "storage"
                    and storage_retry
                ):
                    # NFS storage has a lag between pushing data on one storage API node
                    # and fetching it on other node
                    # retry is the only way to avoid it
                    sleep(delay)
                    delay *= 2
                    continue
                elif exc.code != EX_OK:
                    raise
            post_out, post_err = self._capfd.readouterr()
            out = post_out[pre_out_size:]
            err = post_err[pre_err_size:]
            if any(
                " ".join(arguments).startswith(start)
                for start in ("submit", "job submit", "model train")
            ):
                match = job_id_pattern.search(out)
                if match:
                    self._executed_jobs.append(match.group(1))

            return SysCap(out.strip(), err.strip())
        else:
            raise TestRetriesExceeded(
                f"Retries exceeded during 'neuro {' '.join(arguments)}'"
            )

    def run_job(self, image, command="", params=[]) -> str:
        captured = self.run_cli(
            ["job", "submit", "-q"]
            + params
            + ([image, command] if command else [image])
        )
        assert not captured.err
        return captured.out

    def run_job_and_wait_state(
        self,
        image,
        command="",
        params=[],
        wait_state=JobStatus.RUNNING,
        stop_state=JobStatus.FAILED,
    ):
        job_id = self.run_job(image, command, params)
        assert job_id
        self.wait_job_change_state_from(job_id, JobStatus.PENDING, JobStatus.FAILED)
        self.wait_job_change_state_to(job_id, wait_state, stop_state)
        return job_id

    @run_async
    async def check_http_get(self, url):
        """
            Try to fetch given url few times.
        """
        async with aiohttp.ClientSession(
            connector=self._config.connector, connector_owner=False
        ) as session:
            for i in range(3):
                async with session.get(url) as resp:
                    if resp.status == 200:
                        return await resp.text()
                await asyncio.sleep(5)
            else:
                raise aiohttp.ClientResponseError(
                    status=resp.status,
                    message=f"Server return {resp.status}",
                    history=tuple(),
                    request_info=resp.request_info,
                )


@pytest.fixture()
def nmrc_path(tmp_path, monkeypatch):
    e2e_test_token = os.environ.get("CLIENT_TEST_E2E_USER_NAME")
    if e2e_test_token:
        nmrc_path = tmp_path / "conftest.nmrc"
        monkeypatch.setenv(CFG_ENV_NAME, str(nmrc_path))
        rc.ConfigFactory.set_path(nmrc_path)
    else:
        nmrc_path = rc.ConfigFactory.get_path()
    return nmrc_path


@pytest.fixture
def config(nmrc_path, monkeypatch):
    e2e_test_token = os.environ.get("CLIENT_TEST_E2E_USER_NAME")

    if e2e_test_token:
        rc_text = RC_TEXT.format(token=e2e_test_token)
        nmrc_path.write_text(rc_text)
        nmrc_path.chmod(0o600)

    config = rc.ConfigFactory.load()
    config.network_timeout = NETWORK_TIMEOUT
    yield config


@pytest.fixture
async def async_config(config, loop):
    new_config = replace(config, _connector=None)
    await new_config.post_init()
    yield new_config
    await new_config.close()


@pytest.fixture
def helper(config, capfd, tmp_path, nmrc_path):
    ret = Helper(config=config, nmrc_path=nmrc_path, capfd=capfd, tmp_path=tmp_path)
    yield ret
    ret.close()


@pytest.fixture()
def nmrc_path_alt(tmp_path, monkeypatch):
    e2e_test_token = os.environ.get("CLIENT_TEST_E2E_USER_NAME_ALT")
    if not e2e_test_token:
        pytest.skip("CLIENT_TEST_E2E_USER_NAME_ALT variable is not set")
    nmrc_path = tmp_path / "conftest-alt.nmrc"
    monkeypatch.setenv(CFG_ENV_NAME, str(nmrc_path))
    rc.ConfigFactory.set_path(nmrc_path)
    return nmrc_path


@pytest.fixture
def config_alt(tmp_path, nmrc_path_alt):
    e2e_test_token = os.environ.get("CLIENT_TEST_E2E_USER_NAME_ALT")
    if e2e_test_token:
        rc_text = RC_TEXT.format(token=e2e_test_token)
        nmrc_path_alt.write_text(rc_text)
        nmrc_path_alt.chmod(0o600)
    else:
        pytest.skip("CLIENT_TEST_E2E_USER_NAME_ALT variable is not set")

    config = rc.ConfigFactory.load()
    config.network_timeout = NETWORK_TIMEOUT
    yield config


@pytest.fixture
def helper_alt(config_alt, nmrc_path_alt, capfd, tmp_path):
    ret = Helper(
        config=config_alt, nmrc_path=nmrc_path_alt, capfd=capfd, tmp_path=tmp_path
    )
    yield ret
    ret.close()


def generate_random_file(path: Path, size):
    name = f"{uuid()}.tmp"
    path_and_name = path / name
    hasher = hashlib.sha1()
    with open(path_and_name, "wb") as file:
        generated = 0
        while generated < size:
            length = min(1024 * 1024, size - generated)
            data = os.urandom(length)
            file.write(data)
            hasher.update(data)
            generated += len(data)
    return str(path_and_name), hasher.hexdigest()


@pytest.fixture(scope="session")
def static_path(tmp_path_factory):
    return tmp_path_factory.mktemp("data")


@pytest.fixture(scope="session")
def data(static_path):
    folder = static_path / "data"
    folder.mkdir()
    return generate_random_file(folder, FILE_SIZE_B)


@pytest.fixture(scope="session")
def nested_data(static_path):
    root_dir = static_path / "neested_data" / "nested"
    nested_dir = root_dir / "directory" / "for" / "test"
    nested_dir.mkdir(parents=True, exist_ok=True)
    generated_file, hash = generate_random_file(nested_dir, FILE_SIZE_B)
    return generated_file, hash, str(root_dir)


@pytest.fixture
def secret_job(helper):
    def go(http_port: bool, http_auth: bool = False, description: Optional[str] = None):
        secret = str(uuid())
        # Run http job
        command = (
            f"bash -c \"echo -n '{secret}' > /usr/share/nginx/html/secret.txt; "
            f"timeout 15m /usr/sbin/nginx -g 'daemon off;'\""
        )
        args = []
        if http_port:
            args += ["--http", "80"]
            if http_auth:
                args += ["--http-auth"]
            else:
                args += ["--no-http-auth"]
        if not description:
            description = "nginx with secret file"
            if http_port:
                description += " and forwarded http port"
                if http_auth:
                    description += " with authentication"
        args += ["-d", description]
        http_job_id = helper.run_job_and_wait_state(
            NGINX_IMAGE_NAME, command, JOB_TINY_CONTAINER_PARAMS + args
        )
        status: JobDescription = helper.job_info(http_job_id)
        return {
            "id": http_job_id,
            "secret": secret,
            "ingress_url": status.http_url,
            "internal_hostname": status.internal_hostname,
        }

    return go<|MERGE_RESOLUTION|>--- conflicted
+++ resolved
@@ -78,15 +78,8 @@
 
 
 def run_async(coro):
-<<<<<<< HEAD
     def wrapper(helper, *args, **kwargs):
-        if sys.platform == "win32":
-            asyncio.set_event_loop_policy(asyncio.WindowsProactorEventLoopPolicy())
         return run(_run_async(coro, helper, *args, **kwargs))
-=======
-    def wrapper(*args, **kwargs):
-        return run(_run_async(coro, *args, **kwargs))
->>>>>>> f6db69e2
 
     return wrapper
 
