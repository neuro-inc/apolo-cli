import asyncio
import os
import re
import subprocess
import sys
from contextlib import suppress
from datetime import datetime, timedelta
from pathlib import Path
from time import sleep, time
from typing import Any, AsyncIterator, Callable, Dict, List, Tuple
from uuid import uuid4

import aiodocker
import aiohttp
import pytest
from aiohttp.test_utils import unused_port
from yarl import URL

from neuromation.api import Container, JobStatus, RemoteImage, Resources, get as api_get
from neuromation.cli.asyncio_utils import run
from tests.e2e.conftest import CLIENT_TIMEOUT, Helper
from tests.e2e.utils import JOB_TINY_CONTAINER_PARAMS, JOB_TINY_CONTAINER_PRESET


pytestmark = pytest.mark.e2e_job

ALPINE_IMAGE_NAME = "alpine:latest"
UBUNTU_IMAGE_NAME = "ubuntu:latest"
NGINX_IMAGE_NAME = "nginx:latest"
TEST_IMAGE_NAME = "neuro-cli-test"
MIN_PORT = 49152
MAX_PORT = 65535
EXEC_TIMEOUT = 180


@pytest.mark.e2e
def test_job_submit(helper: Helper) -> None:

    job_name = f"test-job-{os.urandom(5).hex()}"

    # Kill another active jobs with same name, if any
    # Pass --owner because --name without --owner is too slow for admin users.
    captured = helper.run_cli(
        ["-q", "job", "ls", "--owner", helper.username, "--name", job_name]
    )
    if captured.out:
        jobs_same_name = captured.out.split("\n")
        assert len(jobs_same_name) == 1, f"found multiple active jobs named {job_name}"
        job_id = jobs_same_name[0]
        helper.kill_job(job_id)

    # Remember original running jobs
    captured = helper.run_cli(
        ["job", "ls", "--status", "running", "--status", "pending"]
    )
    store_out_list = captured.out.split("\n")[1:]
    jobs_orig = [x.split("  ")[0] for x in store_out_list]

    captured = helper.run_cli(
        [
            "job",
            "submit",
            *JOB_TINY_CONTAINER_PARAMS,
            "--http",
            "80",
            "--non-preemptible",
            "--no-wait-start",
            "--restart",
            "never",
            "--name",
            job_name,
            UBUNTU_IMAGE_NAME,
            # use unrolled notation to check shlex.join()
            "bash",
            "-c",
            "sleep 10m; false",
        ]
    )
    match = re.match("Job ID: (.+) Status:", captured.out)
    assert match is not None
    job_id = match.group(1)
    assert job_id.startswith("job-")
    assert job_id not in jobs_orig
    assert f"Name: {job_name}" in captured.out
    assert re.search("Http URL: http", captured.out), captured.out

    # Check it is in a running,pending job list now
    captured = helper.run_cli(
        ["job", "ls", "--status", "running", "--status", "pending"]
    )
    store_out_list = captured.out.split("\n")[1:]
    jobs_updated = [x.split("  ")[0] for x in store_out_list]
    assert job_id in jobs_updated

    # Wait until the job is running
    helper.wait_job_change_state_to(job_id, JobStatus.RUNNING)

    # Check that it is in a running job list
    captured = helper.run_cli(["job", "ls", "--status", "running"])
    store_out = captured.out
    assert job_id in store_out
    # Check that the command is in the list
    assert "bash -c 'sleep 10m; false'" in store_out
    helper.kill_job(job_id, wait=False)


@pytest.mark.e2e
def test_job_description(helper: Helper) -> None:
    # Remember original running jobs
    captured = helper.run_cli(
        ["job", "ls", "--status", "running", "--status", "pending"]
    )
    store_out_list = captured.out.split("\n")[1:]
    jobs_orig = [x.split("  ")[0] for x in store_out_list]
    description = "Test description for a job"
    # Run a new job
    command = "bash -c 'sleep 10m; false'"
    captured = helper.run_cli(
        [
            "job",
            "submit",
            *JOB_TINY_CONTAINER_PARAMS,
            "--http",
            "80",
            "--description",
            description,
            "--non-preemptible",
            "--no-wait-start",
            UBUNTU_IMAGE_NAME,
            command,
        ]
    )
    match = re.match("Job ID: (.+) Status:", captured.out)
    assert match is not None
    job_id = match.group(1)

    # Check it was not running before
    assert job_id.startswith("job-")
    assert job_id not in jobs_orig

    # Check it is in a running,pending job list now
    captured = helper.run_cli(
        ["job", "ls", "--status", "running", "--status", "pending"]
    )
    store_out_list = captured.out.split("\n")[1:]
    jobs_updated = [x.split("  ")[0] for x in store_out_list]
    assert job_id in jobs_updated

    # Wait until the job is running
    helper.wait_job_change_state_to(job_id, JobStatus.RUNNING, JobStatus.FAILED)

    # Check that it is in a running job list
    captured = helper.run_cli(["job", "ls", "--status", "running"])
    store_out = captured.out
    assert job_id in store_out
    # Check that description is in the list
    assert description in store_out
    assert command in store_out

    # Check that no description is in the list if quite
    captured = helper.run_cli(["-q", "job", "ls", "--status", "running"])
    store_out = captured.out
    assert job_id in store_out
    assert description not in store_out
    assert command not in store_out
    helper.kill_job(job_id, wait=False)


@pytest.mark.e2e
def test_job_tags(helper: Helper) -> None:
    tags = [f"test-tag:{uuid4()}", "test-tag:common"]
    tag_options = [key for pair in [("--tag", t) for t in tags] for key in pair]

    command = "sleep 10m"
    captured = helper.run_cli(
        [
            "job",
            "run",
            "-s",
            JOB_TINY_CONTAINER_PRESET,
            *tag_options,
            "--no-wait-start",
            UBUNTU_IMAGE_NAME,
            command,
        ]
    )
    match = re.match("Job ID: (.+) Status:", captured.out)
    assert match is not None
    job_id = match.group(1)

    captured = helper.run_cli(["ps", *tag_options])
    store_out_list = captured.out.split("\n")[1:]
    jobs = [x.split("  ")[0] for x in store_out_list]
    assert job_id in jobs

    captured = helper.run_cli(["job", "tags"])
    tags_listed = captured.out.split("\n")
    assert set(tags) <= set(tags_listed)


@pytest.mark.e2e
def test_job_filter_by_date_range(helper: Helper) -> None:
    captured = helper.run_cli(
        [
            "job",
            "run",
            "-s",
            JOB_TINY_CONTAINER_PRESET,
            "--no-wait-start",
            UBUNTU_IMAGE_NAME,
            "sleep 300",
        ]
    )
    match = re.match("Job ID: (.+) Status:", captured.out)
    assert match is not None
    job_id = match.group(1)
    now = datetime.now()
    delta = timedelta(minutes=10)

    captured = helper.run_cli(["ps", "--since", (now - delta).isoformat()])
    store_out_list = captured.out.split("\n")[1:]
    jobs = [x.split("  ")[0] for x in store_out_list]
    assert job_id in jobs

    captured = helper.run_cli(["ps", "--since", (now + delta).isoformat()])
    store_out_list = captured.out.split("\n")[1:]
    jobs = [x.split("  ")[0] for x in store_out_list]
    assert job_id not in jobs

    captured = helper.run_cli(["ps", "--until", (now - delta).isoformat()])
    store_out_list = captured.out.split("\n")[1:]
    jobs = [x.split("  ")[0] for x in store_out_list]
    assert job_id not in jobs

    captured = helper.run_cli(["ps", "--until", (now + delta).isoformat()])
    store_out_list = captured.out.split("\n")[1:]
    jobs = [x.split("  ")[0] for x in store_out_list]
    assert job_id in jobs


@pytest.mark.e2e
def test_job_kill_non_existing(helper: Helper) -> None:
    # try to kill non existing job
    phantom_id = "not-a-job-id"
    expected_out = f"Cannot kill job {phantom_id}"
    with pytest.raises(subprocess.CalledProcessError) as cm:
        helper.run_cli(["job", "kill", phantom_id])
    assert cm.value.returncode == 1
    assert cm.value.stdout == ""
    killed_jobs = cm.value.stderr.splitlines()
    assert len(killed_jobs) == 1, killed_jobs
    assert killed_jobs[0].startswith(expected_out)


@pytest.mark.e2e
def test_e2e_no_env(helper: Helper) -> None:
    bash_script = 'echo "begin"$VAR"end"  | grep beginend'
    command = f"bash -c '{bash_script}'"
    captured = helper.run_cli(
        [
            "job",
            "submit",
            *JOB_TINY_CONTAINER_PARAMS,
            "--non-preemptible",
            "--no-wait-start",
            UBUNTU_IMAGE_NAME,
            command,
        ]
    )

    out = captured.out
    match = re.match("Job ID: (.+) Status:", out)
    assert match is not None
    job_id = match.group(1)

    helper.wait_job_change_state_from(job_id, JobStatus.PENDING)
    helper.wait_job_change_state_from(job_id, JobStatus.RUNNING)

    helper.assert_job_state(job_id, JobStatus.SUCCEEDED)


@pytest.mark.e2e
def test_e2e_env(helper: Helper) -> None:
    bash_script = 'echo "begin"$VAR"end"  | grep beginVALend'
    command = f"bash -c '{bash_script}'"
    captured = helper.run_cli(
        [
            "job",
            "submit",
            *JOB_TINY_CONTAINER_PARAMS,
            "-e",
            "VAR=VAL",
            "--non-preemptible",
            "--no-wait-start",
            UBUNTU_IMAGE_NAME,
            command,
        ]
    )

    out = captured.out
    match = re.match("Job ID: (.+) Status:", out)
    assert match is not None
    job_id = match.group(1)

    helper.wait_job_change_state_from(job_id, JobStatus.PENDING)
    helper.wait_job_change_state_from(job_id, JobStatus.RUNNING)

    helper.assert_job_state(job_id, JobStatus.SUCCEEDED)


@pytest.mark.e2e
def test_e2e_env_from_local(helper: Helper) -> None:
    os.environ["VAR"] = "VAL"
    bash_script = 'echo "begin"$VAR"end"  | grep beginVALend'
    command = f"bash -c '{bash_script}'"
    captured = helper.run_cli(
        [
            "job",
            "submit",
            *JOB_TINY_CONTAINER_PARAMS,
            "-e",
            "VAR",
            "--non-preemptible",
            "--no-wait-start",
            UBUNTU_IMAGE_NAME,
            command,
        ]
    )

    out = captured.out
    match = re.match("Job ID: (.+) Status:", out)
    assert match is not None
    job_id = match.group(1)

    helper.wait_job_change_state_from(job_id, JobStatus.PENDING)
    helper.wait_job_change_state_from(job_id, JobStatus.RUNNING)

    helper.assert_job_state(job_id, JobStatus.SUCCEEDED)


@pytest.mark.e2e
def test_e2e_multiple_env(helper: Helper) -> None:
    bash_script = 'echo begin"$VAR""$VAR2"end  | grep beginVALVAL2end'
    command = f"bash -c '{bash_script}'"
    captured = helper.run_cli(
        [
            "job",
            "submit",
            *JOB_TINY_CONTAINER_PARAMS,
            "-e",
            "VAR=VAL",
            "-e",
            "VAR2=VAL2",
            "--non-preemptible",
            "--no-wait-start",
            UBUNTU_IMAGE_NAME,
            command,
        ]
    )

    out = captured.out
    match = re.match("Job ID: (.+) Status:", out)
    assert match is not None
    job_id = match.group(1)

    helper.wait_job_change_state_from(job_id, JobStatus.PENDING)
    helper.wait_job_change_state_from(job_id, JobStatus.RUNNING)

    helper.assert_job_state(job_id, JobStatus.SUCCEEDED)


@pytest.mark.e2e
def test_e2e_multiple_env_from_file(helper: Helper, tmp_path: Path) -> None:
    env_file = tmp_path / "env_file"
    env_file.write_text("VAR2=LAV2\nVAR3=VAL3\n")
    bash_script = 'echo begin"$VAR""$VAR2""$VAR3"end  | grep beginVALVAL2VAL3end'
    command = f"bash -c '{bash_script}'"
    captured = helper.run_cli(
        [
            "-q",
            "job",
            "submit",
            *JOB_TINY_CONTAINER_PARAMS,
            "-e",
            "VAR=VAL",
            "-e",
            "VAR2=VAL2",
            "--env-file",
            str(env_file),
            "--non-preemptible",
            "--no-wait-start",
            UBUNTU_IMAGE_NAME,
            command,
        ]
    )

    job_id = captured.out

    helper.wait_job_change_state_from(job_id, JobStatus.PENDING)
    helper.wait_job_change_state_from(job_id, JobStatus.RUNNING)

    helper.assert_job_state(job_id, JobStatus.SUCCEEDED)


@pytest.mark.e2e
def test_e2e_ssh_exec_true(helper: Helper) -> None:
    job_name = f"test-job-{str(uuid4())[:8]}"
    command = 'bash -c "sleep 15m; false"'
    job_id = helper.run_job_and_wait_state(UBUNTU_IMAGE_NAME, command, name=job_name)

    captured = helper.run_cli(
        [
            "job",
            "exec",
            "--no-tty",
            "--no-key-check",
            "--timeout",
            str(EXEC_TIMEOUT),
            job_id,
            # use unrolled notation to check shlex.join()
            "bash",
            "-c",
            "echo ok; true",
        ]
    )
    assert captured.out == "ok"
    helper.kill_job(job_id, wait=False)


@pytest.mark.e2e
def test_e2e_ssh_exec_false(helper: Helper) -> None:
    command = 'bash -c "sleep 15m; false"'
    job_id = helper.run_job_and_wait_state(UBUNTU_IMAGE_NAME, command)

    with pytest.raises(subprocess.CalledProcessError) as cm:
        helper.run_cli(
            [
                "job",
                "exec",
                "--no-tty",
                "--no-key-check",
                "--timeout",
                str(EXEC_TIMEOUT),
                job_id,
                "false",
            ]
        )
    assert cm.value.returncode == 1
    helper.kill_job(job_id, wait=False)


@pytest.mark.e2e
def test_e2e_ssh_exec_no_cmd(helper: Helper) -> None:
    command = 'bash -c "sleep 15m; false"'
    job_id = helper.run_job_and_wait_state(UBUNTU_IMAGE_NAME, command)

    with pytest.raises(subprocess.CalledProcessError) as cm:
        helper.run_cli(
            [
                "job",
                "exec",
                "--no-tty",
                "--no-key-check",
                "--timeout",
                str(EXEC_TIMEOUT),
                job_id,
            ]
        )
    assert cm.value.returncode == 2
    helper.kill_job(job_id, wait=False)


@pytest.mark.e2e
def test_e2e_ssh_exec_echo(helper: Helper) -> None:
    command = 'bash -c "sleep 15m; false"'
    job_id = helper.run_job_and_wait_state(UBUNTU_IMAGE_NAME, command)

    captured = helper.run_cli(
        [
            "job",
            "exec",
            "--no-tty",
            "--no-key-check",
            "--timeout",
            str(EXEC_TIMEOUT),
            job_id,
            "echo 1",
        ]
    )
    assert captured.out == "1"
    helper.kill_job(job_id, wait=False)


@pytest.mark.e2e
def test_e2e_ssh_exec_no_tty(helper: Helper) -> None:
    command = 'bash -c "sleep 15m; false"'
    job_id = helper.run_job_and_wait_state(UBUNTU_IMAGE_NAME, command)

    with pytest.raises(subprocess.CalledProcessError) as cm:
        helper.run_cli(
            [
                "job",
                "exec",
                "--no-tty",
                "--no-key-check",
                "--timeout",
                str(EXEC_TIMEOUT),
                job_id,
                "[ -t 1 ]",
            ]
        )
    assert cm.value.returncode == 1
    helper.kill_job(job_id, wait=False)


@pytest.mark.e2e
def test_e2e_ssh_exec_tty(helper: Helper) -> None:
    command = 'bash -c "sleep 15m; false"'
    job_id = helper.run_job_and_wait_state(UBUNTU_IMAGE_NAME, command)

    captured = helper.run_cli(
        [
            "job",
            "exec",
            "--no-key-check",
            "--timeout",
            str(EXEC_TIMEOUT),
            job_id,
            "[ -t 1 ]",
        ]
    )
    assert captured.out == ""
    helper.kill_job(job_id, wait=False)


@pytest.mark.e2e
def test_e2e_ssh_exec_no_job(helper: Helper) -> None:
    with pytest.raises(subprocess.CalledProcessError) as cm:
        helper.run_cli(
            [
                "job",
                "exec",
                "--no-tty",
                "--no-key-check",
                "--timeout",
                str(EXEC_TIMEOUT),
                "job_id",
                "true",
            ]
        )
    assert cm.value.returncode == 127


@pytest.mark.e2e
def test_e2e_ssh_exec_dead_job(helper: Helper) -> None:
    command = "true"
    job_id = helper.run_job_and_wait_state(
        UBUNTU_IMAGE_NAME, command, wait_state=JobStatus.SUCCEEDED
    )

    with pytest.raises(subprocess.CalledProcessError) as cm:
        helper.run_cli(
            [
                "job",
                "exec",
                "--no-tty",
                "--no-key-check",
                "--timeout",
                str(EXEC_TIMEOUT),
                job_id,
                "true",
            ]
        )
    assert cm.value.returncode == 127


@pytest.mark.e2e
def test_job_save(helper: Helper, docker: aiodocker.Docker) -> None:
    job_name = f"test-job-save-{uuid4().hex[:6]}"
    image = f"test-image:{job_name}"
    image_neuro_name = f"image://{helper.cluster_name}/{helper.username}/{image}"
    command = "sh -c 'echo -n 123 > /test; sleep 10m'"
    job_id_1 = helper.run_job_and_wait_state(
        ALPINE_IMAGE_NAME, command=command, wait_state=JobStatus.RUNNING
    )
    img_uri = f"image://{helper.cluster_name}/{helper.username}/{image}"
    captured = helper.run_cli(["job", "save", job_id_1, image_neuro_name])
    out = captured.out
    assert f"Saving job '{job_id_1}' to image '{img_uri}'..." in out
    assert f"Using remote image '{img_uri}'" in out
    assert "Creating image from the job container" in out
    assert "Image created" in out
    assert f"Using local image '{helper.username}/{image}'" in out
    assert "Pushing image..." in out
    assert out.endswith(img_uri)

    # wait to free the job name:
    helper.run_cli(["job", "kill", job_id_1])
    helper.wait_job_change_state_to(job_id_1, JobStatus.SUCCEEDED)

    command = 'sh -c \'[ "$(cat /test)" = "123" ]\''
    helper.run_job_and_wait_state(
        image_neuro_name, command=command, wait_state=JobStatus.SUCCEEDED
    )

    # TODO (A.Yushkovskiy): delete the pushed image in GCR


@pytest.fixture
async def nginx_job_async(
    nmrc_path: Path, loop: asyncio.AbstractEventLoop
) -> AsyncIterator[Tuple[str, str]]:
    async with api_get(path=nmrc_path) as client:
        secret = uuid4()
        command = (
            f"bash -c \"echo -n '{secret}' > /usr/share/nginx/html/secret.txt; "
            f"timeout 15m /usr/sbin/nginx -g 'daemon off;'\""
        )
        container = Container(
            image=RemoteImage("nginx", "latest"),
            command=command,
            resources=Resources(20, 0.1, None, None, True, None, None),
        )

        job = await client.jobs.run(
            container, is_preemptible=False, description="test NGINX job"
        )
        try:
            for i in range(60):
                status = await client.jobs.status(job.id)
                if status.status == JobStatus.RUNNING:
                    break
                await asyncio.sleep(1)
            else:
                raise AssertionError("Cannot start NGINX job")
            yield job.id, str(secret)
        finally:
            with suppress(Exception):
                await client.jobs.kill(job.id)


@pytest.mark.e2e
async def test_port_forward(nmrc_path: Path, nginx_job_async: Tuple[str, str]) -> None:
    loop_sleep = 1
    service_wait_time = 10 * 60

    async def get_(url: str) -> int:
        status = 999
        start_time = time()
        async with aiohttp.ClientSession() as session:
            while status != 200 and (int(time() - start_time) < service_wait_time):
                try:
                    async with session.get(url) as resp:
                        status = resp.status
                        text = await resp.text()
                        assert text == nginx_job_async[1], (
                            f"Secret not found "
                            f"via {url}. Like as it's not our test server."
                        )
                except aiohttp.ClientConnectionError:
                    status = 599
                if status != 200:
                    await asyncio.sleep(loop_sleep)
        return status

    async with api_get(path=nmrc_path, timeout=CLIENT_TIMEOUT) as client:
        port = unused_port()
        # We test client instead of run_cli as asyncio subprocesses do
        # not work if run from thread other than main.
        async with client.jobs.port_forward(
            nginx_job_async[0], port, 80, no_key_check=True
        ):
            await asyncio.sleep(loop_sleep)
            url = f"http://127.0.0.1:{port}/secret.txt"
            probe = await get_(url)
            assert probe == 200


@pytest.mark.e2e
def test_job_submit_http_auth(
    helper: Helper, secret_job: Callable[..., Dict[str, Any]]
) -> None:
    loop_sleep = 1
    service_wait_time = 10 * 60
    auth_url = helper.get_config()._config_data.auth_config.auth_url

    async def _test_http_auth_redirect(url: URL) -> None:
        start_time = time()
        async with aiohttp.ClientSession() as session:
            while time() - start_time < service_wait_time:
                try:
                    async with session.get(url, allow_redirects=True) as resp:
                        if resp.status == 200 and resp.url.host == auth_url.host:
                            break
                except aiohttp.ClientConnectionError:
                    pass
                await asyncio.sleep(loop_sleep)
            else:
                raise AssertionError("HTTP Auth not detected")

    async def _test_http_auth_with_cookie(
        url: URL, cookies: Dict[str, str], secret: str
    ) -> None:
        start_time = time()
        ntries = 0
        async with aiohttp.ClientSession(cookies=cookies) as session:  # type: ignore
            while time() - start_time < service_wait_time:
                try:
                    async with session.get(url, allow_redirects=False) as resp:
                        if resp.status == 200:
                            body = await resp.text()
                            if secret == body.strip():
                                break
                        ntries += 1
                        if ntries > 10:
                            raise AssertionError("Secret not match")
                except aiohttp.ClientConnectionError:
                    pass
                await asyncio.sleep(loop_sleep)
            else:
                raise AssertionError("Cannot fetch secret via forwarded http")

    http_job = secret_job(http_port=True, http_auth=True)
    ingress_secret_url = http_job["ingress_url"].with_path("/secret.txt")

    run(_test_http_auth_redirect(ingress_secret_url))

    cookies = {"dat": helper.token}
    run(_test_http_auth_with_cookie(ingress_secret_url, cookies, http_job["secret"]))


@pytest.mark.e2e
def test_job_run(helper: Helper) -> None:
    # Run a new job
    command = 'bash -c "exit 101"'
    captured = helper.run_cli(
        [
            "-q",
            "job",
            "run",
            "-s",
            JOB_TINY_CONTAINER_PRESET,
            "--no-wait-start",
            UBUNTU_IMAGE_NAME,
            command,
        ]
    )
    job_id = captured.out

    # Wait until the job is running
    helper.wait_job_change_state_to(job_id, JobStatus.FAILED)

    # Verify exit code is returned
    captured = helper.run_cli(["job", "status", job_id])
    store_out = captured.out
    assert "Exit code: 101" in store_out


@pytest.mark.e2e
def test_pass_config(helper: Helper) -> None:
    captured = helper.run_cli(
        [
            "-q",
            "job",
            "run",
            "-s",
            JOB_TINY_CONTAINER_PRESET,
            "--no-wait-start",
            "--pass-config",
            UBUNTU_IMAGE_NAME,
            'bash -c "sleep 15 && test -f $(NEURO_STEAL_CONFIG)/db"',
        ]
    )
    job_id = captured.out

    # fails if "test -f ..." check is not succeeded
    helper.wait_job_change_state_to(
        job_id, JobStatus.SUCCEEDED, stop_state=JobStatus.FAILED
    )


@pytest.mark.parametrize("http_auth", ["--http-auth", "--no-http-auth"])
@pytest.mark.e2e
def test_job_submit_bad_http_auth(helper: Helper, http_auth: str) -> None:
    with pytest.raises(subprocess.CalledProcessError) as cm:
        helper.run_cli(
            [
                "job",
                "submit",
                *JOB_TINY_CONTAINER_PARAMS,
                http_auth,
                "--no-wait-start",
                UBUNTU_IMAGE_NAME,
                "true",
            ]
        )
    assert cm.value.returncode == 2
    assert f"{http_auth} requires --http" in cm.value.stderr


@pytest.fixture
def fakebrowser(monkeypatch: Any) -> None:
    monkeypatch.setitem(os.environ, "BROWSER", "echo Browsing %s")


@pytest.mark.e2e
def test_job_browse(helper: Helper, fakebrowser: Any) -> None:
    # Run a new job
    captured = helper.run_cli(
        [
            "-q",
            "job",
            "run",
            "-s",
            JOB_TINY_CONTAINER_PRESET,
            "--detach",
            UBUNTU_IMAGE_NAME,
            "true",
        ]
    )
    job_id = captured.out

    captured = helper.run_cli(["-v", "job", "browse", job_id])
    assert "Browsing https://job-" in captured.out
    assert "Open job URL: https://job-" in captured.err


@pytest.mark.e2e
def test_job_run_browse(helper: Helper, fakebrowser: Any) -> None:
    # Run a new job
    captured = helper.run_cli(
        [
            "-v",
            "job",
            "run",
            "-s",
            JOB_TINY_CONTAINER_PRESET,
            "--detach",
            "--browse",
            UBUNTU_IMAGE_NAME,
            "true",
        ]
    )
    assert "Browsing https://job-" in captured.out
    assert "Open job URL: https://job-" in captured.err


@pytest.mark.e2e
def test_job_run_no_detach(helper: Helper) -> None:
    token = uuid4()
    # Run a new job
    captured = helper.run_cli(
        [
            "-v",
            "job",
            "run",
            "-s",
            JOB_TINY_CONTAINER_PRESET,
            UBUNTU_IMAGE_NAME,
            f"echo {token}",
        ]
    )
    assert str(token) in captured.out
    detach_notification = """\
Terminal is attached to the remote job, so you receive the job's output.
Use 'Ctrl-C' to detach (it will NOT terminate the job), or restart the job
with `--detach` option.\
"""
    assert detach_notification


@pytest.mark.e2e
def test_job_run_no_detach_quiet_mode(helper: Helper) -> None:
    token = str(uuid4())
    # Run a new job
    captured = helper.run_cli(
        [
            "-q",
            "job",
            "run",
            "-s",
            JOB_TINY_CONTAINER_PRESET,
            UBUNTU_IMAGE_NAME,
            f"echo {token}",
        ]
    )
    out = captured.out.strip()
    assert "Use 'Ctrl-C' to detach (it will NOT terminate the job)" not in out
    assert out.endswith(token)


@pytest.mark.e2e
def test_job_submit_no_detach_failure(helper: Helper) -> None:
    # Run a new job
    with pytest.raises(subprocess.CalledProcessError) as exc_info:
        helper.run_cli(
            [
                "-v",
                "job",
                "submit",
                *JOB_TINY_CONTAINER_PARAMS,
                "--http",
                "80",
                UBUNTU_IMAGE_NAME,
                f"exit 127",
            ]
        )
    assert exc_info.value.returncode == 127


@pytest.mark.e2e
def test_job_run_no_detach_browse_failure(helper: Helper) -> None:
    # Run a new job
    captured = None
    with pytest.raises(subprocess.CalledProcessError) as exc_info:
        captured = helper.run_cli(
            [
                "-v",
                "job",
                "run",
                "-s",
                JOB_TINY_CONTAINER_PRESET,
                "--detach",
                "--browse",
                UBUNTU_IMAGE_NAME,
                f"exit 123",
            ]
        )
    assert captured is None
    assert exc_info.value.returncode == 127


@pytest.mark.e2e
def test_job_run_with_tty(helper: Helper) -> None:
    # Run a new job
    command = "test -t 0"
    captured = helper.run_cli(
        [
            "-q",
            "job",
            "run",
            "-t",
            "-s",
            JOB_TINY_CONTAINER_PRESET,
            UBUNTU_IMAGE_NAME,
            command,
        ]
    )
    job_id = captured.out

    # Wait until the job is running
    helper.wait_job_change_state_to(job_id, JobStatus.SUCCEEDED)


@pytest.mark.e2e
def test_job_run_home_volumes_automount(helper: Helper, fakebrowser: Any) -> None:
    command = "[ -d /var/storage/home -a -d /var/storage/neuromation ]"

    with pytest.raises(subprocess.CalledProcessError) as cm:
        # first, run without --volume=HOME
        helper.run_cli(
            [
                "-q",
                "job",
                "run",
                "--detach",
                "--preset=cpu-micro",
                UBUNTU_IMAGE_NAME,
                command,
            ]
        )

    assert cm.value.returncode == 1

    # then, run with --volume=HOME
    capture = helper.run_cli(
        [
            "-q",
            "job",
            "run",
            "--detach",
            "--preset=cpu-micro",
            "--volume",
            "HOME",
            UBUNTU_IMAGE_NAME,
            command,
        ]
    )

    job_id_2 = capture.out
    helper.wait_job_change_state_to(job_id_2, JobStatus.SUCCEEDED, JobStatus.FAILED)


@pytest.mark.e2e
def test_job_run_volume_all(helper: Helper) -> None:
    root_mountpoint = "/var/neuro"
    cmd = " && ".join(
        [
            f"[ -d {root_mountpoint}/{helper.username} ]",
            f"[ -d {root_mountpoint}/neuromation ]",  # must be public
            f"[ -d {root_mountpoint}/test2/public ]",  # must be public
            f"[ $NEUROMATION_ROOT == {root_mountpoint} ]",
            f"[ $NEUROMATION_HOME == {root_mountpoint}/{helper.username} ]",
        ]
    )
    command = f"bash -c '{cmd}'"
    img = UBUNTU_IMAGE_NAME

    with pytest.raises(subprocess.CalledProcessError) as cm:
        # first, run without --volume=ALL
        captured = helper.run_cli(
            ["--quiet", "run", "--detach", "-s", "cpu-micro", img, command]
        )
    assert cm.value.returncode == 1

    # then, run with --volume=ALL
    captured = helper.run_cli(
        ["run", "--detach", "-s", "cpu-micro", "--volume=ALL", img, command]
    )
    msg = (
        "Storage mountpoints will be available as the environment variables:\n"
        f"  NEUROMATION_ROOT={root_mountpoint}\n"
        f"  NEUROMATION_HOME={root_mountpoint}/{helper.username}"
    )
    assert msg in captured.out
    found_job_ids = re.findall("Job ID: (job-.+) Status:", captured.out)
    assert len(found_job_ids) == 1
    job_id = found_job_ids[0]
    helper.wait_job_change_state_to(
        job_id, JobStatus.SUCCEEDED, stop_state=JobStatus.FAILED
    )


@pytest.mark.e2e
def test_job_run_volume_all_and_home(helper: Helper) -> None:
    with pytest.raises(subprocess.CalledProcessError):
        args = ["--volume", "ALL", "--volume", "HOME"]
        captured = helper.run_cli(["job", "run", *args, UBUNTU_IMAGE_NAME, "sleep 30"])
        msg = "Cannot use `--volume=ALL` together with other `--volume` options"
        assert msg in captured.err


@pytest.mark.e2e
def test_job_run_volume_all_and_another(helper: Helper) -> None:
    with pytest.raises(subprocess.CalledProcessError):
        args = ["--volume", "ALL", "--volume", "storage::/home:ro"]
        captured = helper.run_cli(["job", "run", *args, UBUNTU_IMAGE_NAME, "sleep 30"])
        msg = "Cannot use `--volume=ALL` together with other `--volume` options"
        assert msg in captured.err


@pytest.mark.e2e
def test_e2e_job_top(helper: Helper) -> None:
    def split_non_empty_parts(line: str, sep: str) -> List[str]:
        return [part.strip() for part in line.split(sep) if part.strip()]

    command = f"sleep 300"

    print("Run job... ")
    job_id = helper.run_job_and_wait_state(image=UBUNTU_IMAGE_NAME, command=command)
    print("... done")
    t0 = time()
    returncode = -1
    delay = 15.0

    while returncode and time() - t0 < 3 * 60:
        try:
            print("Try job top")
            capture = helper.run_cli(["job", "top", job_id, "--timeout", str(delay)])
        except subprocess.CalledProcessError as ex:
            stdout = ex.output
            stderr = ex.stderr
            returncode = ex.returncode
        else:
            stdout = capture.out
            stderr = capture.err
            returncode = 0

        if "TIMESTAMP" in stdout and "MEMORY (MB)" in stdout:
            # got response from job top telemetery
            returncode = 0
            break
        else:
            print(f"job top has failed, increase timeout to {delay}")
            delay = min(delay * 1.5, 60)

    # timeout is reached without info from server
    assert not returncode, (
        f"Cannot get response from server "
        f"in {time() - t0} secs, delay={delay} "
        f"returncode={returncode}\n"
        f"stdout = {stdout}\nstdderr = {stderr}"
    )

    helper.kill_job(job_id, wait=False)

    try:
        header, *lines = split_non_empty_parts(stdout, sep="\n")
    except ValueError:
        assert False, f"cannot unpack\n{stdout}\n{stderr}"
    header_parts = split_non_empty_parts(header, sep="\t")
    assert header_parts == [
        "TIMESTAMP",
        "CPU",
        "MEMORY (MB)",
        "GPU (%)",
        "GPU_MEMORY (MB)",
    ]

    for line in lines:
        line_parts = split_non_empty_parts(line, sep="\t")
        timestamp_pattern_parts = [
            ("weekday", "[A-Z][a-z][a-z]"),
            ("month", "[A-Z][a-z][a-z]"),
            ("day", r"\d+"),
            ("day", r"\d\d:\d\d:\d\d"),
            ("year", r"\d{4}"),
        ]
        timestamp_pattern = r"\s+".join([part[1] for part in timestamp_pattern_parts])
        expected_parts = [
            ("timestamp", timestamp_pattern),
            ("cpu", r"\d.\d\d\d"),
            ("memory", r"\d.\d\d\d"),
            ("gpu", "0"),
            ("gpu memory", "0"),
        ]
        for actual, (descr, pattern) in zip(line_parts, expected_parts):
            assert re.match(pattern, actual) is not None, f"error in matching {descr}"


@pytest.mark.e2e
<<<<<<< HEAD
def test_job_attach_stdout(helper: Helper) -> None:
    # Run a new job
    command = 'bash -c "sleep 5; for count in {0..3}; do echo $count; sleep 0.2; done"'
    job_id = helper.run_job_and_wait_state(UBUNTU_IMAGE_NAME, command,)

    captured = helper.run_cli(["job", "attach", job_id])

    assert captured.err == ""
    assert captured.out == "\n".join(f"{i}" for i in range(4))


@pytest.mark.e2e
def test_job_attach_exitcode(helper: Helper) -> None:
    # Run a new job
    command = 'bash -c "exit 1"'
    job_id = helper.run_job_and_wait_state(
        UBUNTU_IMAGE_NAME, command, wait_state=JobStatus.FAILED
    )

    try:
        helper.run_cli(["job", "attach", job_id])
    except subprocess.CalledProcessError as exc:
        assert exc.returncode == 1
=======
def test_e2e_restart_failing(request: Any, helper: Helper) -> None:
    captured = helper.run_cli(
        [
            "-q",
            "job",
            "run",
            "--restart",
            "on-failure",
            "-s",
            JOB_TINY_CONTAINER_PRESET,
            "--detach",
            UBUNTU_IMAGE_NAME,
            "false",
        ]
    )
    job_id = captured.out
    request.addfinalizer(lambda: helper.kill_job(job_id, wait=False))

    captured = helper.run_cli(["job", "status", job_id])
    assert "Restart policy: on-failure" in captured.out.splitlines()

    helper.wait_job_change_state_to(job_id, JobStatus.RUNNING)
    sleep(1)
    helper.assert_job_state(job_id, JobStatus.RUNNING)


@pytest.mark.skipif(
    sys.platform == "win32", reason="Autocompletion is not supported on Windows"
)
@pytest.mark.e2e
def test_job_autocomplete(helper: Helper) -> None:

    job_name = f"test-job-{os.urandom(5).hex()}"
    helper.kill_job(job_name)
    job_id = helper.run_job_and_wait_state(ALPINE_IMAGE_NAME, "sleep 60", name=job_name)

    out = helper.autocomplete(["kill", "test-job"])
    assert job_name in out
    assert job_id not in out

    out = helper.autocomplete(["kill", "job-"])
    assert job_name in out
    assert job_id in out

    out = helper.autocomplete(["kill", "job:job-"])
    assert job_name in out
    assert job_id in out

    out = helper.autocomplete(["kill", f"job:/{helper.username}/job-"])
    assert job_name in out
    assert job_id in out

    out = helper.autocomplete(
        ["kill", f"job://{helper.cluster_name}/{helper.username}/job-"]
    )
    assert job_name in out
    assert job_id in out

    helper.kill_job(job_id)
>>>>>>> 1057b68e
<|MERGE_RESOLUTION|>--- conflicted
+++ resolved
@@ -1129,31 +1129,6 @@
 
 
 @pytest.mark.e2e
-<<<<<<< HEAD
-def test_job_attach_stdout(helper: Helper) -> None:
-    # Run a new job
-    command = 'bash -c "sleep 5; for count in {0..3}; do echo $count; sleep 0.2; done"'
-    job_id = helper.run_job_and_wait_state(UBUNTU_IMAGE_NAME, command,)
-
-    captured = helper.run_cli(["job", "attach", job_id])
-
-    assert captured.err == ""
-    assert captured.out == "\n".join(f"{i}" for i in range(4))
-
-
-@pytest.mark.e2e
-def test_job_attach_exitcode(helper: Helper) -> None:
-    # Run a new job
-    command = 'bash -c "exit 1"'
-    job_id = helper.run_job_and_wait_state(
-        UBUNTU_IMAGE_NAME, command, wait_state=JobStatus.FAILED
-    )
-
-    try:
-        helper.run_cli(["job", "attach", job_id])
-    except subprocess.CalledProcessError as exc:
-        assert exc.returncode == 1
-=======
 def test_e2e_restart_failing(request: Any, helper: Helper) -> None:
     captured = helper.run_cli(
         [
@@ -1213,4 +1188,29 @@
     assert job_id in out
 
     helper.kill_job(job_id)
->>>>>>> 1057b68e
+
+
+@pytest.mark.e2e
+def test_job_attach_stdout(helper: Helper) -> None:
+    # Run a new job
+    command = 'bash -c "sleep 5; for count in {0..3}; do echo $count; sleep 0.2; done"'
+    job_id = helper.run_job_and_wait_state(UBUNTU_IMAGE_NAME, command,)
+
+    captured = helper.run_cli(["job", "attach", job_id])
+
+    assert captured.err == ""
+    assert captured.out == "\n".join(f"{i}" for i in range(4))
+
+
+@pytest.mark.e2e
+def test_job_attach_exitcode(helper: Helper) -> None:
+    # Run a new job
+    command = 'bash -c "exit 1"'
+    job_id = helper.run_job_and_wait_state(
+        UBUNTU_IMAGE_NAME, command, wait_state=JobStatus.FAILED
+    )
+
+    try:
+        helper.run_cli(["job", "attach", job_id])
+    except subprocess.CalledProcessError as exc:
+        assert exc.returncode == 1