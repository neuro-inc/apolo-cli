import textwrap
from sys import platform

from neuromation.api.admin import (
    _CloudProvider,
    _Cluster,
    _ClusterUser,
    _ClusterUserRoleType,
    _NodePool,
    _Storage,
)
from neuromation.cli.formatters.admin import ClustersFormatter, ClusterUserFormatter


class TestClusterUserFormatter:
    def test_cluster_list(self) -> None:
        formatter = ClusterUserFormatter()
        users = [
            _ClusterUser(user_name="denis", role=_ClusterUserRoleType("admin")),
            _ClusterUser(user_name="andrew", role=_ClusterUserRoleType("manager")),
            _ClusterUser(user_name="ivan", role=_ClusterUserRoleType("user")),
            _ClusterUser(user_name="alex", role=_ClusterUserRoleType("user")),
        ]
        expected_out = [
            "\x1b[1mName\x1b[0m    \x1b[1mRole\x1b[0m   ",
            "alex    user   ",
            "andrew  manager",
            "denis   admin  ",
            "ivan    user   ",
        ]
        assert formatter(users) == expected_out


class TestClustersFormatter:
    def _create_node_pool(
        self,
        is_scalable: bool = True,
        is_gpu: bool = False,
        is_tpu_enabled: bool = False,
        is_preemptible: bool = False,
        has_idle: bool = False,
    ) -> _NodePool:
        return _NodePool(
            min_size=1 if is_scalable else 2,
            max_size=2,
            idle_size=1 if has_idle else 0,
            machine_type="n1-highmem-8",
            available_cpu=7.0,
            available_memory_mb=46080,
            gpu=1 if is_gpu else 0,
            gpu_model="nvidia-tesla-k80" if is_gpu else None,
            is_preemptible=is_preemptible,
            is_tpu_enabled=is_tpu_enabled,
        )

    @property
    def _yes(self) -> str:
        return "Yes" if platform == "win32" else " ✔︎"

    @property
    def _no(self) -> str:
        return "No" if platform == "win32" else "✖︎"

    def test_cluster_list(self) -> None:
        formatter = ClustersFormatter()
        clusters = [_Cluster(name="default", status="deployed")]
        expected_out = textwrap.dedent(
            """\
            \x1b[1mdefault:\x1b[0m
              \x1b[1mStatus: \x1b[0mDeployed"""
        )
        assert "\n".join(formatter(clusters)) == expected_out

    def test_cluster_with_on_prem_cloud_provider_list(self) -> None:
        formatter = ClustersFormatter()
        clusters = [
            _Cluster(
                name="on-prem",
                status="deployed",
                cloud_provider=_CloudProvider(
                    type="on_prem", region=None, zones=[], node_pools=[], storage=None,
                ),
            ),
        ]
        expected_out = textwrap.dedent(
            """\
            \x1b[1mon-prem:\x1b[0m
              \x1b[1mStatus: \x1b[0mDeployed"""
        )
        assert "\n".join(formatter(clusters)) == expected_out

    def test_cluster_with_cloud_provider_storage_list(self) -> None:
        formatter = ClustersFormatter()
        clusters = [
            _Cluster(
                name="default",
                status="deployed",
                cloud_provider=_CloudProvider(
                    type="gcp",
                    region="us-central1",
                    zones=["us-central1-a", "us-central1-c"],
                    node_pools=[],
                    storage=_Storage(description="Filestore"),
                ),
            )
        ]
        expected_out = textwrap.dedent(
            """\
            \x1b[1mdefault:\x1b[0m
              \x1b[1mStatus: \x1b[0mDeployed
              \x1b[1mCloud: \x1b[0mgcp
              \x1b[1mRegion: \x1b[0mus-central1
              \x1b[1mZones: \x1b[0mus-central1-a, us-central1-c
              \x1b[1mStorage: \x1b[0mFilestore"""
        )
        assert "\n".join(formatter(clusters)) == expected_out

    def test_cluster_with_cloud_provider_with_minimum_node_pool_properties_list(
        self,
    ) -> None:
        formatter = ClustersFormatter()
        clusters = [
            _Cluster(
                name="default",
                status="deployed",
                cloud_provider=_CloudProvider(
                    type="on_prem",
                    region=None,
                    zones=[],
                    node_pools=[
                        self._create_node_pool(is_scalable=False),
                        self._create_node_pool(is_scalable=False, is_gpu=True),
                    ],
                    storage=None,
                ),
            )
        ]
        expected_out = textwrap.dedent(
            f"""\
            \x1b[1mdefault:\x1b[0m
              \x1b[1mStatus: \x1b[0mDeployed
              \x1b[1mNode pools:\x1b[0m
                Machine       CPU  Memory                   GPU  Size
                n1-highmem-8  7.0     45G                           2
<<<<<<< HEAD
                n1-highmem-8  7.0     45G  1 x nvidia-tesla-k80     2"""
=======
                n1-highmem-8  7.0     45G  1 x nvidia-tesla-k80     2"""  # noqa: E501, ignore line length
>>>>>>> e060b887
        )
        assert "\n".join(formatter(clusters)) == expected_out

    def test_cluster_with_cloud_provider_with_maximum_node_pool_properties_list(
        self,
    ) -> None:
        formatter = ClustersFormatter()
        clusters = [
            _Cluster(
                name="default",
                status="deployed",
                cloud_provider=_CloudProvider(
                    type="gcp",
                    region="us-central1",
                    zones=[],
                    node_pools=[
                        self._create_node_pool(
                            is_preemptible=True, is_tpu_enabled=True, has_idle=True
                        ),
                        self._create_node_pool(),
                    ],
                    storage=None,
                ),
            )
        ]
        expected_out = textwrap.dedent(
            f"""\
            \x1b[1mdefault:\x1b[0m
              \x1b[1mStatus: \x1b[0mDeployed
              \x1b[1mCloud: \x1b[0mgcp
              \x1b[1mRegion: \x1b[0mus-central1
              \x1b[1mNode pools:\x1b[0m
                Machine       CPU  Memory  Preemptible  GPU  TPU  Min  Max  Idle
                n1-highmem-8  7.0     45G      {self._yes}           {self._yes}    1    2     1
                n1-highmem-8  7.0     45G       {self._no}            {self._no}    1    2     0"""  # noqa: E501, ignore line length
        )
        assert "\n".join(formatter(clusters)) == expected_out<|MERGE_RESOLUTION|>--- conflicted
+++ resolved
@@ -141,12 +141,8 @@
               \x1b[1mStatus: \x1b[0mDeployed
               \x1b[1mNode pools:\x1b[0m
                 Machine       CPU  Memory                   GPU  Size
-                n1-highmem-8  7.0     45G                           2
-<<<<<<< HEAD
-                n1-highmem-8  7.0     45G  1 x nvidia-tesla-k80     2"""
-=======
-                n1-highmem-8  7.0     45G  1 x nvidia-tesla-k80     2"""  # noqa: E501, ignore line length
->>>>>>> e060b887
+                n1-highmem-8  7.0   45.0G                           2
+                n1-highmem-8  7.0   45.0G  1 x nvidia-tesla-k80     2"""  # noqa: E501, ignore line length
         )
         assert "\n".join(formatter(clusters)) == expected_out
 
@@ -180,7 +176,7 @@
               \x1b[1mRegion: \x1b[0mus-central1
               \x1b[1mNode pools:\x1b[0m
                 Machine       CPU  Memory  Preemptible  GPU  TPU  Min  Max  Idle
-                n1-highmem-8  7.0     45G      {self._yes}           {self._yes}    1    2     1
-                n1-highmem-8  7.0     45G       {self._no}            {self._no}    1    2     0"""  # noqa: E501, ignore line length
+                n1-highmem-8  7.0   45.0G      {self._yes}           {self._yes}    1    2     1
+                n1-highmem-8  7.0   45.0G       {self._no}            {self._no}    1    2     0"""  # noqa: E501, ignore line length
         )
         assert "\n".join(formatter(clusters)) == expected_out