import pathlib
from typing import Optional

from .click_types import CLUSTER, ORG, PROJECT
from .formatters.secrets import (
    BaseSecretsFormatter,
    SecretsFormatter,
    SimpleSecretsFormatter,
)
from .formatters.utils import URIFormatter, uri_formatter
from .root import Root
from .utils import argument, command, group, option


@group()
def secret() -> None:
    """
    Operations with secrets.
    """


@command()
@option(
    "--cluster",
    type=CLUSTER,
    help="Look on a specified cluster (the current cluster by default).",
)
@option(
    "--org",
    type=ORG,
    help="Look on a specified org (the current org by default).",
)
@option("--all-orgs", is_flag=True, default=False, help="Show secrets in all orgs.")
@option(
    "--project",
    type=PROJECT,
    help="Look on a specified project (the current project by default).",
)
@option(
    "--all-projects", is_flag=True, default=False, help="Show secrets in all projects."
)
@option("--full-uri", is_flag=True, help="Output full secret URI.")
async def ls(
    root: Root,
    full_uri: bool,
    cluster: Optional[str],
    org: Optional[str],
    all_orgs: bool,
    project: Optional[str],
    all_projects: bool,
) -> None:
    """
    List secrets.
    """
    if root.quiet:
        secrets_fmtr: BaseSecretsFormatter = SimpleSecretsFormatter()
    else:
        if full_uri:
            uri_fmtr: URIFormatter = str
        else:
            uri_fmtr = uri_formatter(
                cluster_name=root.client.cluster_name,
                org_name=root.client.config.org_name,
                project_name=root.client.config.project_name_or_raise,
            )
        secrets_fmtr = SecretsFormatter(
            uri_fmtr,
        )

    if all_orgs:
        org_name = None
    else:
        org_name = org

    if all_projects:
        project_name = None
    else:
        project_name = project or root.client.config.project_name_or_raise

    secrets = []
    with root.status("Fetching secrets") as status:
        async with root.client.secrets.list(
            cluster_name=cluster, org_name=org_name, project_name=project_name
        ) as it:
            async for secret in it:
                secrets.append(secret)
                status.update(f"Fetching secrets ({len(secrets)} loaded)")

    with root.pager():
        root.print(secrets_fmtr(secrets))


@command()
@option(
    "--cluster",
    type=CLUSTER,
    help="Perform on a specified cluster (the current cluster by default).",
)
@option(
    "--org",
    type=ORG,
    help="Look on a specified org (the current org by default).",
)
@option(
    "--project",
    type=PROJECT,
    help="Look on a specified project (the current project by default).",
)
@argument("key")
@argument("value")
async def add(
    root: Root,
    key: str,
    value: str,
    cluster: Optional[str],
    org: Optional[str],
    project: Optional[str],
) -> None:
    """
    Add secret KEY with data VALUE.

    If VALUE starts with @ it points to a file with secrets content.

    Examples:

      apolo secret add KEY_NAME VALUE
      apolo secret add KEY_NAME @path/to/file.txt
    """
    org_name = org
    await root.client.secrets.add(
        key,
        read_data(value),
        cluster_name=cluster,
        org_name=org_name,
        project_name=project,
    )


@command()
@option(
    "--cluster",
    type=CLUSTER,
    help="Perform on a specified cluster (the current cluster by default).",
)
@option(
    "--org",
    type=ORG,
    help="Look on a specified org (the current org by default).",
)
@option(
    "--project",
    type=PROJECT,
    help="Look on a specified project (the current project by default).",
)
@option(
    "-f",
    "--file",
    "output_file",
    type=pathlib.Path,
    help="Save secret to file instead of displaying it.",
)
@argument("key")
async def get(
    root: Root,
    key: str,
    cluster: Optional[str],
    org: Optional[str],
    project: Optional[str],
    output_file: Optional[pathlib.Path],
) -> None:
    """
    Get secret KEY.

    If --file is specified, the secret content will be saved to the file.
    Otherwise, it will be displayed on stdout.

    Examples:

      apolo secret get KEY_NAME
      apolo secret get KEY_NAME --file secret.txt
    """
    org_name = org
    secret_data = await root.client.secrets.get(
        key,
        cluster_name=cluster,
        org_name=org_name,
        project_name=project,
    )

    if output_file:
        output_file.expanduser().write_bytes(secret_data)
        if not root.quiet:
            root.print(f"Secret '{key}' saved to {output_file}")
    else:
<<<<<<< HEAD
        try:
            content = secret_data.decode("utf-8")
            root.print(content, end="")
        except UnicodeDecodeError:
            if not root.quiet:
                root.print(
                    f"Secret '{key}' contains binary data. "
                    "Use --file option to save it.",
                    err=True,
                )
            else:
                raise
=======
        content = secret_data.decode("utf-8")
        root.print(content, end="")
>>>>>>> 07c88d28


@command()
@option(
    "--cluster",
    type=CLUSTER,
    help="Perform on a specified cluster (the current cluster by default).",
)
@option(
    "--org",
    type=ORG,
    help="Look on a specified org (the current org by default).",
)
@option(
    "--project",
    type=PROJECT,
    help="Look on a specified project (the current project by default).",
)
@argument("key")
async def rm(
    root: Root,
    key: str,
    cluster: Optional[str],
    org: Optional[str],
    project: Optional[str],
) -> None:
    """
    Remove secret KEY.
    """

    org_name = org
    await root.client.secrets.rm(
        key, cluster_name=cluster, org_name=org_name, project_name=project
    )
    if root.verbosity > 0:
        root.print(f"Secret with key '{key}' was successfully removed")


secret.add_command(ls)
secret.add_command(add)
secret.add_command(get)
secret.add_command(rm)


def read_data(value: str) -> bytes:
    if value.startswith("@"):
        # Read from file
        data = pathlib.Path(value[1:]).expanduser().read_bytes()
    else:
        data = value.encode("utf-8")
    return data<|MERGE_RESOLUTION|>--- conflicted
+++ resolved
@@ -192,23 +192,8 @@
         if not root.quiet:
             root.print(f"Secret '{key}' saved to {output_file}")
     else:
-<<<<<<< HEAD
-        try:
-            content = secret_data.decode("utf-8")
-            root.print(content, end="")
-        except UnicodeDecodeError:
-            if not root.quiet:
-                root.print(
-                    f"Secret '{key}' contains binary data. "
-                    "Use --file option to save it.",
-                    err=True,
-                )
-            else:
-                raise
-=======
         content = secret_data.decode("utf-8")
         root.print(content, end="")
->>>>>>> 07c88d28
 
 
 @command()
