--- conflicted
+++ resolved
@@ -5,11 +5,7 @@
 import sys
 import uuid
 import webbrowser
-<<<<<<< HEAD
-from datetime import datetime, timedelta
-=======
 from datetime import datetime, timedelta, timezone
->>>>>>> a3e71cd5
 from typing import List, Optional, Sequence, Set, Tuple
 
 import async_timeout
