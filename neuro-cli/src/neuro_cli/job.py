--- conflicted
+++ resolved
@@ -489,7 +489,6 @@
 @command()
 @argument("jobs", nargs=-1, required=False, type=JOB)
 @option(
-<<<<<<< HEAD
     "-o",
     "--owner",
     multiple=True,
@@ -525,7 +524,7 @@
     metavar="DATE",
     help="Show jobs created before a specific date (including).",
 )
-=======
+@option(
     "--format",
     type=TOP_COLUMNS,
     help=(
@@ -537,7 +536,6 @@
     default=None,
 )
 @option("--full-uri", is_flag=True, help="Output full image URI.")
->>>>>>> 2d3b760f
 @option(
     "--timeout",
     default=0,
@@ -548,17 +546,14 @@
 async def top(
     root: Root,
     jobs: Sequence[str],
-<<<<<<< HEAD
     name: str,
     tag: Sequence[str],
     owner: Sequence[str],
     since: str,
     until: str,
     description: str,
-=======
     format: Optional[List[JobColumnInfo]],
     full_uri: bool,
->>>>>>> 2d3b760f
     timeout: float,
 ) -> None:
     """
