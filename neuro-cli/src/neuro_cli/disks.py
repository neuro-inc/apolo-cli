from datetime import timedelta
from typing import Optional, Sequence

from neuro_cli.click_types import DISK, DISK_NAME
from neuro_cli.utils import resolve_disk

from .formatters.disks import (
    BaseDisksFormatter,
    DiskFormatter,
    DisksFormatter,
    SimpleDisksFormatter,
)
from .formatters.utils import URIFormatter, uri_formatter
from .parse_utils import parse_memory
from .root import Root
from .utils import argument, calc_timeout_unused, command, group, option

DEFAULT_DISK_LIFE_SPAN = "1d"


@group()
def disk() -> None:
    """
    Operations with disks.
    """


@command()
@option("--full-uri", is_flag=True, help="Output full disk URI.")
@option("--long-format", is_flag=True, help="Output all info about disk.")
async def ls(root: Root, full_uri: bool, long_format: bool) -> None:
    """
    List disks.
    """
    if root.quiet:
        disks_fmtr: BaseDisksFormatter = SimpleDisksFormatter()
    else:
        if full_uri:
            uri_fmtr: URIFormatter = str
        else:
            uri_fmtr = uri_formatter(
                username=root.client.username, cluster_name=root.client.cluster_name
            )
        disks_fmtr = DisksFormatter(uri_fmtr, long_format=long_format)

    disks = []
    async for disk in root.client.disks.list():
        disks.append(disk)

    with root.pager():
        root.print(disks_fmtr(disks))


@command()
@argument("storage")
@option(
    "--timeout-unused",
    type=str,
    metavar="TIMEDELTA",
    help=(
        "Optional disk lifetime limit after last usage "
        "in the format '1d2h3m4s' (some parts may be missing). "
        "Set '0' to disable. Default value '1d' can be changed "
        "in the user config."
    ),
)
<<<<<<< HEAD
@option(
    "--name",
    type=DISK_NAME,
    metavar="NAME",
    help="Optional disk name",
    default=None,
)
async def create(
    root: Root,
    storage: str,
    life_span: Optional[str] = None,
    name: Optional[str] = None,
=======
async def create(
    root: Root, storage: str, timeout_unused: Optional[str] = None
>>>>>>> 55b603e6
) -> None:
    """
    Create a disk with at least storage amount STORAGE.

    To specify the amount, you can use the following suffixes: "kKMGTPEZY"
    To use decimal quantities, append "b" or "B". For example:
    - 1K or 1k is 1024 bytes
    - 1Kb or 1KB is 1000 bytes
    - 20G is 20 * 2 ^ 30 bytes
    - 20Gb or 20GB is 20.000.000.000 bytes

    Note that server can have big granularity (for example, 1G)
    so it will possibly round-up the amount you requested.

    Examples:

      neuro disk create 10G
      neuro disk create 500M
    """
    timeout_unused_seconds = await calc_timeout_unused(
        root.client, timeout_unused, DEFAULT_DISK_LIFE_SPAN, "disk"
    )
    disk_timeout_unused = None
    if timeout_unused_seconds:
        disk_timeout_unused = timedelta(seconds=timeout_unused_seconds)

    disk = await root.client.disks.create(
<<<<<<< HEAD
        parse_memory(storage), life_span=disk_life_span, name=name
=======
        parse_memory(storage), timeout_unused=disk_timeout_unused
>>>>>>> 55b603e6
    )
    disk_fmtr = DiskFormatter(str)
    with root.pager():
        root.print(disk_fmtr(disk))


@command()
@argument("disk", type=DISK)
@option("--full-uri", is_flag=True, help="Output full disk URI.")
async def get(root: Root, disk: str, full_uri: bool) -> None:
    """
    Get disk DISK_ID.
    """
    disk_id = await resolve_disk(disk, client=root.client)
    disk_obj = await root.client.disks.get(disk_id)
    if full_uri:
        uri_fmtr: URIFormatter = str
    else:
        uri_fmtr = uri_formatter(
            username=root.client.username, cluster_name=root.client.cluster_name
        )
    disk_fmtr = DiskFormatter(uri_fmtr)
    with root.pager():
        root.print(disk_fmtr(disk_obj))


@command()
@argument("disks", type=DISK, nargs=-1, required=True)
async def rm(root: Root, disks: Sequence[str]) -> None:
    """
    Remove disk DISK_ID.
    """
    for disk in disks:
        disk_id = await resolve_disk(disk, client=root.client)
        await root.client.disks.rm(disk_id)
        if root.verbosity > 0:
            root.print(f"Disk with id '{disk_id}' was successfully removed.")


disk.add_command(ls)
disk.add_command(create)
disk.add_command(get)
disk.add_command(rm)<|MERGE_RESOLUTION|>--- conflicted
+++ resolved
@@ -64,7 +64,6 @@
         "in the user config."
     ),
 )
-<<<<<<< HEAD
 @option(
     "--name",
     type=DISK_NAME,
@@ -75,12 +74,8 @@
 async def create(
     root: Root,
     storage: str,
-    life_span: Optional[str] = None,
+    timeout_unused: Optional[str] = None,
     name: Optional[str] = None,
-=======
-async def create(
-    root: Root, storage: str, timeout_unused: Optional[str] = None
->>>>>>> 55b603e6
 ) -> None:
     """
     Create a disk with at least storage amount STORAGE.
@@ -108,11 +103,7 @@
         disk_timeout_unused = timedelta(seconds=timeout_unused_seconds)
 
     disk = await root.client.disks.create(
-<<<<<<< HEAD
-        parse_memory(storage), life_span=disk_life_span, name=name
-=======
-        parse_memory(storage), timeout_unused=disk_timeout_unused
->>>>>>> 55b603e6
+        parse_memory(storage), timeout_unused=disk_timeout_unused, name=name
     )
     disk_fmtr = DiskFormatter(str)
     with root.pager():
