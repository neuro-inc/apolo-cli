import asyncio
import configparser
import json
import logging
import os
import pathlib
from dataclasses import replace
from decimal import Decimal, InvalidOperation
from typing import IO, Any, Mapping, Optional

import click
import yaml
from prompt_toolkit import PromptSession
from prompt_toolkit.patch_stdout import patch_stdout
from rich.markup import escape as rich_escape

from neuro_sdk import Preset, _Balance, _ClusterUserRoleType, _OrgUserRoleType, _Quota

from neuro_cli.formatters.config import BalanceFormatter

from .click_types import MEGABYTE
from .defaults import JOB_CPU_NUMBER, JOB_MEMORY_AMOUNT, PRESET_PRICE
from .formatters.admin import (
    ClustersFormatter,
    ClusterUserFormatter,
    OrgClusterFormatter,
    OrgsFormatter,
    OrgUserFormatter,
)
from .formatters.config import AdminQuotaFormatter
from .root import Root
from .utils import argument, command, group, option

log = logging.getLogger(__name__)

UNLIMITED = "unlimited"


@group()
def admin() -> None:
    """Cluster administration commands."""


@command()
async def get_clusters(root: Root) -> None:
    """
    Print the list of available clusters.
    """
    fmt = ClustersFormatter()
    with root.status("Fetching the list of clusters"):
        clusters = await root.client._admin.list_config_clusters()
    with root.pager():
        root.print(fmt(clusters.values()))


@command()
@option(
    "--skip-provisioning",
    default=False,
    is_flag=True,
    hidden=True,
    help="Do not provision cluster. Used it tests.",
)
@argument("cluster_name", required=True, type=str)
@argument("config", required=True, type=click.File(encoding="utf8", lazy=False))
async def add_cluster(
    root: Root, cluster_name: str, config: IO[str], skip_provisioning: bool = False
) -> None:
    """
    Create a new cluster.

    Creates cluster entry on admin side and then start its provisioning using
    provided config.
    """
    config_dict = yaml.safe_load(config)
    await root.client._admin.create_cluster(cluster_name)
    if skip_provisioning:
        return
    await root.client._admin.setup_cluster_cloud_provider(cluster_name, config_dict)
    if not root.quiet:
        root.print(
            f"Cluster {cluster_name} successfully added "
            "and will be set up within 24 hours"
        )


@command()
@option("--force", default=False, help="Skip prompt", is_flag=True)
@argument("cluster_name", required=True, type=str)
async def remove_cluster(root: Root, cluster_name: str, force: bool) -> None:
    """
    Drop a cluster

    Completely removes cluster from the system.
    """

    if not force:
        with patch_stdout():
            answer: str = await PromptSession().prompt_async(
                f"Are you sure that you want to drop cluster '{cluster_name}' (y/n)?"
            )
        if answer != "y":
            return
    await root.client._admin.delete_cluster(cluster_name)


@command()
@option(
    "--type", prompt="Select cluster type", type=click.Choice(["aws", "gcp", "azure"])
)
async def show_cluster_options(root: Root, type: str) -> None:
    """
    Show available cluster options.
    """
    config_options = await root.client._admin.get_cloud_provider_options(type)
    root.print(
        json.dumps(config_options, sort_keys=True, indent=2),
        crop=False,
        overflow="ignore",
    )


@command()
@argument(
    "config",
    required=False,
    type=click.Path(exists=False, path_type=str),
    default="cluster.yml",
)
@option(
    "--type",
    prompt="Select cluster type",
    type=click.Choice(["aws", "gcp", "azure", "vcd"]),
)
async def generate_cluster_config(root: Root, config: str, type: str) -> None:
    """
    Create a cluster configuration file.
    """
    config_path = pathlib.Path(config)
    if config_path.exists():
        raise ValueError(
            f"Config path {config_path} already exists, "
            "please remove the file or pass the new file name explicitly."
        )
    session: PromptSession[str] = PromptSession()
    if type == "aws":
        content = await generate_aws(session)
    elif type == "gcp":
        content = await generate_gcp(session)
    elif type == "azure":
        content = await generate_azure(session)
    elif type == "vcd":
        content = await generate_vcd(root, session)
    else:
        assert False, "Prompt should prevent this case"
    config_path.write_text(content, encoding="utf-8")
    if not root.quiet:
        root.print(f"Cluster config {config_path} is generated.")


AWS_TEMPLATE = """\
type: aws
region: us-east-1
zones:
- us-east-1a
- us-east-1b
vpc_id: {vpc_id}
credentials:
  access_key_id: {access_key_id}
  secret_access_key: {secret_access_key}
node_pools:
- id: m5_2xlarge_8
  min_size: 1
  max_size: 4
- id: p2_xlarge_4
  min_size: 1
  max_size: 4
- id: p3_2xlarge_8
  min_size: 0
  max_size: 1
storage:
  id: generalpurpose_bursting
"""


async def generate_aws(session: PromptSession[str]) -> str:
    args = {}
    args["vpc_id"] = await session.prompt_async("AWS VPC ID: ")
    access_key_id = os.environ.get("AWS_ACCESS_KEY_ID")
    secret_access_key = os.environ.get("AWS_SECRET_ACCESS_KEY")
    if access_key_id is None or secret_access_key is None:
        aws_config_file = pathlib.Path(
            os.environ.get("AWS_SHARED_CREDENTIALS_FILE", "~/.aws/credentials")
        )
        aws_config_file = aws_config_file.expanduser().absolute()
        parser = configparser.ConfigParser()
        parser.read(aws_config_file)
        profile = await session.prompt_async(
            "AWS profile name: ", default=os.environ.get("AWS_PROFILE", "default")
        )
        if access_key_id is None:
            access_key_id = parser[profile]["aws_access_key_id"]
        if secret_access_key is None:
            secret_access_key = parser[profile]["aws_secret_access_key"]
    access_key_id = await session.prompt_async(
        "AWS Access Key: ", default=access_key_id
    )
    secret_access_key = await session.prompt_async(
        "AWS Secret Key: ", default=secret_access_key
    )
    args["access_key_id"] = access_key_id
    args["secret_access_key"] = secret_access_key
    return AWS_TEMPLATE.format_map(args)


GCP_TEMPLATE = """\
type: gcp
location_type: multi_zonal
region: us-central1
zones:
- us-central1-a
- us-central1-c
project: {project_name}
credentials: {credentials}
node_pools:
- id: n1_highmem_8
  min_size: 1
  max_size: 4
- id: n1_highmem_8
  min_size: 1
  max_size: 4
  gpu: 1
  gpu_model: nvidia-tesla-k80
- id: n1_highmem_8
  min_size: 0
  max_size: 1
  gpu: 1
  gpu_model: nvidia-tesla-v100
storage:
  id: gcs-nfs
"""


async def generate_gcp(session: PromptSession[str]) -> str:
    args = {}
    args["project_name"] = await session.prompt_async("GCP project name: ")
    credentials_file = await session.prompt_async(
        "Service Account Key File (.json): ",
        default=os.environ.get("GOOGLE_APPLICATION_CREDENTIALS", ""),
    )
    with open(credentials_file, "rb") as fp:
        data = json.load(fp)
    out = yaml.dump(data)
    args["credentials"] = "\n" + "\n".join("  " + line for line in out.splitlines())
    return GCP_TEMPLATE.format_map(args)


AZURE_TEMPLATE = """\
type: azure
region: centralus
resource_group: {resource_group}
credentials:
  subscription_id: {subscription_id}
  tenant_id: {tenant_id}
  client_id: {client_id}
  client_secret: {client_secret}
node_pools:
- id: standard_d8_v3_8
  min_size: 1
  max_size: 4
- id: standard_nc6_6
  min_size: 1
  max_size: 4
- id: standard_nc6s_v3_6
  min_size: 0
  max_size: 1
storage:
  id: premium_lrs
  file_share_size_gib: {file_share_size_gib}
"""


async def generate_azure(session: PromptSession[str]) -> str:
    args = {}
    args["subscription_id"] = await session.prompt_async(
        "Azure subscription ID: ", default=os.environ.get("AZURE_SUBSCRIPTION_ID", "")
    )
    args["client_id"] = await session.prompt_async(
        "Azure client ID: ", default=os.environ.get("AZURE_CLIENT_ID", "")
    )
    args["tenant_id"] = await session.prompt_async(
        "Azure tenant ID: ", default=os.environ.get("AZURE_TENANT_ID", "")
    )
    args["client_secret"] = await session.prompt_async(
        "Azure client secret: ", default=os.environ.get("AZURE_CLIENT_SECRET", "")
    )
    args["resource_group"] = await session.prompt_async("Azure resource group: ")
    args["file_share_size_gib"] = await session.prompt_async(
        "Azure Files storage size (Gib): "
    )
    return AZURE_TEMPLATE.format_map(args)


VCD_TEMPLATE = """\
type: vcd_{vcd_provider}
url: {url}
organization: {organization}
virtual_data_center: {virtual_data_center}
edge_name: {edge_name}
edge_public_ip: {edge_ip}
edge_external_network_name: {edge_external_network_name}
catalog_name: {catalog_name}
credentials:
  user: {user}
  password: {password}
node_pools:
- id: {kubernetes_node_pool_id}
  role: kubernetes
  name: kubernetes
  min_size: 3
  max_size: 3
  disk_type: {storage_profile_name}
  disk_size_gb: 40
- id: {platform_node_pool_id}
  role: platform
  name: platform
  min_size: 3
  max_size: 3
  disk_type: {storage_profile_name}
  disk_size_gb: 100
storage:
  profile_name: {storage_profile_name}
  size_gib: {storage_size_gib}
"""


async def generate_vcd(root: Root, session: PromptSession[str]) -> str:
    args = {}
    cloud_providers = await root.client._admin.list_cloud_providers()
    cloud_providers = {k: v for k, v in cloud_providers.items() if k.startswith("vcd_")}

    if len(cloud_providers) == 1:
        args["vcd_provider"] = next(iter(cloud_providers.keys()))[4:]
    else:
        args["vcd_provider"] = await session.prompt_async(
            "VCD provider: ", default=os.environ.get("VCD_PROVIDER", "").lower()
        )
    cloud_provider = cloud_providers[f"vcd_{args['vcd_provider']}"]

    args["url"] = await session.prompt_async(
        "Url: ",
        default=os.environ.get("VCD_URL", cloud_provider.get("url", "")),
    )
    args["organization"] = await session.prompt_async(
        "Organization: ",
        default=os.environ.get(
            "VCD_ORGANIZATION", cloud_provider.get("organization", "")
        ),
    )
    args["virtual_data_center"] = await session.prompt_async(
        "Virtual data center: ",
        default=os.environ.get("VCD_VIRTUAL_DATA_CENTER", ""),
    )
    args["user"] = await session.prompt_async(
        "User: ", default=os.environ.get("VCD_USER", "")
    )
    args["password"] = await session.prompt_async(
        "Password: ", default=os.environ.get("VCD_PASSWORD", "")
    )
    args["edge_name"] = await session.prompt_async(
        "Edge name: ",
        default=cloud_provider.get("edge_name_template", "").format(
            organization=args["organization"], vdc=args["virtual_data_center"]
        ),
    )
    args["edge_ip"] = await session.prompt_async("Edge IP: ")
    args["edge_external_network_name"] = await session.prompt_async(
        "Edge external network: ",
        default=cloud_provider.get("edge_external_network_name", ""),
    )
    args["catalog_name"] = await session.prompt_async(
        "Catalog: ", default=cloud_provider.get("catalog_name", "")
    )
    args["storage_profile_name"] = await session.prompt_async(
        "Storage profile: ",
        default=(cloud_provider.get("storage_profile_names") or [""])[0],
    )
    args["storage_size_gib"] = await session.prompt_async("Storage size (Gib): ")
    args["kubernetes_node_pool_id"] = cloud_provider["kubernetes_node_pool_id"]
    args["platform_node_pool_id"] = cloud_provider["platform_node_pool_id"]
    return VCD_TEMPLATE.format_map(args)


@command()
@argument("cluster_name", required=False, default=None, type=str)
async def get_cluster_users(root: Root, cluster_name: Optional[str]) -> None:
    """
    List users in specified cluster
    """
    fmt = ClusterUserFormatter()
    cluster_name = cluster_name or root.client.config.cluster_name
    with root.status(
        f"Fetching the list of cluster users of cluster [b]{cluster_name}[/b]"
    ):
        users = await root.client._admin.list_cluster_users(
            cluster_name, with_user_info=True
        )
    with root.pager():
        root.print(fmt(users))


@command()
@argument("cluster_name", required=True, type=str)
@argument("user_name", required=True, type=str)
@argument(
    "role",
    required=False,
    default=_ClusterUserRoleType.USER.value,
    metavar="[ROLE]",
    type=click.Choice([str(role) for role in list(_ClusterUserRoleType)]),
)
@option(
    "--org",
    metavar="ORG",
    default=None,
    type=str,
    help="org name for org-cluster users",
)
@option(
    "-c",
    "--credits",
    metavar="AMOUNT",
    type=str,
    default=UNLIMITED,
    show_default=True,
    help="Credits amount to set (`unlimited' stands for no limit)",
)
@option(
    "-j",
    "--jobs",
    metavar="AMOUNT",
    type=str,
    default=UNLIMITED,
    show_default=True,
    help="Maximum running jobs quota (`unlimited' stands for no limit)",
)
async def add_cluster_user(
    root: Root,
    cluster_name: str,
    user_name: str,
    role: str,
<<<<<<< HEAD
    credits: Optional[str],
    jobs: Optional[int],
    org: Optional[str],
=======
    credits: str,
    jobs: str,
>>>>>>> dde01761
) -> None:
    """
    Add user access to specified cluster.

    The command supports one of 3 user roles: admin, manager or user.
    """
    user = await root.client._admin.create_cluster_user(
        cluster_name,
        user_name,
        _ClusterUserRoleType(role),
        org_name=org,
        balance=_Balance(credits=_parse_credits_value(credits)),
        quota=_Quota(total_running_jobs=_parse_jobs_value(jobs)),
    )
    if not root.quiet:
        root.print(
            f"Added [bold]{rich_escape(user.user_name)}[/bold] to cluster "
            f"[bold]{rich_escape(cluster_name)}[/bold] as "
            + (
                f"member of org [bold]{rich_escape(org)}[/bold] as "
                if org is not None
                else ""
            )
            + f"[bold]{rich_escape(user.role)}[/bold]",
            markup=True,
        )


def _parse_finite_decimal(value: str) -> Decimal:
    try:
        result = Decimal(value)
        if result.is_finite():
            return result
    except (ValueError, LookupError, InvalidOperation):
        pass
    raise click.BadParameter(f"{value} is not valid decimal number")


def _parse_credits_value(value: str) -> Optional[Decimal]:
    if value == UNLIMITED:
        return None
    return _parse_finite_decimal(value)


def _parse_jobs_value(value: str) -> Optional[int]:
    if value == UNLIMITED:
        return None
    try:
        result = int(value, 10)
        if result >= 0:
            return result
    except ValueError:
        pass
    raise click.BadParameter("jobs quota should be non-negative integer")


@command()
@argument("cluster_name", required=True, type=str)
@argument("user_name", required=True, type=str)
@option(
    "--org",
    metavar="ORG",
    default=None,
    type=str,
    help="org name for org-cluster users",
)
async def remove_cluster_user(
    root: Root, cluster_name: str, user_name: str, org: Optional[str]
) -> None:
    """
    Remove user access from the cluster.
    """
    await root.client._admin.delete_cluster_user(cluster_name, user_name, org_name=org)
    if not root.quiet:
        root.print(
            f"Removed [bold]{rich_escape(user_name)}[/bold] "
            + (
                f"as member of org [bold]{rich_escape(org)}[/bold] "
                if org is not None
                else ""
            )
            + f"from cluster [bold]{rich_escape(cluster_name)}[/bold]",
            markup=True,
        )


@command()
@argument("cluster_name", required=True, type=str)
@argument("user_name", required=True, type=str)
@option(
    "--org",
    metavar="ORG",
    default=None,
    type=str,
    help="org name for org-cluster users",
)
async def get_user_quota(
    root: Root,
    cluster_name: str,
    user_name: str,
    org: Optional[str],
) -> None:
    """
    Get info about user quota in given cluster
    """
    user_with_quota = await root.client._admin.get_cluster_user(
        cluster_name=cluster_name,
        user_name=user_name,
        org_name=org,
    )
    quota_fmt = AdminQuotaFormatter()
    balance_fmt = BalanceFormatter()
    root.print(
        f"Quota and balance for [u]{rich_escape(user_with_quota.user_name)}[/u] "
        + (
            f"as member of org [bold]{rich_escape(org)}[/bold] "
            if org is not None
            else ""
        )
        + f"on cluster [u]{rich_escape(cluster_name)}[/u]:",
        markup=True,
    )
    root.print(quota_fmt(user_with_quota.quota))
    root.print(balance_fmt(user_with_quota.balance))


@command()
@argument("cluster_name", required=True, type=str)
@argument("user_name", required=True, type=str)
@option(
    "-j",
    "--jobs",
    metavar="AMOUNT",
    type=str,
    required=True,
    help="Maximum running jobs quota (`unlimited' stands for no limit)",
)
@option(
    "--org",
    metavar="ORG",
    default=None,
    type=str,
    help="org name for org-cluster users",
)
async def set_user_quota(
    root: Root,
    cluster_name: str,
    user_name: str,
<<<<<<< HEAD
    jobs: Optional[int],
    org: Optional[str],
=======
    jobs: str,
>>>>>>> dde01761
) -> None:
    """
    Set user quota to given values
    """
    user_with_quota = await root.client._admin.update_cluster_user_quota(
        cluster_name=cluster_name,
        user_name=user_name,
<<<<<<< HEAD
        quota=_Quota(total_running_jobs=jobs),
        org_name=org,
=======
        quota=_Quota(total_running_jobs=_parse_jobs_value(jobs)),
>>>>>>> dde01761
    )
    fmt = AdminQuotaFormatter()
    root.print(
        f"New quotas for [u]{rich_escape(user_with_quota.user_name)}[/u] "
        + (
            f"as member of org [bold]{rich_escape(org)}[/bold] "
            if org is not None
            else ""
        )
        + f"on cluster [u]{rich_escape(cluster_name)}[/u]:",
        markup=True,
    )
    root.print(fmt(user_with_quota.quota))


@command()
@argument("cluster_name", required=True, type=str)
@argument("user_name", required=True, type=str)
@option(
    "-c",
    "--credits",
    metavar="AMOUNT",
    type=str,
    required=True,
    help="Credits amount to set (`unlimited' stands for no limit)",
)
@option(
    "--org",
    metavar="ORG",
    default=None,
    type=str,
    help="org name for org-cluster users",
)
async def set_user_credits(
    root: Root,
    cluster_name: str,
    user_name: str,
<<<<<<< HEAD
    credits: Optional[str],
    org: Optional[str],
=======
    credits: str,
>>>>>>> dde01761
) -> None:
    """
    Set user credits to given value
    """
    credits_decimal = _parse_credits_value(credits)
    user_with_quota = await root.client._admin.update_cluster_user_balance(
        cluster_name=cluster_name,
        user_name=user_name,
        credits=credits_decimal,
        org_name=org,
    )
    fmt = BalanceFormatter()
    root.print(
        f"New credits for [u]{rich_escape(user_with_quota.user_name)}[/u] "
        + (
            f"as member of org [bold]{rich_escape(org)}[/bold] "
            if org is not None
            else ""
        )
        + f"on cluster [u]{rich_escape(cluster_name)}[/u]:",
        markup=True,
    )
    root.print(fmt(user_with_quota.balance))


@command()
@argument("cluster_name", required=True, type=str)
@argument("user_name", required=True, type=str)
@option(
    "-c",
    "--credits",
    metavar="AMOUNT",
    type=str,
    required=True,
    help="Credits amount to add",
)
@option(
    "--org",
    metavar="ORG",
    default=None,
    type=str,
    help="org name for org-cluster users",
)
async def add_user_credits(
    root: Root,
    cluster_name: str,
    user_name: str,
    credits: str,
    org: Optional[str],
) -> None:
    """
    Add given values to user quota
    """
    additional_credits = _parse_finite_decimal(credits)
    user_with_quota = await root.client._admin.update_cluster_user_balance_by_delta(
        cluster_name,
        user_name,
        delta=additional_credits,
        org_name=org,
    )
    fmt = BalanceFormatter()
    root.print(
        f"New credits for [u]{rich_escape(user_with_quota.user_name)}[/u] "
        + (
            f"as member of org [bold]{rich_escape(org)}[/bold] "
            if org is not None
            else ""
        )
        + f"on cluster [u]{rich_escape(cluster_name)}[/u]:",
        markup=True,
    )
    root.print(fmt(user_with_quota.balance))


async def _update_presets_and_fetch(root: Root, presets: Mapping[str, Preset]) -> None:
    cluster_name = root.client.config.cluster_name
    await root.client._admin.update_cluster_resource_presets(cluster_name, presets)

    if root.verbosity >= 1:
        _print = root.print
    else:

        def _print(*args: Any, **kwargs: Any) -> None:
            pass

    _print("Requested presets update")

    async def _sync_local_config() -> None:
        _print("Fetching new server config", end="")
        try:
            while dict(root.client.config.presets) != presets:
                _print(".", end="")
                await root.client.config.fetch()
                await asyncio.sleep(0.5)
        finally:
            _print("")

    try:
        await asyncio.wait_for(_sync_local_config(), 10)
    except asyncio.TimeoutError:
        log.warning(
            "Fetched server presets are not same as new values. "
            "Maybe there was some concurrent update?"
        )


@command()
@argument("preset_name")
@option(
    "--credits-per-hour",
    metavar="AMOUNT",
    type=str,
    help="Price of running job of this preset for an hour in credits",
    default=PRESET_PRICE,
    show_default=True,
)
@option(
    "-c",
    "--cpu",
    metavar="NUMBER",
    type=float,
    help="Number of CPUs",
    default=JOB_CPU_NUMBER,
    show_default=True,
)
@option(
    "-m",
    "--memory",
    metavar="AMOUNT",
    type=MEGABYTE,
    help="Memory amount",
    default=JOB_MEMORY_AMOUNT,
    show_default=True,
)
@option(
    "-g",
    "--gpu",
    metavar="NUMBER",
    type=int,
    help="Number of GPUs",
)
@option(
    "--gpu-model",
    metavar="MODEL",
    help="GPU model",
)
@option("--tpu-type", metavar="TYPE", type=str, help="TPU type")
@option(
    "tpu_software_version",
    "--tpu-sw-version",
    metavar="VERSION",
    type=str,
    help="TPU software version",
)
@option(
    "--scheduler/--no-scheduler",
    "-p/-P",
    help="Use round robin scheduler for jobs",
    default=False,
    show_default=True,
)
@option(
    "--preemptible-node/--non-preemptible-node",
    help="Use a lower-cost preemptible instance",
    default=False,
    show_default=True,
)
async def add_resource_preset(
    root: Root,
    preset_name: str,
    credits_per_hour: str,
    cpu: float,
    memory: int,
    gpu: Optional[int],
    gpu_model: Optional[str],
    tpu_type: Optional[str],
    tpu_software_version: Optional[str],
    scheduler: bool,
    preemptible_node: bool,
) -> None:
    """
    Add new resource preset
    """
    presets = dict(root.client.config.presets)
    if preset_name in presets:
        raise ValueError(f"Preset '{preset_name}' already exists")
    presets[preset_name] = Preset(
        credits_per_hour=_parse_finite_decimal(credits_per_hour),
        cpu=cpu,
        memory_mb=memory,
        gpu=gpu,
        gpu_model=gpu_model,
        tpu_type=tpu_type,
        tpu_software_version=tpu_software_version,
        scheduler_enabled=scheduler,
        preemptible_node=preemptible_node,
    )
    await _update_presets_and_fetch(root, presets)
    if not root.quiet:
        root.print(
            f"Added resource preset [b]{rich_escape(preset_name)}[/b] "
            f"in cluster [b]{rich_escape(root.client.config.cluster_name)}[/b]",
            markup=True,
        )


@command()
@argument("preset_name")
@option(
    "--credits-per-hour",
    metavar="AMOUNT",
    type=str,
    help="Price of running job of this preset for an hour in credits",
)
@option(
    "-c",
    "--cpu",
    metavar="NUMBER",
    type=float,
    help="Number of CPUs",
)
@option(
    "-m",
    "--memory",
    metavar="AMOUNT",
    type=MEGABYTE,
    help="Memory amount",
)
@option(
    "-g",
    "--gpu",
    metavar="NUMBER",
    type=int,
    help="Number of GPUs",
)
@option(
    "--gpu-model",
    metavar="MODEL",
    help="GPU model",
)
@option("--tpu-type", metavar="TYPE", type=str, help="TPU type")
@option(
    "tpu_software_version",
    "--tpu-sw-version",
    metavar="VERSION",
    type=str,
    help="TPU software version",
)
@option(
    "--scheduler/--no-scheduler",
    "-p/-P",
    help="Use round robin scheduler for jobs",
)
@option(
    "--preemptible-node/--non-preemptible-node",
    help="Use a lower-cost preemptible instance",
)
async def update_resource_preset(
    root: Root,
    preset_name: str,
    credits_per_hour: Optional[str],
    cpu: Optional[float],
    memory: Optional[int],
    gpu: Optional[int],
    gpu_model: Optional[str],
    tpu_type: Optional[str],
    tpu_software_version: Optional[str],
    scheduler: Optional[bool],
    preemptible_node: Optional[bool],
) -> None:
    """
    Update existing resource preset
    """
    presets = dict(root.client.config.presets)
    try:
        preset = presets[preset_name]
    except KeyError:
        raise ValueError(f"Preset '{preset_name}' does not exists")

    kwargs = {
        "credits_per_hour": _parse_finite_decimal(credits_per_hour)
        if credits_per_hour is not None
        else None,
        "cpu": cpu,
        "memory_mb": memory,
        "gpu": gpu,
        "gpu_model": gpu_model,
        "tpu_type": tpu_type,
        "tpu_software_version": tpu_software_version,
        "scheduler_enabled": scheduler,
        "preemptible_node": preemptible_node,
    }
    kwargs = {key: value for key, value in kwargs.items() if value is not None}

    presets[preset_name] = replace(preset, **kwargs)

    await _update_presets_and_fetch(root, presets)

    if not root.quiet:
        root.print(
            f"Updated resource preset [b]{rich_escape(preset_name)}[/b] "
            f"in cluster [b]{rich_escape(root.client.config.cluster_name)}[/b]",
            markup=True,
        )


@command()
@argument("preset_name")
async def remove_resource_preset(root: Root, preset_name: str) -> None:
    """
    Remove resource preset
    """
    presets = dict(root.client.config.presets)
    if preset_name not in presets:
        raise ValueError(f"Preset '{preset_name}' not found")
    del presets[preset_name]
    await _update_presets_and_fetch(root, presets)
    if not root.quiet:
        root.print(
            f"Removed resource preset [b]{rich_escape(preset_name)}[/b] "
            f"from cluster [b]{rich_escape(root.client.config.cluster_name)}[/b]",
            markup=True,
        )


# Orgs:


@command()
async def get_orgs(root: Root) -> None:
    """
    Print the list of available orgs.
    """
    fmt = OrgsFormatter()
    with root.status("Fetching the list of orgs"):
        orgs = await root.client._admin.list_orgs()
    with root.pager():
        root.print(fmt(orgs))


@command()
@argument("org_name", required=True, type=str)
async def add_org(root: Root, org_name: str) -> None:
    """
    Create a new org.
    """
    await root.client._admin.create_org(org_name)


@command()
@option("--force", default=False, help="Skip prompt", is_flag=True)
@argument("org_name", required=True, type=str)
async def remove_org(root: Root, org_name: str, force: bool) -> None:
    """
    Drop a org

    Completely removes org from the system.
    """

    if not force:
        with patch_stdout():
            answer: str = await PromptSession().prompt_async(
                f"Are you sure that you want to drop org '{org_name}' (y/n)?"
            )
        if answer != "y":
            return
    await root.client._admin.delete_org(org_name)


@command()
@argument("org_name", required=True, type=str)
async def get_org_users(root: Root, org_name: str) -> None:
    """
    List users in specified org
    """
    fmt = OrgUserFormatter()
    with root.status(f"Fetching the list of org users of org [b]{org_name}[/b]"):
        users = await root.client._admin.list_org_users(org_name, with_user_info=True)
    with root.pager():
        root.print(fmt(users))


@command()
@argument("org_name", required=True, type=str)
@argument("user_name", required=True, type=str)
@argument(
    "role",
    required=False,
    default=_OrgUserRoleType.USER.value,
    metavar="[ROLE]",
    type=click.Choice([str(role) for role in list(_OrgUserRoleType)]),
)
async def add_org_user(
    root: Root,
    org_name: str,
    user_name: str,
    role: str,
) -> None:
    """
    Add user access to specified org.

    The command supports one of 3 user roles: admin, manager or user.
    """
    user = await root.client._admin.create_org_user(
        org_name,
        user_name,
        _OrgUserRoleType(role),
    )
    if not root.quiet:
        root.print(
            f"Added [bold]{rich_escape(user.user_name)}[/bold] to org "
            f"[bold]{rich_escape(org_name)}[/bold] as "
            f"[bold]{rich_escape(user.role)}[/bold]",
            markup=True,
        )


@command()
@argument("org_name", required=True, type=str)
@argument("user_name", required=True, type=str)
async def remove_org_user(root: Root, org_name: str, user_name: str) -> None:
    """
    Remove user access from the org.
    """
    await root.client._admin.delete_org_user(org_name, user_name)
    if not root.quiet:
        root.print(
            f"Removed [bold]{rich_escape(user_name)}[/bold] from org "
            f"[bold]{rich_escape(org_name)}[/bold]",
            markup=True,
        )


@command()
@argument("cluster_name", required=True, type=str)
async def get_org_clusters(root: Root, cluster_name: str) -> None:
    """
    Print the list of all orgs in the cluster
    """
    fmt = OrgClusterFormatter()
    with root.status(f"Fetching the list of orgs of cluster [b]{cluster_name}[/b]"):
        org_clusters = await root.client._admin.list_org_clusters(
            cluster_name=cluster_name
        )
    with root.pager():
        root.print(fmt(org_clusters))


@command()
@argument("cluster_name", required=True, type=str)
@argument("org_name", required=True, type=str)
@option(
    "-c",
    "--credits",
    metavar="AMOUNT",
    type=str,
    help="Credits amount to set",
)
@option(
    "-j",
    "--jobs",
    metavar="AMOUNT",
    type=int,
    help="Maximum running jobs quota",
)
async def add_org_cluster(
    root: Root,
    cluster_name: str,
    org_name: str,
    credits: Optional[str],
    jobs: Optional[int],
) -> None:
    """
    Add org access to specified cluster.

    """
    await root.client._admin.create_org_cluster(
        cluster_name=cluster_name,
        org_name=org_name,
        balance=_Balance(credits=_parse_credits_value(credits)),
        quota=_Quota(total_running_jobs=jobs),
    )
    if not root.quiet:
        root.print(
            f"Added org [bold]{rich_escape(org_name)}[/bold] to "
            f"[bold]{rich_escape(cluster_name)}[/bold]",
            markup=True,
        )


@command(hidden=True)
@option("--force", default=False, help="Skip prompt", is_flag=True)
@argument("cluster_name", required=True, type=str)
@argument("org_name", required=True, type=str)
async def remove_org_cluster(
    root: Root, cluster_name: str, org_name: str, force: bool
) -> None:
    """
    Drop an org cluster

    Completely removes org from the cluster.
    """

    if not force:
        with patch_stdout():
            answer: str = await PromptSession().prompt_async(
                f"Are you sure that you want to drop org '{org_name}' "
                f"from cluster '{cluster_name}' (y/n)?"
            )
        if answer != "y":
            return
    await root.client._admin.delete_org_cluster(cluster_name, org_name)


@command()
@argument("cluster_name", required=True, type=str)
@argument("org_name", required=True, type=str)
async def get_org_cluster_quota(
    root: Root,
    cluster_name: str,
    org_name: str,
) -> None:
    """
    Get info about org quota in given cluster
    """
    org = await root.client._admin.get_org_cluster(
        cluster_name=cluster_name,
        org_name=org_name,
    )
    quota_fmt = AdminQuotaFormatter()
    balance_fmt = BalanceFormatter()
    root.print(
        f"Quota and balance for org [u]{rich_escape(org_name)}[/u] "
        + f"on cluster [u]{rich_escape(cluster_name)}[/u]:",
        markup=True,
    )
    root.print(quota_fmt(org.quota))
    root.print(balance_fmt(org.balance))


@command()
@argument("cluster_name", required=True, type=str)
@argument("org_name", required=True, type=str)
@option(
    "-j",
    "--jobs",
    metavar="AMOUNT",
    type=int,
    help="Maximum running jobs quota",
)
async def set_org_cluster_quota(
    root: Root,
    cluster_name: str,
    org_name: str,
    jobs: Optional[int],
) -> None:
    """
    Set org cluster quota to given values
    """
    org = await root.client._admin.update_org_cluster_quota(
        cluster_name=cluster_name,
        org_name=org_name,
        quota=_Quota(total_running_jobs=jobs),
    )
    fmt = AdminQuotaFormatter()
    root.print(
        f"New quotas for org [u]{rich_escape(org_name)}[/u] "
        + f"on cluster [u]{rich_escape(cluster_name)}[/u]:",
        markup=True,
    )
    root.print(fmt(org.quota))


@command()
@argument("cluster_name", required=True, type=str)
@argument("org_name", required=True, type=str)
@option(
    "-c",
    "--credits",
    metavar="AMOUNT",
    type=str,
    help="Credits amount to set",
)
async def set_org_cluster_credits(
    root: Root,
    cluster_name: str,
    org_name: str,
    credits: Optional[str],
) -> None:
    """
    Set org cluster credits to given value
    """
    credits_decimal = _parse_credits_value(credits)
    org = await root.client._admin.update_org_cluster_balance(
        cluster_name=cluster_name,
        org_name=org_name,
        credits=credits_decimal,
    )
    fmt = BalanceFormatter()
    root.print(
        f"New credits for org [u]{rich_escape(org_name)}[/u] "
        + f"on cluster [u]{rich_escape(cluster_name)}[/u]:",
        markup=True,
    )
    root.print(fmt(org.balance))


@command()
@argument("cluster_name", required=True, type=str)
@argument("org_name", required=True, type=str)
@option(
    "-c",
    "--credits",
    metavar="AMOUNT",
    type=str,
    help="Credits amount to add",
)
async def add_org_cluster_credits(
    root: Root,
    cluster_name: str,
    org_name: str,
    credits: str,
) -> None:
    """
    Add given values to org cluster balance
    """
    additional_credits = _parse_credits_value(credits)
    assert additional_credits
    org = await root.client._admin.update_org_cluster_balance_by_delta(
        cluster_name,
        org_name,
        delta=additional_credits,
    )
    fmt = BalanceFormatter()
    root.print(
        f"New credits for org [u]{rich_escape(org_name)}[/u] "
        + f"on cluster [u]{rich_escape(cluster_name)}[/u]:",
        markup=True,
    )
    root.print(fmt(org.balance))


admin.add_command(get_clusters)
admin.add_command(generate_cluster_config)
admin.add_command(add_cluster)
admin.add_command(remove_cluster)
admin.add_command(show_cluster_options)

admin.add_command(get_cluster_users)
admin.add_command(add_cluster_user)
admin.add_command(remove_cluster_user)

admin.add_command(get_user_quota)
admin.add_command(set_user_quota)
admin.add_command(set_user_credits)
admin.add_command(add_user_credits)

admin.add_command(add_resource_preset)
admin.add_command(update_resource_preset)
admin.add_command(remove_resource_preset)

admin.add_command(get_orgs)
admin.add_command(add_org)
admin.add_command(remove_org)

admin.add_command(get_org_users)
admin.add_command(add_org_user)
admin.add_command(remove_org_user)

admin.add_command(get_org_clusters)
admin.add_command(add_org_cluster)
admin.add_command(remove_org_cluster)

admin.add_command(get_org_cluster_quota)
admin.add_command(set_org_cluster_quota)
admin.add_command(set_org_cluster_credits)
admin.add_command(add_org_cluster_credits)<|MERGE_RESOLUTION|>--- conflicted
+++ resolved
@@ -449,14 +449,9 @@
     cluster_name: str,
     user_name: str,
     role: str,
-<<<<<<< HEAD
-    credits: Optional[str],
-    jobs: Optional[int],
-    org: Optional[str],
-=======
     credits: str,
     jobs: str,
->>>>>>> dde01761
+    org: Optional[str],
 ) -> None:
     """
     Add user access to specified cluster.
@@ -605,12 +600,8 @@
     root: Root,
     cluster_name: str,
     user_name: str,
-<<<<<<< HEAD
-    jobs: Optional[int],
+    jobs: str,
     org: Optional[str],
-=======
-    jobs: str,
->>>>>>> dde01761
 ) -> None:
     """
     Set user quota to given values
@@ -618,12 +609,8 @@
     user_with_quota = await root.client._admin.update_cluster_user_quota(
         cluster_name=cluster_name,
         user_name=user_name,
-<<<<<<< HEAD
-        quota=_Quota(total_running_jobs=jobs),
+        quota=_Quota(total_running_jobs=_parse_jobs_value(jobs)),
         org_name=org,
-=======
-        quota=_Quota(total_running_jobs=_parse_jobs_value(jobs)),
->>>>>>> dde01761
     )
     fmt = AdminQuotaFormatter()
     root.print(
@@ -661,12 +648,8 @@
     root: Root,
     cluster_name: str,
     user_name: str,
-<<<<<<< HEAD
-    credits: Optional[str],
+    credits: str,
     org: Optional[str],
-=======
-    credits: str,
->>>>>>> dde01761
 ) -> None:
     """
     Set user credits to given value
@@ -1123,21 +1106,25 @@
     "--credits",
     metavar="AMOUNT",
     type=str,
-    help="Credits amount to set",
+    default=UNLIMITED,
+    show_default=True,
+    help="Credits amount to set (`unlimited' stands for no limit)",
 )
 @option(
     "-j",
     "--jobs",
     metavar="AMOUNT",
-    type=int,
-    help="Maximum running jobs quota",
+    type=str,
+    default=UNLIMITED,
+    show_default=True,
+    help="Maximum running jobs quota (`unlimited' stands for no limit)",
 )
 async def add_org_cluster(
     root: Root,
     cluster_name: str,
     org_name: str,
-    credits: Optional[str],
-    jobs: Optional[int],
+    credits: str,
+    jobs: str,
 ) -> None:
     """
     Add org access to specified cluster.
@@ -1147,7 +1134,7 @@
         cluster_name=cluster_name,
         org_name=org_name,
         balance=_Balance(credits=_parse_credits_value(credits)),
-        quota=_Quota(total_running_jobs=jobs),
+        quota=_Quota(total_running_jobs=_parse_jobs_value(jobs)),
     )
     if not root.quiet:
         root.print(
@@ -1214,14 +1201,15 @@
     "-j",
     "--jobs",
     metavar="AMOUNT",
-    type=int,
-    help="Maximum running jobs quota",
+    type=str,
+    required=True,
+    help="Maximum running jobs quota (`unlimited' stands for no limit)",
 )
 async def set_org_cluster_quota(
     root: Root,
     cluster_name: str,
     org_name: str,
-    jobs: Optional[int],
+    jobs: str,
 ) -> None:
     """
     Set org cluster quota to given values
@@ -1229,7 +1217,7 @@
     org = await root.client._admin.update_org_cluster_quota(
         cluster_name=cluster_name,
         org_name=org_name,
-        quota=_Quota(total_running_jobs=jobs),
+        quota=_Quota(total_running_jobs=_parse_jobs_value(jobs)),
     )
     fmt = AdminQuotaFormatter()
     root.print(
@@ -1248,13 +1236,14 @@
     "--credits",
     metavar="AMOUNT",
     type=str,
-    help="Credits amount to set",
+    required=True,
+    help="Credits amount to set (`unlimited' stands for no limit)",
 )
 async def set_org_cluster_credits(
     root: Root,
     cluster_name: str,
     org_name: str,
-    credits: Optional[str],
+    credits: str,
 ) -> None:
     """
     Set org cluster credits to given value
@@ -1293,7 +1282,7 @@
     """
     Add given values to org cluster balance
     """
-    additional_credits = _parse_credits_value(credits)
+    additional_credits = _parse_finite_decimal(credits)
     assert additional_credits
     org = await root.client._admin.update_org_cluster_balance_by_delta(
         cluster_name,
