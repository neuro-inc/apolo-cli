import abc
import os
import re
from datetime import datetime, timedelta
from pathlib import Path
from typing import (
    AsyncIterator,
    Generic,
    Iterable,
    List,
    Mapping,
    Optional,
    Tuple,
    TypeVar,
    Union,
    cast,
)

import click
from click import BadParameter
from click.shell_completion import CompletionItem, ZshComplete, add_completion_class
from yarl import URL

from neuro_sdk import (
    Client,
    LocalImage,
    Preset,
    RemoteImage,
    ResourceNotFound,
    TagOption,
)
from neuro_sdk.url_utils import _extract_path, uri_from_cli

from .parse_utils import (
    JobTableFormat,
    parse_ps_columns,
    parse_top_columns,
    to_megabytes,
)
from .root import Root
from .utils import _calc_relative_uri

# NOTE: these job name defaults are taken from `platform_api` file `validators.py`
JOB_NAME_MIN_LENGTH = 3
JOB_NAME_MAX_LENGTH = 40
JOB_NAME_PATTERN = "^[a-z](?:-?[a-z0-9])*$"
JOB_NAME_REGEX = re.compile(JOB_NAME_PATTERN)
JOB_LIMIT_ENV = "NEURO_CLI_JOB_AUTOCOMPLETE_LIMIT"


# NOTE: these disk name validation are taken from `platform_disk_api` file `schema.py`
DISK_NAME_MIN_LENGTH = 3
DISK_NAME_MAX_LENGTH = 40
DISK_NAME_PATTERN = "^[a-z](?:-?[a-z0-9])*$"
DISK_NAME_REGEX = re.compile(JOB_NAME_PATTERN)


# NOTE: these bucket name validation are taken from
# `platform_buckets_api` file `schema.py`
BUCKET_NAME_MIN_LENGTH = 3
BUCKET_NAME_MAX_LENGTH = 40
BUCKET_NAME_PATTERN = "^[a-z](?:-?[a-z0-9_-])*$"
BUCKET_NAME_REGEX = re.compile(JOB_NAME_PATTERN)


_T = TypeVar("_T")


class AsyncType(click.ParamType, Generic[_T], abc.ABC):
    def convert(
        self, value: str, param: Optional[click.Parameter], ctx: Optional[click.Context]
    ) -> _T:
        assert ctx is not None
        root = cast(Root, ctx.obj)
        return root.run(self.async_convert(root, value, param, ctx))

    @abc.abstractmethod
    async def async_convert(
        self,
        root: Root,
        value: str,
        param: Optional[click.Parameter],
        ctx: Optional[click.Context],
    ) -> _T:
        pass

    def shell_complete(
        self, ctx: click.Context, param: click.Parameter, incomplete: str
    ) -> List[CompletionItem]:
        root = cast(Root, ctx.obj)
        return root.run(self.async_shell_complete(root, ctx, param, incomplete))

    @abc.abstractmethod
    async def async_shell_complete(
        self, root: Root, ctx: click.Context, param: click.Parameter, incomplete: str
    ) -> List[CompletionItem]:
        pass


class LocalImageType(click.ParamType):
    name = "local_image"

    def convert(
        self, value: str, param: Optional[click.Parameter], ctx: Optional[click.Context]
    ) -> LocalImage:
        assert ctx is not None
        root = cast(Root, ctx.obj)
        client = root.run(root.init_client())
        return client.parse.local_image(value)


class RemoteTaglessImageType(click.ParamType):
    name = "image"

    def convert(
        self, value: str, param: Optional[click.Parameter], ctx: Optional[click.Context]
    ) -> RemoteImage:
        assert ctx is not None
        root = cast(Root, ctx.obj)
        client = root.run(root.init_client())
        return client.parse.remote_image(value, tag_option=TagOption.DENY)


class RemoteImageType(click.ParamType):
    name = "image"

    def __init__(self, tag_option: TagOption = TagOption.DEFAULT) -> None:
        self.tag_option = tag_option

    def convert(
        self, value: str, param: Optional[click.Parameter], ctx: Optional[click.Context]
    ) -> RemoteImage:
        assert ctx is not None
        root = cast(Root, ctx.obj)
        cluster_name = ctx.params.get("cluster")
        client = root.run(root.init_client())
        return client.parse.remote_image(
            value, tag_option=self.tag_option, cluster_name=cluster_name
        )


class LocalRemotePortParamType(click.ParamType):
    name = "local-remote-port-pair"

    def convert(
        self, value: str, param: Optional[click.Parameter], ctx: Optional[click.Context]
    ) -> Tuple[int, int]:
        try:
            local_str, remote_str = value.split(":")
            local, remote = int(local_str), int(remote_str)
            if not (0 < local <= 65535 and 0 < remote <= 65535):
                raise ValueError("Port should be in range 1 to 65535")
            return local, remote
        except ValueError as e:
            raise BadParameter(f"{value} is not a valid port combination: {e}")


LOCAL_REMOTE_PORT = LocalRemotePortParamType()


class MegabyteType(click.ParamType):
    name = "megabyte"

    def convert(
        self, value: str, param: Optional[click.Parameter], ctx: Optional[click.Context]
    ) -> int:
        if isinstance(value, int):
            return int(value / (1024 ** 2))
        return to_megabytes(value)


MEGABYTE = MegabyteType()


class JobNameType(click.ParamType):
    name = "job_name"

    def convert(
        self, value: str, param: Optional[click.Parameter], ctx: Optional[click.Context]
    ) -> str:
        if (
            len(value) < JOB_NAME_MIN_LENGTH
            or len(value) > JOB_NAME_MAX_LENGTH
            or JOB_NAME_REGEX.match(value) is None
        ):
            raise ValueError(
                f"Invalid job name '{value}'.\n"
                "The name can only contain lowercase letters, numbers and hyphens "
                "with the following rules: \n"
                "  - the first character must be a letter; \n"
                "  - each hyphen must be surrounded by non-hyphen characters; \n"
                f"  - total length must be between {JOB_NAME_MIN_LENGTH} and "
                f"{JOB_NAME_MAX_LENGTH} characters long."
            )
        return value


JOB_NAME = JobNameType()


class DiskNameType(click.ParamType):
    name = "disk_name"

    def convert(
        self, value: str, param: Optional[click.Parameter], ctx: Optional[click.Context]
    ) -> str:
        if (
            len(value) < DISK_NAME_MIN_LENGTH
            or len(value) > DISK_NAME_MAX_LENGTH
            or DISK_NAME_REGEX.match(value) is None
        ):
            raise ValueError(
                f"Invalid disk name '{value}'.\n"
                "The name can only contain lowercase letters, numbers and hyphens "
                "with the following rules: \n"
                "  - the first character must be a letter; \n"
                "  - each hyphen must be surrounded by non-hyphen characters; \n"
                f"  - total length must be between {DISK_NAME_MIN_LENGTH} and "
                f"{DISK_NAME_MAX_LENGTH} characters long."
            )
        return value


DISK_NAME = DiskNameType()


class BucketNameType(click.ParamType):
    name = "bucket_name"

    def convert(
        self, value: str, param: Optional[click.Parameter], ctx: Optional[click.Context]
    ) -> str:
        if (
            len(value) < BUCKET_NAME_MIN_LENGTH
            or len(value) > BUCKET_NAME_MAX_LENGTH
            or BUCKET_NAME_REGEX.match(value) is None
        ):
            raise ValueError(
                f"Invalid bucket name '{value}'.\n"
                "The name can only contain lowercase letters, numbers and "
                "hyphens and underscores with the following rules: \n"
                "  - the first character must be a letter; \n"
                "  - each hyphen/underscore must be surrounded by non-hyphen "
                "characters; \n"
                f"  - total length must be between {BUCKET_NAME_MIN_LENGTH} and "
                f"{BUCKET_NAME_MAX_LENGTH} characters long."
            )
        return value


BUCKET_NAME = BucketNameType()


class JobColumnsType(click.ParamType):
    name = "columns"

    def convert(
        self,
        value: Union[str, JobTableFormat],
        param: Optional[click.Parameter],
        ctx: Optional[click.Context],
    ) -> JobTableFormat:
        if isinstance(value, list):
            return value
        return parse_ps_columns(value)


JOB_COLUMNS = JobColumnsType()


class TopColumnsType(click.ParamType):
    name = "columns"

    def convert(
        self,
        value: Union[str, JobTableFormat],
        param: Optional[click.Parameter],
        ctx: Optional[click.Context],
    ) -> JobTableFormat:
        if isinstance(value, list):
            return value
        return parse_top_columns(value)


TOP_COLUMNS = TopColumnsType()


class PresetType(AsyncType[str]):
    name = "preset"

    def _get_presets(
        self, ctx: Optional[click.Context], client: Client
    ) -> Mapping[str, Preset]:
        cluster_name = client.cluster_name
        if ctx:
            cluster_name = ctx.params.get("cluster", client.cluster_name)
        if cluster_name not in client.config.clusters:
            return {}
        return client.config.clusters[cluster_name].presets

    async def async_convert(
        self,
        root: Root,
        value: str,
        param: Optional[click.Parameter],
        ctx: Optional[click.Context],
    ) -> str:
        client = await root.init_client()
        if value not in self._get_presets(ctx, client):
            cluster_name = client.cluster_name
            if ctx:
                cluster_name = ctx.params.get("cluster", client.cluster_name)
            if cluster_name != client.cluster_name:
                error_message = (
                    f"Preset {value} is not valid for cluster {cluster_name}."
                )
            else:
                error_message = f"Preset {value} is not valid, "
                "run 'neuro config show' to get a list of available presets"
            raise click.BadParameter(
                error_message,
                ctx,
                param,
            )
        return value

    async def async_shell_complete(
        self, root: Root, ctx: click.Context, param: click.Parameter, incomplete: str
    ) -> List[CompletionItem]:
        # async context manager is used to prevent a message about
        # unclosed session
        async with await root.init_client() as client:
            presets = list(self._get_presets(ctx, client))
            return [CompletionItem(p) for p in presets if p.startswith(incomplete)]


PRESET = PresetType()


class ClusterType(AsyncType[str]):
    name = "cluster"

    async def async_convert(
        self,
        root: Root,
        value: str,
        param: Optional[click.Parameter],
        ctx: Optional[click.Context],
    ) -> str:
        client = await root.init_client()
        if value not in client.config.clusters:
            raise click.BadParameter(
                f"Cluster {value} is not valid, "
                "run 'neuro config get-clusters' to get a list of available clusters",
                ctx,
                param,
            )
        return value

    async def async_shell_complete(
        self, root: Root, ctx: click.Context, param: click.Parameter, incomplete: str
    ) -> List[CompletionItem]:
        # async context manager is used to prevent a message about
        # unclosed session
        async with await root.init_client() as client:
            clusters = list(client.config.clusters)
            return [CompletionItem(c) for c in clusters if c.startswith(incomplete)]


CLUSTER = ClusterType()


class JobType(AsyncType[str]):
    name = "job"

    async def async_convert(
        self,
        root: Root,
        value: str,
        param: Optional[click.Parameter],
        ctx: Optional[click.Context],
    ) -> str:
        return value

    async def async_shell_complete(
        self, root: Root, ctx: click.Context, param: click.Parameter, incomplete: str
    ) -> List[CompletionItem]:
        async with await root.init_client() as client:
            ret: List[CompletionItem] = []
            now = datetime.now()
            limit = int(os.environ.get(JOB_LIMIT_ENV, 100))
            async with client.jobs.list(
                since=now - timedelta(days=7), reverse=True, limit=limit
            ) as it:
                async for job in it:
                    job_name = job.name or ""
                    for test in (
                        job.id,
                        job_name,
                        f"job:{job.id}",
                        f"job:/{job.owner}/{job.id}",
                        f"job://{job.cluster_name}/{job.owner}/{job.id}",
                    ):
                        if test.startswith(incomplete):
                            ret.append(CompletionItem(test, help=job_name))

            return ret


JOB = JobType()


class DiskType(AsyncType[str]):
    name = "disk"

    async def async_convert(
        self,
        root: Root,
        value: str,
        param: Optional[click.Parameter],
        ctx: Optional[click.Context],
    ) -> str:
        return value

    async def async_shell_complete(
        self, root: Root, ctx: click.Context, param: click.Parameter, incomplete: str
    ) -> List[CompletionItem]:
        async with await root.init_client() as client:
            ret: List[CompletionItem] = []
            async with client.disks.list(cluster_name=ctx.params.get("cluster")) as it:
                async for disk in it:
                    disk_name = disk.name or ""
                    for test in (
                        disk.id,
                        disk_name,
                    ):
                        if test.startswith(incomplete):
                            ret.append(CompletionItem(test, help=disk_name))

            return ret


DISK = DiskType()


class ServiceAccountType(AsyncType[str]):
    name = "disk"

    async def async_convert(
        self,
        root: Root,
        value: str,
        param: Optional[click.Parameter],
        ctx: Optional[click.Context],
    ) -> str:
        return value

    async def async_shell_complete(
        self, root: Root, ctx: click.Context, param: click.Parameter, incomplete: str
    ) -> List[CompletionItem]:
        async with await root.init_client() as client:
            ret: List[CompletionItem] = []
            async with client.service_accounts.list() as it:
                async for account in it:
                    account_name = account.name or ""
                    for test in (
                        account.id,
                        account_name,
                    ):
                        if test.startswith(incomplete):
                            ret.append(CompletionItem(test, help=account_name))

            return ret


SERVICE_ACCOUNT = ServiceAccountType()


<<<<<<< HEAD
class BucketType(AsyncType[str]):
    name = "bucket"
=======
class StoragePathType(AsyncType[URL]):
    name = "storage"

    def __init__(
        self,
        *,
        allowed_schemes: Iterable[str] = ("file", "storage"),
        complete_dir: bool = True,
        complete_file: bool = True,
    ) -> None:
        self._allowed_schemes = list(allowed_schemes)
        self._complete_dir = complete_dir
        self._complete_file = complete_file
>>>>>>> 0af876dd

    async def async_convert(
        self,
        root: Root,
        value: str,
        param: Optional[click.Parameter],
        ctx: Optional[click.Context],
<<<<<<< HEAD
    ) -> str:
        return value

    async def async_complete(
        self, root: Root, ctx: click.Context, args: Sequence[str], incomplete: str
    ) -> List[Tuple[str, Optional[str]]]:
        async with await root.init_client() as client:
            ret: List[Tuple[str, Optional[str]]] = []
            async with client.buckets.list(
                cluster_name=ctx.params.get("cluster")
            ) as it:
                async for bucket in it:
                    bucket_name = bucket.name or ""
                    for test in (
                        bucket.id,
                        bucket_name,
                    ):
                        if test.startswith(incomplete):
                            ret.append((test, bucket_name))

            return ret


BUCKET = BucketType()
=======
    ) -> URL:
        await root.init_client()
        return self._parse_uri(value, root)

    def _parse_uri(self, value: str, root: Root) -> URL:
        return uri_from_cli(
            value,
            root.client.username,
            root.client.cluster_name,
            allowed_schemes=self._allowed_schemes,
        )

    def _make_item(
        self,
        parent: URL,
        name: str,
        is_dir: bool,
        prefix: str,
    ) -> CompletionItem:
        uri = _calc_relative_uri(parent, name, prefix)
        if is_dir:
            return CompletionItem(
                uri + "/",
                uri="1",
                display_name=name + "/",
            )
        else:
            return CompletionItem(
                uri,
                uri="1",
                display_name=name,
            )

    async def _collect_names(
        self,
        uri: URL,
        root: Root,
        incomplete: str,
    ) -> AsyncIterator[CompletionItem]:
        if uri.scheme == "file":
            path = _extract_path(uri)
            if not path.is_dir():
                raise NotADirectoryError
            cwd = Path.cwd().as_uri()
            for item in path.iterdir():
                if str(item.name).startswith(incomplete):
                    is_dir = item.is_dir()
                    if is_dir and not self._complete_dir:
                        continue
                    if not is_dir and not self._complete_file:
                        continue
                    yield self._make_item(
                        uri,
                        item.name,
                        is_dir,
                        str(cwd),
                    )
        else:
            home = self._parse_uri("storage:", root)
            async with root.client.storage.ls(uri) as it:
                async for fstat in it:
                    if str(fstat.name).startswith(incomplete):
                        is_dir = fstat.is_dir()
                        if is_dir and not self._complete_dir:
                            continue
                        if not is_dir and not self._complete_file:
                            continue
                        yield self._make_item(
                            uri,
                            fstat.name,
                            is_dir,
                            str(home),
                        )

    async def _find_matches(self, incomplete: str, root: Root) -> List[CompletionItem]:
        ret: List[CompletionItem] = []
        for scheme in self._allowed_schemes:
            scheme += ":"
            if incomplete.startswith(scheme):
                # found valid scheme, try to resolve path
                break
            if scheme.startswith(incomplete):
                ret.append(CompletionItem(scheme, uri="1", display_name=scheme))
        else:
            return ret

        uri = self._parse_uri(incomplete, root)
        try:
            return [item async for item in self._collect_names(uri, root, "")]
        except (ResourceNotFound, NotADirectoryError):
            try:
                return [
                    item
                    async for item in self._collect_names(uri.parent, root, uri.name)
                ]
            except (ResourceNotFound, NotADirectoryError):
                return []

    async def async_shell_complete(
        self, root: Root, ctx: click.Context, param: click.Parameter, incomplete: str
    ) -> List[CompletionItem]:
        async with await root.init_client():
            return await self._find_matches(incomplete, root)


_SOURCE_ZSH = """\
#compdef %(prog_name)s

%(complete_func)s() {
    local -a completions
    local -a completions_with_descriptions
    local -a response
    local -a uris
    local -a display_names
    (( ! $+commands[%(prog_name)s] )) && return 1

    response=("${(@f)$(env COMP_WORDS="${words[*]}" COMP_CWORD=$((CURRENT-1)) \
%(complete_var)s=zsh_complete %(prog_name)s)}")

    for type key descr uri display_name in ${response}; do
        if [[ "$type" == "plain" ]]; then
            if [[ "$uri" == "1" ]]; then
                uris+=("$key")
                display_names+=("$display_name")
            else
                if [[ "$descr" == "_" ]]; then
                    completions+=("$key")
                else
                    completions_with_descriptions+=("$key":"$descr")
                fi
            fi
        elif [[ "$type" == "dir" ]]; then
            _path_files -/
        elif [[ "$type" == "file" ]]; then
            _path_files -f
        fi
    done

    if [ -n "$completions_with_descriptions" ]; then
        _describe -V unsorted completions_with_descriptions -U
    fi

    if [ -n "$completions" ]; then
        compadd -U -V unsorted -a completions
    fi

    if [ -n "$uris" ]; then
        compset -S '[^:/]*' && compstate[to_end]=''
        compadd -Q -S '' -d display_names -U -V unsorted -a uris
    fi
}


compdef %(complete_func)s %(prog_name)s;
"""


class NewZshComplete(ZshComplete):
    source_template = _SOURCE_ZSH

    def format_completion(self, item: CompletionItem) -> str:
        return (
            f"{item.type}\n{item.value}\n{item.help if item.help else '_'}\n"
            f"{item.uri}\n{item.display_name}"
        )


add_completion_class(NewZshComplete)
>>>>>>> 0af876dd
<|MERGE_RESOLUTION|>--- conflicted
+++ resolved
@@ -476,10 +476,6 @@
 SERVICE_ACCOUNT = ServiceAccountType()
 
 
-<<<<<<< HEAD
-class BucketType(AsyncType[str]):
-    name = "bucket"
-=======
 class StoragePathType(AsyncType[URL]):
     name = "storage"
 
@@ -493,7 +489,6 @@
         self._allowed_schemes = list(allowed_schemes)
         self._complete_dir = complete_dir
         self._complete_file = complete_file
->>>>>>> 0af876dd
 
     async def async_convert(
         self,
@@ -501,32 +496,6 @@
         value: str,
         param: Optional[click.Parameter],
         ctx: Optional[click.Context],
-<<<<<<< HEAD
-    ) -> str:
-        return value
-
-    async def async_complete(
-        self, root: Root, ctx: click.Context, args: Sequence[str], incomplete: str
-    ) -> List[Tuple[str, Optional[str]]]:
-        async with await root.init_client() as client:
-            ret: List[Tuple[str, Optional[str]]] = []
-            async with client.buckets.list(
-                cluster_name=ctx.params.get("cluster")
-            ) as it:
-                async for bucket in it:
-                    bucket_name = bucket.name or ""
-                    for test in (
-                        bucket.id,
-                        bucket_name,
-                    ):
-                        if test.startswith(incomplete):
-                            ret.append((test, bucket_name))
-
-            return ret
-
-
-BUCKET = BucketType()
-=======
     ) -> URL:
         await root.init_client()
         return self._parse_uri(value, root)
@@ -695,4 +664,38 @@
 
 
 add_completion_class(NewZshComplete)
->>>>>>> 0af876dd
+
+
+class BucketType(AsyncType[str]):
+    name = "bucket"
+
+    async def async_convert(
+        self,
+        root: Root,
+        value: str,
+        param: Optional[click.Parameter],
+        ctx: Optional[click.Context],
+    ) -> str:
+        return value
+
+    async def async_shell_complete(
+        self, root: Root, ctx: click.Context, param: click.Parameter, incomplete: str
+    ) -> List[CompletionItem]:
+        async with await root.init_client() as client:
+            ret: List[CompletionItem] = []
+            async with client.buckets.list(
+                cluster_name=ctx.params.get("cluster")
+            ) as it:
+                async for bucket in it:
+                    bucket_name = bucket.name or ""
+                    for test in (
+                        bucket.id,
+                        bucket_name,
+                    ):
+                        if test.startswith(incomplete):
+                            ret.append(CompletionItem(test, help=bucket_name))
+
+            return ret
+
+
+BUCKET = BucketType()