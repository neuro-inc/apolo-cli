--- conflicted
+++ resolved
@@ -4,19 +4,14 @@
 from typing import Any, Callable, List, Mapping
 from unittest import mock
 
-<<<<<<< HEAD
-from neuro_sdk import Preset
-from neuro_sdk.admin import (
-    Balance,
-    ClusterUserRoleType,
-    ClusterUserWithInfo,
-    Quota,
-    UserInfo,
-=======
 from neuro_sdk import (
     Preset,
->>>>>>> ef421fa1
     _Admin,
+    _Balance,
+    _ClusterUserRoleType,
+    _ClusterUserWithInfo,
+    _Quota,
+    _UserInfo,
 )
 from neuro_sdk._config import Config
 
@@ -26,20 +21,24 @@
 
 
 def test_add_cluster_user_print_result(run_cli: _RunCli) -> None:
-    with mock.patch.object(_Admin, "add_cluster_user") as mocked:
-
-        async def add_cluster_user(
-            cluster_name: str, user_name: str, role: ClusterUserRoleType
-        ) -> ClusterUserWithInfo:
+    with mock.patch.object(_Admin, "create_cluster_user") as mocked:
+
+        async def create_cluster_user(
+            cluster_name: str,
+            user_name: str,
+            role: _ClusterUserRoleType,
+            balance: _Balance,
+            quota: _Quota,
+        ) -> _ClusterUserWithInfo:
             # NOTE: We return a different role to check that we print it to user
-            return ClusterUserWithInfo(
+            return _ClusterUserWithInfo(
                 user_name=user_name,
                 cluster_name=cluster_name,
                 org_name=None,
-                role=ClusterUserRoleType.MANAGER,
-                quota=Quota(),
-                balance=Balance(),
-                user_info=UserInfo(
+                role=_ClusterUserRoleType.MANAGER,
+                quota=quota,
+                balance=balance,
+                user_info=_UserInfo(
                     email="some@email.com",
                     created_at=None,
                     first_name=None,
@@ -47,13 +46,13 @@
                 ),
             )
 
-        mocked.side_effect = add_cluster_user
+        mocked.side_effect = create_cluster_user
         capture = run_cli(["admin", "add-cluster-user", "default", "ivan", "admin"])
         assert not capture.err
         assert capture.out == "Added ivan to cluster default as manager"
 
         # Same with quiet mode
-        mocked.side_effect = add_cluster_user
+        mocked.side_effect = create_cluster_user
         capture = run_cli(
             ["-q", "admin", "add-cluster-user", "default", "ivan", "admin"]
         )
@@ -62,18 +61,18 @@
 
 
 def test_remove_cluster_user_print_result(run_cli: _RunCli) -> None:
-    with mock.patch.object(_Admin, "remove_cluster_user") as mocked:
-
-        async def remove_cluster_user(cluster_name: str, user_name: str) -> None:
+    with mock.patch.object(_Admin, "delete_cluster_user") as mocked:
+
+        async def delete_cluster_user(cluster_name: str, user_name: str) -> None:
             return
 
-        mocked.side_effect = remove_cluster_user
+        mocked.side_effect = delete_cluster_user
         capture = run_cli(["admin", "remove-cluster-user", "default", "ivan"])
         assert not capture.err
         assert capture.out == "Removed ivan from cluster default"
 
         # Same with quiet mode
-        mocked.side_effect = remove_cluster_user
+        mocked.side_effect = delete_cluster_user
         capture = run_cli(["-q", "admin", "remove-cluster-user", "default", "ivan"])
         assert not capture.err
         assert not capture.out
