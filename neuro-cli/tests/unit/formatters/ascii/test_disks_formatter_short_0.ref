<<<<<<< HEAD
Id                                          Name   Storage   Uri                          Status   
 ━━━━━━━━━━━━━━━━━━━━━━━━━━━━━━━━━━━━━━━━━━━━━━━━━━━━━━━━━━━━━━━━━━━━━━━━━━━━━━━━━━━━━━━━━━━━━━━━━━━ 
  disk-1                                             50.0G     disk://cluster/user/disk-1   Pending  
  disk-2                                             50.0M     disk://cluster/user/disk-2   Ready    
  disk-3                                             50.0K     disk://cluster/user/disk-3   Ready    
  disk-4                                             50B       disk://cluster/user/disk-4   Broken
=======
Id                                          Storage   Used   Uri                          Status   
 ━━━━━━━━━━━━━━━━━━━━━━━━━━━━━━━━━━━━━━━━━━━━━━━━━━━━━━━━━━━━━━━━━━━━━━━━━━━━━━━━━━━━━━━━━━━━━━━━━━━ 
  disk-1                                      50.0G            disk://cluster/user/disk-1   Pending  
  disk-2                                      50.0M            disk://cluster/user/disk-2   Ready    
  disk-3                                      50.0K            disk://cluster/user/disk-3   Ready    
  disk-4                                      50B              disk://cluster/user/disk-4   Broken
>>>>>>> 55b603e6
<|MERGE_RESOLUTION|>--- conflicted
+++ resolved
@@ -1,15 +1,6 @@
-<<<<<<< HEAD
-Id                                          Name   Storage   Uri                          Status   
- ━━━━━━━━━━━━━━━━━━━━━━━━━━━━━━━━━━━━━━━━━━━━━━━━━━━━━━━━━━━━━━━━━━━━━━━━━━━━━━━━━━━━━━━━━━━━━━━━━━━ 
-  disk-1                                             50.0G     disk://cluster/user/disk-1   Pending  
-  disk-2                                             50.0M     disk://cluster/user/disk-2   Ready    
-  disk-3                                             50.0K     disk://cluster/user/disk-3   Ready    
-  disk-4                                             50B       disk://cluster/user/disk-4   Broken
-=======
-Id                                          Storage   Used   Uri                          Status   
- ━━━━━━━━━━━━━━━━━━━━━━━━━━━━━━━━━━━━━━━━━━━━━━━━━━━━━━━━━━━━━━━━━━━━━━━━━━━━━━━━━━━━━━━━━━━━━━━━━━━ 
-  disk-1                                      50.0G            disk://cluster/user/disk-1   Pending  
-  disk-2                                      50.0M            disk://cluster/user/disk-2   Ready    
-  disk-3                                      50.0K            disk://cluster/user/disk-3   Ready    
-  disk-4                                      50B              disk://cluster/user/disk-4   Broken
->>>>>>> 55b603e6
+Id                                          Name   Storage   Used   Uri                          Status   
+ ━━━━━━━━━━━━━━━━━━━━━━━━━━━━━━━━━━━━━━━━━━━━━━━━━━━━━━━━━━━━━━━━━━━━━━━━━━━━━━━━━━━━━━━━━━━━━━━━━━━━━━━━━━ 
+  disk-1                                             50.0G            disk://cluster/user/disk-1   Pending  
+  disk-2                                             50.0M            disk://cluster/user/disk-2   Ready    
+  disk-3                                             50.0K            disk://cluster/user/disk-3   Ready    
+  disk-4                                             50B              disk://cluster/user/disk-4   Broken