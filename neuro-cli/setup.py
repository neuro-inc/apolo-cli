--- conflicted
+++ resolved
@@ -32,11 +32,8 @@
         "prompt-toolkit>=3.0.13",
         "rich>=10.0.1",
         "packaging>=20.0",
-<<<<<<< HEAD
         "aiobotocore==1.3.3",
-=======
         "jedi>=0.16",
->>>>>>> 0af876dd
     ],
     include_package_data=True,
     description="Neuro Platform API client",
