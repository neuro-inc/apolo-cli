# -*- coding: utf-8 -*-

# Inspired by: https://github.com/kennethreitz/setup.py

from setuptools import find_packages, setup


with open("README.md") as f:
    readme = f.read()

# TODO: Add license
license = None
# with open('LICENSE') as f:
#     license = f.read()

setup(
    name="neuromation",
    # TODO: decide where take/store versions
    use_scm_version={"root": "..", "relative_to": __file__},
    setup_requires=["setuptools_scm"],
    python_requires=">=3.6.0",
    # Make sure to pin versions of install_requires
    install_requires=[
        "aiohttp>=3.0",
        'dataclasses>=0.5; python_version<"3.7"',
        "pyyaml>=3.0",
        'async_generator>=1.5; python_version<"3.7"',
        "python-jose>=3.0.0",
        "python-dateutil>=2.7.0",
        "yarl>=1.3.0",
        "aiodocker>=0.14.0",
<<<<<<< HEAD
        "click>=4.0",
        "colorama>=0.4",
=======
        "click>=7.0",
>>>>>>> 2c3222a6
    ],
    include_package_data=True,
    description="Neuromation Platform API client",
    long_description=readme,
    long_description_content_type="text/markdown",
    author="Neuromation Team",
    author_email="pypi@neuromation.io",  # TODO: change this email
    license=license,
    url="https://neuromation.io/",
    packages=find_packages(include=("neuromation", "neuromation.*")),
    entry_points={"console_scripts": ["neuro=neuromation.cli:main"]},
    classifiers=[
        "Programming Language :: Python :: 3",
        "License :: Other/Proprietary License",
        "Operating System :: OS Independent",
        "Development Status :: 4 - Beta",
        "Environment :: Console",
        "Intended Audience :: Developers",
        "Intended Audience :: Science/Research",
        "Intended Audience :: Information Technology",
        "Topic :: Scientific/Engineering :: Artificial Intelligence",
        "Topic :: Software Development",
        "Topic :: Utilities",
        "License :: Other/Proprietary License",
    ],
)<|MERGE_RESOLUTION|>--- conflicted
+++ resolved
@@ -29,12 +29,8 @@
         "python-dateutil>=2.7.0",
         "yarl>=1.3.0",
         "aiodocker>=0.14.0",
-<<<<<<< HEAD
-        "click>=4.0",
+        "click>=7.0",
         "colorama>=0.4",
-=======
-        "click>=7.0",
->>>>>>> 2c3222a6
     ],
     include_package_data=True,
     description="Neuromation Platform API client",
