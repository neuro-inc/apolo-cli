--- conflicted
+++ resolved
@@ -3,11 +3,12 @@
 from dataclasses import dataclass, field, replace
 from pathlib import Path
 from typing import Any, Dict, Optional, Tuple
-
+import logging
 import aiohttp
 import yaml
 from yarl import URL
 
+import neuromation
 from neuromation.client import Client
 from neuromation.client.users import get_token_username
 from neuromation.utils import run
@@ -15,6 +16,8 @@
 from .defaults import API_URL
 from .login import AuthConfig, AuthNegotiator, AuthToken
 
+
+log = logging.getLogger(__name__)
 
 class RCException(Exception):
     pass
@@ -46,6 +49,16 @@
 class PyPIVersion:
     pypi_version: LooseVersion
     check_timestamp: int
+
+    def warn_if_has_newer_version(self) -> None:
+        current = LooseVersion(neuromation.__version__)
+        if current < self.pypi_version:
+            update_command = "pip install --upgrade neuromation"
+            log.warning(
+                f"You are using Neuromation Platform Client version {current}, "
+                f"however version {self.pypi_version} is available. "
+            )
+            log.warning(f"You should consider upgrading via the '{update_command}' command.")
 
     @classmethod
     def from_config(cls, data: Dict[str, Any]):
@@ -58,6 +71,10 @@
             check_timestamp = 0
         return cls(pypi_version=pypi_version, check_timestamp=check_timestamp)
 
+    def to_config(self) -> Dict[str, Any]:
+        return {'pypi_version': self.pypi_version,
+                'check_timestamp': self.check_timestamp}
+
 
 @dataclass
 class Config:
@@ -65,11 +82,8 @@
     url: str = API_URL
     auth_token: Optional[AuthToken] = None
     github_rsa_path: str = ""
-<<<<<<< HEAD
-    pypi_version: PyPIVersion = field(default_factory=PyPIVersion.from_config({}))
-=======
+    pypi: PyPIVersion = field(default_factory=PyPIVersion.from_config({}))
     color: bool = field(default=False)  # don't save the field in config
->>>>>>> 49ca35f5
 
     @property
     def auth(self) -> Optional[str]:
@@ -211,8 +225,7 @@
             "expiration_time": config.auth_token.expiration_time,
             "refresh_token": config.auth_token.refresh_token,
         }
-    if config.last_checked_version:
-        payload["last_checked_version"] = config.last_checked_version
+    payload["pypi"] = config.pypi.to_config()
 
     # forbid access to other users
     if path.exists():
@@ -281,7 +294,7 @@
         url=str(api_url),
         auth_token=auth_token,
         github_rsa_path=payload.get("github_rsa_path", ""),
-        last_checked_version=payload.get("last_checked_version"),
+        pypi=PyPIVersion.from_config(payload.get("pypi")),
     )
 
 
