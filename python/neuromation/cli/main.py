--- conflicted
+++ resolved
@@ -508,17 +508,12 @@
                 --http NUMBER             Enable HTTP port forwarding to container
                 --ssh NUMBER              Enable SSH port forwarding to container
                 --volume MOUNT...         Mounts directory from vault into container
-<<<<<<< HEAD
-                -e, --env VAR=VAL...      Passes an environment variable to the
-                                          container.
-                --env-file FILE           File with environment variables to pass
-=======
                                           Use multiple options to mount more than one \
 volume
                 -e, --env VAR=VAL...      Set environment variable in container
                                           Use multiple options to define more than one \
 variable
->>>>>>> 8865a1f7
+                --env-file FILE           File with environment variables to pass
                 --preemptible             Force job to run on a preemptible instance
                 --non-preemptible         Force job to run on a non-preemptible instance
                 -d, --description DESC    Add optional description to the job
