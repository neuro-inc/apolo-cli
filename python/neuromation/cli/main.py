import logging
import os
import sys
from functools import partial
from pathlib import Path
from urllib.parse import urlparse

import aiohttp

import neuromation
from neuromation.cli.command_handlers import (
    CopyOperation,
    DockerHandler,
    JobHandlerOperations,
    ModelHandlerOperations,
    PlatformListDirOperation,
    PlatformMakeDirOperation,
    PlatformRemoveOperation,
    PlatformRenameOperation,
    PlatformSharingOperations,
)
from neuromation.cli.formatter import JobStatusFormatter, OutputFormatter
from neuromation.cli.rc import Config
from neuromation.client.jobs import ResourceSharing
from neuromation.clientv2 import (
    ClientV2,
    Image,
    NetworkPortForwarding,
    Resources,
    VolumeDescriptionPayload,
)
from neuromation.logging import ConsoleWarningFormatter

from . import rc
from .commands import command, dispatch
<<<<<<< HEAD
=======
from .defaults import DEFAULTS
>>>>>>> 9684ade2
from .formatter import JobListFormatter


# For stream copying from file to http or from http to file
BUFFER_SIZE_MB = 16

log = logging.getLogger(__name__)
console_handler = logging.StreamHandler(sys.stderr)


def setup_logging():
    root_logger = logging.getLogger()
    root_logger.addHandler(console_handler)
    root_logger.setLevel(logging.DEBUG)

    # Select modules logging, if necessary
    # logging.getLogger("aiohttp.internal").propagate = False
    # logging.getLogger("aiohttp.client").setLevel(logging.DEBUG)


def setup_console_handler(handler, verbose, noansi=False):
    if not handler.stream.closed and handler.stream.isatty() and noansi is False:
        format_class = ConsoleWarningFormatter
    else:
        format_class = logging.Formatter

    if verbose:
        handler.setFormatter(format_class("%(name)s.%(funcName)s: %(message)s"))
        loglevel = logging.DEBUG
    else:
        handler.setFormatter(format_class())
        loglevel = logging.INFO

    handler.setLevel(loglevel)


@command
def neuro(url, token, verbose, version):
    """    ◣
    ▇ ◣
    ▇ ◥ ◣
  ◣ ◥   ▇
  ▇ ◣   ▇
  ▇ ◥ ◣ ▇
  ▇   ◥ ▇    Neuromation Platform
  ▇   ◣ ◥
  ◥ ◣ ▇      Deep network training,
    ◥ ▇      inference and datasets
      ◥
Usage:
  neuro [options] COMMAND

Options:
  -u, --url URL         Override API URL [default: {api_url}]
  -t, --token TOKEN     API authentication token (not implemented)
  --verbose             Enable verbose logging
  -v, --version         Print version and exit

Commands:
  model                 Model training, testing and inference
  job                   Manage existing jobs
  store                 Storage operations
  image                 Docker container image operations
  config                Configure API connection settings
  completion            Generate code to enable completion
  share                 Resource sharing management
  help                  Get help on a command
"""

    from neuromation.client import Storage

    @command
    def config():
        """
        Usage:
            neuro config COMMAND

        Client configuration settings commands

        Commands:
            url             Updates API URL
            auth            Updates API Token
            forget          Forget stored API Token
            id_rsa          Updates path to Github RSA token,
                            in use for SSH/Remote debug
            show            Print current settings
        """

        @command
        def url(url):
            """
            Usage:
                neuro config url URL

            Updates settings with provided platform URL.

            Examples:
            neuro config url http://platform.neuromation.io/api/v1
            """
            rc.ConfigFactory.update_api_url(url)

        @command
        def id_rsa(file):
            """
            Usage:
                neuro config id_rsa FILE

            Updates path to id_rsa file with private key.
            File is being used for accessing remote shell, remote debug.

            Note: this is temporal and going to be
            replaced in future by JWT token.
            """
            if not os.path.exists(file) or not os.path.isfile(file):
                print(f"File does not exist id_rsa={file}.")
                return

            rc.ConfigFactory.update_github_rsa_path(file)

        @command
        def show():
            """
            Usage:
                neuro config show

            Prints current settings.
            """
            config = rc.ConfigFactory.load()
            print(config)

        @command
        def auth(token):
            """
            Usage:
                neuro config auth TOKEN

            Updates authorization token
            """
            # TODO (R Zubairov, 09/13/2018): check token correct
            # connectivity, check with Alex
            # Do not overwrite token in case new one does not work
            # TODO (R Zubairov, 09/13/2018): on server side we shall implement
            # protection against brute-force
            rc.ConfigFactory.update_auth_token(token=token)

        @command
        def forget():
            """
            Usage:
                neuro config forget

            Forget authorization token
            """
            rc.ConfigFactory.forget_auth_token()

        return locals()

    @command
    def store():
        """
        Usage:
            neuro store COMMAND

        Storage operations

        Commands:
          rm                 Remove files or directories
          ls                 List directory contents
          cp                 Copy files and directories
          mv                 Move or rename files and directories
          mkdir              Make directories
        """

        storage = partial(Storage, url, token)

        @command
        def rm(path):
            """
            Usage:
                neuro store rm PATH

            Remove files or directories.

            Examples:
            neuro store rm storage:///foo/bar/
            neuro store rm storage:/foo/bar/
            neuro store rm storage://{username}/foo/bar/
            """
            config = rc.ConfigFactory.load()
            platform_user_name = config.get_platform_user_name()
            PlatformRemoveOperation(platform_user_name).remove(path, storage)

        @command
        def ls(path):
            """
            Usage:
                neuro store ls [PATH]

            List directory contents
            By default PATH is equal user`s home dir (storage:)
            """
            if path is None:
                path = "storage:"

            format = "{type:<15}{size:<15,}{name:<}".format

            config = rc.ConfigFactory.load()
            platform_user_name = config.get_platform_user_name()
            ls_op = PlatformListDirOperation(platform_user_name)
            storage_objects = ls_op.ls(path, storage)

            return "\n".join(
                format(type=status.type.lower(), name=status.path, size=status.size)
                for status in storage_objects
            )

        @command
        def cp(source, destination, recursive, progress):
            """
            Usage:
                neuro store cp [options] SOURCE DESTINATION

            Copy files and directories
            Either SOURCE or DESTINATION should have storage:// scheme.
            If scheme is omitted, file:// scheme is assumed.

            Options:
              -r, --recursive             Recursive copy
              -p, --progress              Show progress

            Examples:

            # copy local file ./foo into remote storage root
            neuro store cp ./foo storage:///
            neuro store cp ./foo storage:/

            # download remote file foo into local file foo with
            # explicit file:// scheme set
            neuro store cp storage:///foo file:///foo
            """
            timeout = aiohttp.ClientTimeout(
                total=None, connect=None, sock_read=None, sock_connect=30
            )
            storage = partial(Storage, url, token, timeout)
            src = urlparse(source, scheme="file")
            dst = urlparse(destination, scheme="file")

            log.debug(f"src={src}")
            log.debug(f"dst={dst}")

            config = rc.ConfigFactory.load()
            platform_user_name = config.get_platform_user_name()
            operation = CopyOperation.create(
                platform_user_name, src.scheme, dst.scheme, recursive, progress
            )

            return operation.copy(src, dst, storage)

        @command
        def mkdir(path):
            """
            Usage:
                neuro store mkdir PATH

            Make directories
            """
            config = rc.ConfigFactory.load()
            platform_user_name = config.get_platform_user_name()
            PlatformMakeDirOperation(platform_user_name).mkdir(path, storage)
            return path

        @command
        def mv(source, destination):
            """
            Usage:
                neuro store mv SOURCE DESTINATION

            Move or rename files and directories. SOURCE must contain path to the
            file or directory existing on the storage, and DESTINATION must contain
            the full path to the target file or directory.


            Examples:

            # move or rename remote file
            neuro store mv storage://{username}/foo.txt storage://{username}/bar.txt
            neuro store mv storage://{username}/foo.txt storage://~/bar/baz/foo.txt

            # move or rename remote directory
            neuro store mv storage://{username}/foo/ storage://{username}/bar/
            neuro store mv storage://{username}/foo/ storage://{username}/bar/baz/foo/
            """
            config = rc.ConfigFactory.load()
            platform_user_name = config.get_platform_user_name()
            operation = PlatformRenameOperation(platform_user_name)
            return operation.mv(source, destination, storage)

        return locals()

    @command
    def model():
        """
        Usage:
            neuro model COMMAND

        Model operations

        Commands:
          train              Start model training
          debug              Prepare debug tunnel for PyCharm
        """

        from neuromation.client.jobs import Model
        from neuromation.client.jobs import Job

        jobs = partial(Job, url, token)
        model = partial(Model, url, token)

        @command
        def train(
            image,
            dataset,
            results,
            gpu,
            gpu_model,
            cpu,
            memory,
            extshm,
            http,
            ssh,
            cmd,
            description,
            quiet,
        ):
            """
            Usage:
                neuro model train [options] IMAGE DATASET RESULTS [CMD...]

            Start training job using model from IMAGE, dataset from DATASET and
            store output weights in RESULTS.

            COMMANDS list will be passed as commands to model container.

            Options:
                -g, --gpu NUMBER          Number of GPUs to request \
[default: {model_train_gpu_number}]
                --gpu-model MODEL         GPU to use [default: {model_train_gpu_model}]
                                          Other options available are
                                              nvidia-tesla-k80
                                              nvidia-tesla-p4
                                              nvidia-tesla-v100
                -c, --cpu NUMBER          Number of CPUs to request \
[default: {model_train_cpu_number}]
                -m, --memory AMOUNT       Memory amount to request \
[default: {model_train_memory_amount}]
                -x, --extshm              Request extended '/dev/shm' space
                --http NUMBER             Enable HTTP port forwarding to container
                --ssh NUMBER              Enable SSH port forwarding to container
                -d, --description DESC    Add optional description to the job
                -q, --quiet               Run command in quiet mode (print only job id)
            """

            config: Config = rc.ConfigFactory.load()
            platform_user_name = config.get_platform_user_name()
            model_operation = ModelHandlerOperations(platform_user_name)
            job = model_operation.train(
                image,
                dataset,
                results,
                gpu,
                gpu_model,
                cpu,
                memory,
                extshm,
                cmd,
                model,
                http,
                ssh,
                description,
            )

            return OutputFormatter.format_job(job, quiet)

        @command
        def debug(id, localport):
            """
            Usage:
                neuro model debug [options] ID

            Starts ssh terminal connected to running job.
            Job should be started with SSH support enabled.

            Options:
                --localport NUMBER    Local port number for debug \
[default: {model_debug_local_port}]

            Examples:
            neuro model debug --localport 12789 job-abc-def-ghk
            """
            config: Config = rc.ConfigFactory.load()
            git_key = config.github_rsa_path
            platform_user_name = config.get_platform_user_name()

            JobHandlerOperations(platform_user_name).python_remote_debug(
                id, git_key, localport, jobs
            )
            return None

        return locals()

    @command
    def job():
        """
        Usage:
            neuro job COMMAND

        Model operations

        Commands:
          submit              Starts Job on a platform
          monitor             Monitor job output stream
          list                List all jobs
          status              Display status of a job
          kill                Kill job
          ssh                 Start SSH terminal
        """

        from neuromation.client.jobs import Job

        jobs = partial(Job, url, token)

        @command
        async def submit(
            image,
            gpu,
            gpu_model,
            cpu,
            memory,
            extshm,
            http,
            ssh,
            cmd,
            volume,
            env,
            env_file,
            preemptible,
            non_preemptible,
            description,
            quiet,
        ):
            """
            Usage:
                neuro job submit [options] [--volume MOUNT]...
                      [--env VAR=VAL]... IMAGE [CMD...]

            Start job using IMAGE

            COMMANDS list will be passed as commands to model container.

            Options:
                -g, --gpu NUMBER          Number of GPUs to request \
[default: {job_submit_gpu_number}]
                --gpu-model MODEL         GPU to use [default: {job_submit_gpu_model}]
                                          Other options available are
                                              nvidia-tesla-k80
                                              nvidia-tesla-p4
                                              nvidia-tesla-v100
                -c, --cpu NUMBER          Number of CPUs to request \
[default: {job_submit_cpu_number}]
                -m, --memory AMOUNT       Memory amount to request \
[default: {job_submit_memory_amount}]
                -x, --extshm              Request extended '/dev/shm' space
                --http NUMBER             Enable HTTP port forwarding to container
                --ssh NUMBER              Enable SSH port forwarding to container
                --volume MOUNT...         Mounts directory from vault into container
                                          Use multiple options to mount more than one \
volume
                -e, --env VAR=VAL...      Set environment variable in container
                                          Use multiple options to define more than one \
variable
                --env-file FILE           File with environment variables to pass
                --preemptible             Force job to run on a preemptible instance
                --non-preemptible         Force job to run on a non-preemptible instance
                -d, --description DESC    Add optional description to the job
                -q, --quiet               Run command in quiet mode (print only job id)


            Examples:
            # Starts a container pytorch:latest with two paths mounted. Directory /q1/
            # is mounted in read only mode to /qm directory within container.
            # Directory /mod mounted to /mod directory in read-write mode.
            neuro job submit --volume storage:/q1:/qm:ro --volume storage:/mod:/mod:rw \
pytorch:latest

            # Starts a container pytorch:latest with connection enabled to port 22 and
            # sets PYTHONPATH environment value to /python.
            # Please note that SSH server should be provided by container.
            neuro job submit --env PYTHONPATH=/python --volume \
storage:/data/2018q1:/data:ro --ssh 22 pytorch:latest
            """

            def get_preemptible():  # pragma: no cover
                if preemptible and non_preemptible:
                    raise neuromation.client.IllegalArgumentError(
                        "Incompatible options: --preemptible and --non-preemptible"
                    )
                return preemptible or not non_preemptible  # preemptible by default

            is_preemptible = get_preemptible()

            config: Config = rc.ConfigFactory.load()
            platform_user_name = config.get_platform_user_name()

            # TODO (Alex Davydow 12.12.2018): Consider splitting env logic into
            # separate function.
            if env_file:
                with open(env_file, "r") as ef:
                    env = ef.read().splitlines() + env

            env_dict = {}
            for line in env:
                splited = line.split("=", 1)
                if len(splited) == 1:
                    val = os.environ.get(splited[0], "")
                    env_dict[splited[0]] = val
                else:
                    env_dict[splited[0]] = splited[1]

            cmd = " ".join(cmd) if cmd is not None else None
            log.debug(f'cmd="{cmd}"')

            image = Image(image=image, command=cmd)
            network = NetworkPortForwarding.from_cli(http, ssh)
            resources = Resources.create(cpu, gpu, gpu_model, memory, extshm)
            volumes = VolumeDescriptionPayload.from_cli_list(platform_user_name, volume)

            async with ClientV2(url, token) as client:
                job = await client.jobs.submit(
                    image=image,
                    resources=resources,
                    network=network,
                    volumes=volumes,
                    is_preemptible=is_preemptible,
                    description=description,
                    env=env_dict,
                )
                return OutputFormatter.format_job(job, quiet)

        @command
        def ssh(id, user, key):
            """
            Usage:
                neuro job ssh [options] ID

            Starts ssh terminal connected to running job.
            Job should be started with SSH support enabled.

            Options:
                --user STRING         Container user name [default: {job_ssh_user}]
                --key STRING          Path to container private key.

            Examples:
            neuro job ssh --user alfa --key ./my_docker_id_rsa job-abc-def-ghk
            """
            config: Config = rc.ConfigFactory.load()
            git_key = config.github_rsa_path
            platform_user_name = config.get_platform_user_name()

            JobHandlerOperations(platform_user_name).connect_ssh(
                id, git_key, user, key, jobs
            )
            return None

        @command
        async def monitor(id):
            """
            Usage:
                neuro job monitor ID

            Monitor job output stream
            """
            timeout = aiohttp.ClientTimeout(
                total=None, connect=None, sock_read=None, sock_connect=30
            )

            async with ClientV2(url, token, timeout=timeout) as client:
                async for chunk in client.jobs.monitor(id):
                    if not chunk:
                        break
                    sys.stdout.write(chunk.decode(errors="ignore"))

        @command
        async def list(status, description, quiet):
            """
            Usage:
                neuro job list [options]

            Options:
              -s, --status (pending|running|succeeded|failed|all)
                  Filter out job by status(es) (comma delimited if multiple)
              -d, --description DESCRIPTION
                  Filter out job by job description (exact match)
              -q, --quiet
                  Run command in quiet mode (print only job ids)

            List all jobs

            Examples:
            neuro job list --description="my favourite job"
            neuro job list --status=all
            neuro job list --status=pending,running --quiet
            """

            status = status or "running,pending"

<<<<<<< HEAD
            statuses = set(status.split(",")) if status else set()
=======
            # TODO: add validation of status values
            statuses = set(status.split(","))
            if "all" in statuses:
                statuses = set()
>>>>>>> 9684ade2

            async with ClientV2(url, token) as client:
                jobs = await client.jobs.list()

<<<<<<< HEAD
            if "all" not in statuses:
                jobs = [j for j in jobs if j.status in statuses]
            if description:
                jobs = [j for j in jobs if j.description == description]

            formatter = JobListFormatter(quiet=quiet)
            return formatter.format_jobs(jobs)
=======
            formatter = JobListFormatter(quiet=quiet)
            return formatter.format_jobs(jobs, statuses, description)
>>>>>>> 9684ade2

        @command
        async def status(id):
            """
            Usage:
                neuro job status ID

            Display status of a job
            """
            async with ClientV2(url, token) as client:
                res = await client.jobs.status(id)
                return JobStatusFormatter.format_job_status(res)

        @command
        async def kill(job_ids):
            """
            Usage:
                neuro job kill JOB_IDS...

            Kill job(s)
            """
            errors = []
            async with ClientV2(url, token) as client:
                for job in job_ids:
                    try:
                        await client.jobs.kill(job)
                        print(job)
                    except ValueError as e:
                        errors.append((job, e))

            def format_fail(job: str, reason: Exception) -> str:
                return f"Cannot kill job {job}: {reason}"

            for job, error in errors:
                print(format_fail(job, error))

        return locals()

    @command
    def image():
        """
        Usage:
            neuro image COMMAND

        Docker image operations

        Commands:
          push                 Push docker image from local machine to cloud registry.
          pull                 Pull docker image from cloud registry to local machine.
        """

        def _get_image_platform_full_name(image_name):
            config = rc.ConfigFactory.load()
            registry_url = config.docker_registry_url()
            user_name = config.get_platform_user_name()
            target_image_name = f"{registry_url}/{user_name}/{image_name}"
            return target_image_name

        @command
        def push(image_name):
            """
            Usage:
                neuro image push IMAGE_NAME

            Push an image to platform registry
            """
            config = rc.ConfigFactory.load()
            platform_user_name = config.get_platform_user_name()
            registry_url = config.docker_registry_url()
            return DockerHandler(platform_user_name, config.auth).push(
                registry_url, image_name
            )

        @command
        def pull(image_name):
            """
            Usage:
                neuro image pull IMAGE_NAME

            Pull an image from platform registry
            """
            config = rc.ConfigFactory.load()
            platform_user_name = config.get_platform_user_name()
            registry_url = config.docker_registry_url()
            return DockerHandler(platform_user_name, config.auth).pull(
                registry_url, image_name
            )

        return locals()

    @command
    def share(uri, whom, read, write, manage):
        """
            Usage:
                neuro share URI WHOM (read|write|manage)

            Shares resource specified by URI to a user specified by WHOM
             allowing to read, write or manage it.

            Examples:
            neuro share storage:///sample_data/ alice manage
            neuro share image:///resnet50 bob read
            neuro share job:///my_job_id alice write
        """

        op_type = "manage" if manage else "write" if write else "read" if read else None
        if not op_type:
            print("Resource not shared. " "Please specify one of read/write/manage.")
            return None

        config = rc.ConfigFactory.load()
        platform_user_name = config.get_platform_user_name()

        try:
            resource_sharing = partial(ResourceSharing, url, token)
            share_command = PlatformSharingOperations(platform_user_name)
            share_command.share(uri, op_type, whom, resource_sharing)
        except neuromation.client.IllegalArgumentError:
            print("Resource not shared. " "Please verify resource-uri, user name.")
            return None
        print("Resource shared.")
        return None

    @command
    def completion():
        """
            Usage:
                neuro completion COMMAND

            Generates code to enable bash-completion.

            Commands:
                generate     Generate code enabling bash-completion.
                             eval $(neuro completion generate) enables completion
                             for the current session.
                             Adding eval $(neuro completion generate) to
                             .bashrc_profile enables completion permanently.
                patch        Automatically patch .bash_profile to enable completion
        """
        neuromation_dir = Path(__file__).parent.parent
        completion_file = neuromation_dir / "completion" / "completion.bash"
        activate_completion = "source '{}'".format(str(completion_file))

        @command
        def generate():
            """
               Usage:
                   neuro completion generate

               Generate code enabling bash-completion.
               eval $(neuro completion generate) enables completion for the current
               session.
               Adding eval $(neuro completion generate) to .bashrc_profile enables
               completion permanently.
            """
            print(activate_completion)

        @command
        def patch():
            """
               Usage:
                   neuro completion patch

               Automatically patch .bash_profile to enable completion
            """
            bash_profile_file = Path.home() / ".bash_profile"
            with bash_profile_file.open("a+") as bash_profile:
                bash_profile.write(activate_completion)
                bash_profile.write("\n")

        return locals()

    @command
    def help():
        """
            Usage:
                neuro help COMMAND [SUBCOMMAND[...]]

            Display help for given COMMAND

            Examples:
                neuro help store
                neuro help store ls

        """
        pass

    return locals()


def main():
    is_verbose = "--verbose" in sys.argv
    if is_verbose:
        sys.argv.remove("--verbose")

    setup_logging()
    setup_console_handler(console_handler, verbose=is_verbose)

    if any(version_key in sys.argv for version_key in ["-v", "--version"]):
        print(f"Neuromation Platform Client {neuromation.__version__}")
        return

    config = rc.ConfigFactory.load()
    format_spec = DEFAULTS.copy()
    platform_username = config.get_platform_user_name()
    if platform_username:
        format_spec["username"] = platform_username
    if config.url:
        format_spec["api_url"] = config.url

    try:
        res = dispatch(
            target=neuro, tail=sys.argv[1:], format_spec=format_spec, token=config.auth
        )
        if res:
            print(res)

    except neuromation.client.IllegalArgumentError as error:
        log.error(f"Illegal argument(s) ({error})")
        sys.exit(os.EX_DATAERR)

    except neuromation.client.ResourceNotFound as error:
        log.error(f"{error}")
        sys.exit(os.EX_OSFILE)

    except neuromation.client.AuthenticationError as error:
        log.error(f"Cannot authenticate ({error})")
        sys.exit(os.EX_NOPERM)
    except neuromation.client.AuthorizationError as error:
        log.error(f"You haven`t enough permission ({error})")
        sys.exit(os.EX_NOPERM)

    except neuromation.client.ClientError as error:
        log.error(f"Application error ({error})")
        sys.exit(os.EX_SOFTWARE)

    except aiohttp.ClientError as error:
        log.error(f"Connection error ({error})")
        sys.exit(os.EX_IOERR)

    except NotImplementedError as error:
        log.error(f"{error}")
        sys.exit(os.EX_SOFTWARE)
    except FileNotFoundError as error:
        log.error(f"File not found ({error})")
        sys.exit(os.EX_OSFILE)
    except NotADirectoryError as error:
        log.error(f"{error}")
        sys.exit(os.EX_OSFILE)
    except PermissionError as error:
        log.error(f"Cannot access file ({error})")
        sys.exit(os.EX_NOPERM)
    except IOError as error:
        log.error(f"I/O Error ({error})")
        raise error

    except KeyboardInterrupt:
        log.error("Aborting.")
        sys.exit(130)
    except ValueError as e:
        print(e)
        sys.exit(127)

    except Exception as e:
        log.error(f"{e}")
        raise e<|MERGE_RESOLUTION|>--- conflicted
+++ resolved
@@ -33,10 +33,7 @@
 
 from . import rc
 from .commands import command, dispatch
-<<<<<<< HEAD
-=======
 from .defaults import DEFAULTS
->>>>>>> 9684ade2
 from .formatter import JobListFormatter
 
 
@@ -652,30 +649,16 @@
 
             status = status or "running,pending"
 
-<<<<<<< HEAD
-            statuses = set(status.split(",")) if status else set()
-=======
             # TODO: add validation of status values
             statuses = set(status.split(","))
             if "all" in statuses:
                 statuses = set()
->>>>>>> 9684ade2
 
             async with ClientV2(url, token) as client:
                 jobs = await client.jobs.list()
 
-<<<<<<< HEAD
-            if "all" not in statuses:
-                jobs = [j for j in jobs if j.status in statuses]
-            if description:
-                jobs = [j for j in jobs if j.description == description]
-
-            formatter = JobListFormatter(quiet=quiet)
-            return formatter.format_jobs(jobs)
-=======
             formatter = JobListFormatter(quiet=quiet)
             return formatter.format_jobs(jobs, statuses, description)
->>>>>>> 9684ade2
 
         @command
         async def status(id):
