import asyncio
import re
import shlex
from contextlib import suppress
from functools import wraps
from typing import (
    Any,
    Awaitable,
    Callable,
    Iterable,
    List,
    Optional,
    Sequence,
    Tuple,
    Type,
    TypeVar,
)

import click

from neuromation.client import Volume
from neuromation.utils import run

from .rc import Config
<<<<<<< HEAD
from .version_utils import VersionChecker
=======
from .version_utils import AbstractVersionChecker, DummyVersionChecker, VersionChecker
>>>>>>> 241f19c0


_T = TypeVar("_T")

DEPRECATED_HELP_NOTICE = " " + click.style("(DEPRECATED)", fg="red")


async def _run_async_function(
    func: Callable[..., Awaitable[_T]], cfg: Config, *args: Any, **kwargs: Any
) -> _T:
    loop = asyncio.get_event_loop()
    version_checker: AbstractVersionChecker
    if cfg.disable_pypi_version_check:
        version_checker = DummyVersionChecker()
    else:
        # (ASvetlov) This branch is not tested intentionally
        # Don't want to fetch PyPI from unit tests
        # Later the checker initialization code will be refactored
        # as a part of config reimplementation
        version_checker = VersionChecker()  # pragma: no cover
    task = loop.create_task(version_checker.run())
    try:
        return await func(cfg, *args, **kwargs)
    finally:
        task.cancel()
        with suppress(asyncio.CancelledError):
            await task
            await version_checker.close()

        await asyncio.sleep(0.05)


def async_cmd(callback: Callable[..., Awaitable[_T]]) -> Callable[..., _T]:
    # N.B. the decorator implies @click.pass_obj
    @click.pass_obj
    @wraps(callback)
    def wrapper(cfg: Config, *args: Any, **kwargs: Any) -> _T:
        return run(_run_async_function(callback, cfg, *args, **kwargs))

    return wrapper


class HelpFormatter(click.HelpFormatter):
    def write_usage(self, prog: str, args: str = "", prefix: str = "Usage:") -> None:
        super().write_usage(prog, args, prefix=click.style(prefix, bold=True) + " ")

    def write_heading(self, heading: str) -> None:
        self.write(
            click.style(
                "%*s%s:\n" % (self.current_indent, "", heading),
                bold=True,
                underline=False,
            )
        )


class Context(click.Context):
    def make_formatter(self) -> click.HelpFormatter:
        return HelpFormatter(
            width=self.terminal_width, max_width=self.max_content_width
        )


def split_examples(help: str) -> List[str]:
    return re.split("Example[s]:\n", help, re.IGNORECASE)


def format_example(example: str, formatter: click.HelpFormatter) -> None:
    with formatter.section(click.style("Examples", bold=True, underline=False)):
        for line in example.splitlines():
            is_comment = line.startswith("#")
            if is_comment:
                formatter.write_text("\b\n" + click.style(line, dim=True))
            else:
                formatter.write_text("\b\n" + " ".join(shlex.split(line)))


class NeuroClickMixin:
    def get_short_help_str(self, limit: int = 45) -> str:
        text = super().get_short_help_str(limit=limit)  # type: ignore
        if text.endswith(".") and not text.endswith("..."):
            text = text[:-1]
        return text

    def format_help_text(
        self, ctx: click.Context, formatter: click.HelpFormatter
    ) -> None:
        """Writes the help text to the formatter if it exists."""
        help = self.help  # type: ignore
        deprecated = self.deprecated  # type: ignore
        if help:
            help_text, *examples = split_examples(help)
            if help_text:
                formatter.write_paragraph()
                with formatter.indentation():
                    if deprecated:
                        help_text += DEPRECATED_HELP_NOTICE
                    formatter.write_text(help_text)
            examples = [example.strip() for example in examples]

            for example in examples:
                format_example(example, formatter)
        elif deprecated:
            formatter.write_paragraph()
            with formatter.indentation():
                formatter.write_text(DEPRECATED_HELP_NOTICE)

    def make_context(
        self,
        info_name: str,
        args: Sequence[str],
        parent: Optional[click.Context] = None,
        **extra: Any,
    ) -> Context:
        for key, value in self.context_settings.items():  # type: ignore
            if key not in extra:
                extra[key] = value
        ctx = Context(self, info_name=info_name, parent=parent, **extra)  # type: ignore
        with ctx.scope(cleanup=False):
            self.parse_args(ctx, args)  # type: ignore
        return ctx


class NeuroGroupMixin(NeuroClickMixin):
    def format_options(
        self, ctx: click.Context, formatter: click.HelpFormatter
    ) -> None:
        self.format_commands(ctx, formatter)  # type: ignore


class Command(NeuroClickMixin, click.Command):
    pass


def command(
    name: Optional[str] = None, cls: Type[Command] = Command, **kwargs: Any
) -> Command:
    return click.command(name=name, cls=cls, **kwargs)  # type: ignore


class Group(NeuroGroupMixin, click.Group):
    def command(
        self, *args: Any, **kwargs: Any
    ) -> Callable[[Callable[..., Any]], Command]:
        def decorator(f: Callable[..., Any]) -> Command:
            cmd = command(*args, **kwargs)(f)
            self.add_command(cmd)
            return cmd

        return decorator

    def group(
        self, *args: Any, **kwargs: Any
    ) -> Callable[[Callable[..., Any]], "Group"]:
        def decorator(f: Callable[..., Any]) -> Group:
            cmd = group(*args, **kwargs)(f)
            self.add_command(cmd)
            return cmd

        return decorator

    def list_commands(self, ctx: click.Context) -> Iterable[str]:
        return self.commands


def group(name: Optional[str] = None, **kwargs: Any) -> Group:
    kwargs.setdefault("cls", Group)
    return click.group(name=name, **kwargs)  # type: ignore


class DeprecatedGroup(NeuroGroupMixin, click.MultiCommand):
    def __init__(
        self, origin: click.MultiCommand, name: Optional[str] = None, **attrs: Any
    ) -> None:
        attrs.setdefault("help", f"Alias for {origin.name}")
        attrs.setdefault("deprecated", True)
        super().__init__(name, **attrs)
        self.origin = origin

    def get_command(self, ctx: click.Context, cmd_name: str) -> Optional[click.Command]:
        return self.origin.get_command(ctx, cmd_name)

    def list_commands(self, ctx: click.Context) -> Iterable[str]:
        return self.origin.list_commands(ctx)


class MainGroup(Group):
    def _format_group(
        self,
        title: str,
        grp: Sequence[Tuple[str, click.Command]],
        formatter: click.HelpFormatter,
    ) -> None:
        # allow for 3 times the default spacing
        if not grp:
            return

        width = formatter.width
        assert width is not None
        limit = width - 6 - max(len(cmd[0]) for cmd in grp)

        rows = []
        for subcommand, cmd in grp:
            help = cmd.get_short_help_str(limit)  # type: ignore
            rows.append((subcommand, help))

        if rows:
            with formatter.section(title):
                formatter.write_dl(rows)

    def format_commands(
        self, ctx: click.Context, formatter: click.HelpFormatter
    ) -> None:
        """Extra format methods for multi methods that adds all the commands
        after the options.
        """
        commands: List[Tuple[str, click.Command]] = []
        groups: List[Tuple[str, click.MultiCommand]] = []

        for subcommand in self.list_commands(ctx):
            cmd = self.get_command(ctx, subcommand)
            # What is this, the tool lied about a command.  Ignore it
            if cmd is None:
                continue
            if cmd.hidden:  # type: ignore
                continue

            if isinstance(cmd, click.MultiCommand):
                groups.append((subcommand, cmd))
            else:
                commands.append((subcommand, cmd))

        self._format_group("Commands", groups, formatter)
        self._format_group("Command Shortcuts", commands, formatter)

    def format_options(
        self, ctx: click.Context, formatter: click.HelpFormatter
    ) -> None:
        self.format_commands(ctx, formatter)
        formatter.write_paragraph()
        formatter.write_text(
            'Use "neuro <command> --help" for more information about a given command.'
        )
        formatter.write_text(
            'Use "neuro --options" for a list of global command-line options '
            "(applies to all commands)."
        )


def alias(
    origin: click.Command,
    name: str,
    *,
    deprecated: bool = True,
    hidden: Optional[bool] = None,
    help: Optional[str] = None,
) -> click.Command:
    if help is None:
        help = f"Alias for {origin.name}."
    if hidden is None:
        hidden = origin.hidden  # type: ignore

    return Command(  # type: ignore
        name=name,
        context_settings=origin.context_settings,
        callback=origin.callback,
        params=origin.params,
        help=help,
        epilog=origin.epilog,
        short_help=origin.short_help,
        options_metavar=origin.options_metavar,
        add_help_option=origin.add_help_option,
        hidden=hidden,
        deprecated=deprecated,
    )


def volume_to_verbose_str(volume: Volume) -> str:
    return (
        f"'{volume.storage_path}' mounted to '{volume.container_path}' "
        f"in {('ro' if volume.read_only else 'rw')} mode"
    )<|MERGE_RESOLUTION|>--- conflicted
+++ resolved
@@ -22,11 +22,7 @@
 from neuromation.utils import run
 
 from .rc import Config
-<<<<<<< HEAD
-from .version_utils import VersionChecker
-=======
 from .version_utils import AbstractVersionChecker, DummyVersionChecker, VersionChecker
->>>>>>> 241f19c0
 
 
 _T = TypeVar("_T")
