--- conflicted
+++ resolved
@@ -34,13 +34,8 @@
 from .models import Models, TrainResult
 from .storage import FileStatus, FileStatusType, Storage
 from .users import Action, Permission, Users
-<<<<<<< HEAD
-from .images import Images
-from .config import Config
 from .parsing_utils import ImageNameParser
-=======
 
->>>>>>> df9ead56
 
 __all__ = (
     "Image",
