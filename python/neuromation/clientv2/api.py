--- conflicted
+++ resolved
@@ -1,8 +1,4 @@
-<<<<<<< HEAD
-from contextlib import asynccontextmanager
-=======
 import logging
->>>>>>> cb47e986
 from typing import Any, AsyncIterator, Dict, Optional
 
 import aiohttp
