from dataclasses import dataclass
from typing import Any, Dict, List, Optional
from urllib.parse import urlparse

from yarl import URL

from neuromation.client.jobs import (
    Image,
    JobStatus,
    NetworkPortForwarding,
    Resources,
    network_to_api,
)
from neuromation.client.requests import ContainerPayload, ResourcesPayload
from neuromation.strings import parse

from .api import API


@dataclass(frozen=True)
class VolumeDescriptionPayload:
    storage_path: str
    container_path: str
    read_only: bool

    def to_primitive(self) -> Dict[str, Any]:
        resp: Dict[str, Any] = {
            "src_storage_uri": self.storage_path,
            "dst_path": self.container_path,
        }
        if self.read_only:
            resp["read_only"] = bool(self.read_only)
        else:
            resp["read_only"] = False
        return resp

    @classmethod
    def from_cli(cls, username: str, volume: str) -> "VolumeDescriptionPayload":
        volume_desc_parts = volume.split(":")
        if len(volume_desc_parts) != 3 and len(volume_desc_parts) != 4:
            raise ValueError(f"Invalid volume specification '{volume}'")

        storage_path = ":".join(volume_desc_parts[:-1])
        container_path = volume_desc_parts[2]
        read_only = False
        if len(volume_desc_parts) == 4:
            if not volume_desc_parts[-1] in ["ro", "rw"]:
                raise ValueError(f"Wrong ReadWrite/ReadOnly mode spec for '{volume}'")
            read_only = volume_desc_parts[-1] == "ro"
            storage_path = ":".join(volume_desc_parts[:-2])

        # TODO: Refactor PlatformStorageOperation tight coupling
        from neuromation.cli.command_handlers import PlatformStorageOperation

        pso = PlatformStorageOperation(username)
        pso._is_storage_path_url(urlparse(storage_path, scheme="file"))
        storage_path_with_principal = (
            f"storage:/{str(pso.render_uri_path_with_principal(storage_path))}"
        )

        return VolumeDescriptionPayload(
            storage_path_with_principal, container_path, read_only
        )

    @classmethod
    def from_cli_list(
        cls, username: str, lst: List[str]
    ) -> Optional[List["VolumeDescriptionPayload"]]:
        if not lst:
            return None
        return [cls.from_cli(username, s) for s in lst]


@dataclass(frozen=True)
class JobStatusHistory:
    status: JobStatus
    reason: str
    description: str
    created_at: str
    started_at: str
    finished_at: str


@dataclass(frozen=True)
class JobDescription:
    status: JobStatus
    id: str
    image: Optional[str] = None
    command: Optional[str] = None
    url: URL = URL()
    ssh: URL = URL()
    env: Optional[Dict[str, str]] = None
    owner: Optional[str] = None
    history: Optional[JobStatusHistory] = None
    resources: Optional[Resources] = None
    description: Optional[str] = None
    is_preemptible: bool = True

    def jump_host(self) -> str:
        ssh_hostname = self.ssh.host
        assert ssh_hostname is not None
        ssh_hostname = ".".join(ssh_hostname.split(".")[1:])
        return ssh_hostname


class Jobs:
    def __init__(self, api: API) -> None:
        self._api = api

    async def submit(
        self,
        *,
        image: Image,
        resources: Resources,
        network: NetworkPortForwarding,
        volumes: Optional[List[VolumeDescriptionPayload]],
        description: Optional[str],
        is_preemptible: bool = False,
        env: Optional[Dict[str, str]] = None,
    ) -> JobDescription:
        http, ssh = network_to_api(network)
        resources_payload: ResourcesPayload = ResourcesPayload(
            memory_mb=parse.to_megabytes_str(resources.memory),
            cpu=resources.cpu,
            gpu=resources.gpu,
            gpu_model=resources.gpu_model,
            shm=resources.shm,
        )
        container = ContainerPayload(
            image=image.image,
            command=image.command,
            http=http,
            ssh=ssh,
            resources=resources_payload,
            env=env,
        )

        url = URL("jobs")
        request_details: Dict[str, Any] = {"container": container.to_primitive()}
        if volumes:
            prim_volumes = [v.to_primitive() for v in volumes]
        else:
            prim_volumes = []
        request_details["container"]["volumes"] = prim_volumes
        if description:
            request_details["description"] = description
        if is_preemptible is not None:
            request_details["is_preemptible"] = is_preemptible
        async with self._api.request("POST", url, json=request_details) as resp:
            res = await resp.json()
            return self._dict_to_description(res)

    async def list(self) -> List[JobDescription]:
        url = URL(f"jobs")
        async with self._api.request("GET", url) as resp:
            ret = await resp.json()
            return [self._dict_to_description_with_history(j) for j in ret["jobs"]]

    async def kill(self, id: str) -> None:
<<<<<<< HEAD
        """
        the method returns None when the server has responded
        with HTTPNoContent in case of successful job deletion,
        and the text response otherwise (possibly empty).
        """
=======
>>>>>>> 9684ade2
        url = URL(f"jobs/{id}")
        async with self._api.request("DELETE", url):
            # an error is raised for status >= 400
            return None  # 201 status code

    async def monitor(
        self, id: str
    ) -> Any:  # real type is async generator with data chunks
        url = URL(f"jobs/{id}/log")
        async with self._api.request(
            "GET", url, headers={"Accept-Encoding": "identity"}
        ) as resp:
            async for data in resp.content.iter_any():
                yield data

    async def status(self, id: str) -> JobDescription:
        url = URL(f"jobs/{id}")
        async with self._api.request("GET", url) as resp:
            ret = await resp.json()
            return self._dict_to_description_with_history(ret)

    def _dict_to_description_with_history(self, res: Dict[str, Any]) -> JobDescription:
        job_description = self._dict_to_description(res)
        job_history = None
        if "history" in res:
            job_history = JobStatusHistory(
                status=JobStatus(res["history"].get("status", "unknown")),
                reason=res["history"].get("reason", ""),
                description=res["history"].get("description", ""),
                created_at=res["history"].get("created_at", ""),
                started_at=res["history"].get("started_at", ""),
                finished_at=res["history"].get("finished_at", ""),
            )
        return JobDescription(
            id=job_description.id,
            status=job_description.status,
            image=job_description.image,
            command=job_description.command,
            history=job_history,
            resources=job_description.resources,
            url=job_description.url,
            ssh=job_description.ssh,
            owner=job_description.owner,
            description=job_description.description,
            env=job_description.env,
            is_preemptible=job_description.is_preemptible,
        )

    def _dict_to_description(self, res: Dict[str, Any]) -> JobDescription:
        job_container_image = None
        job_command = None
        job_resources = None
        job_env = None

        if "container" in res:
            job_container_image = res["container"].get("image", None)
            job_command = res["container"].get("command", None)
            job_env = res["container"].get("env", None)

            if "resources" in res["container"]:
                container_resources = res["container"]["resources"]
                shm = container_resources.get("shm", None)
                gpu = container_resources.get("gpu", None)
                gpu_model = container_resources.get("gpu_model", None)

                job_resources = Resources(
                    cpu=container_resources["cpu"],
                    memory=container_resources["memory_mb"],
                    gpu=gpu,
                    shm=shm,
                    gpu_model=gpu_model,
                )
        http_url = URL(res.get("http_url", ""))
        ssh_conn = URL(res.get("ssh_server", ""))
        description = res.get("description")
        job_owner = res.get("owner", None)
        return JobDescription(
            id=res["id"],
            status=JobStatus(res["status"]),
            image=job_container_image,
            command=job_command,
            resources=job_resources,
            url=http_url,
            ssh=ssh_conn,
            owner=job_owner,
            description=description,
            env=job_env,
            is_preemptible=res["is_preemptible"],
        )<|MERGE_RESOLUTION|>--- conflicted
+++ resolved
@@ -157,14 +157,6 @@
             return [self._dict_to_description_with_history(j) for j in ret["jobs"]]
 
     async def kill(self, id: str) -> None:
-<<<<<<< HEAD
-        """
-        the method returns None when the server has responded
-        with HTTPNoContent in case of successful job deletion,
-        and the text response otherwise (possibly empty).
-        """
-=======
->>>>>>> 9684ade2
         url = URL(f"jobs/{id}")
         async with self._api.request("DELETE", url):
             # an error is raised for status >= 400
