--- conflicted
+++ resolved
@@ -115,6 +115,7 @@
         volumes: Optional[List[VolumeDescriptionPayload]],
         description: Optional[str],
         is_preemptible: bool = False,
+        env: Optional[Dict[str, str]] = None,
     ) -> JobDescription:
         http, ssh = network_to_api(network)
         resources_payload: ResourcesPayload = ResourcesPayload(
@@ -130,6 +131,7 @@
             http=http,
             ssh=ssh,
             resources=resources_payload,
+            env=env,
         )
 
         url = URL("jobs")
@@ -200,11 +202,8 @@
             ssh=job_description.ssh,
             owner=job_description.owner,
             description=job_description.description,
-<<<<<<< HEAD
             env=job_description.env,
-=======
             is_preemptible=job_description.is_preemptible,
->>>>>>> f3bab56c
         )
 
     def _dict_to_description(self, res: Dict[str, Any]) -> JobDescription:
@@ -245,9 +244,6 @@
             ssh=ssh_conn,
             owner=job_owner,
             description=description,
-<<<<<<< HEAD
             env=job_env,
-=======
             is_preemptible=res["is_preemptible"],
->>>>>>> f3bab56c
         )