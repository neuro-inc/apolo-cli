import aiohttp
from types import TracebackType
from typing import Union, Type, Optional
from yarl import URL

from .api import API
from .jobs import (
    Jobs,
    Image,
    JobDescription,
    JobStatus,
    JobStatusHistory,
    NetworkPortForwarding,
    Resources,
    Volume,
    Container,
)
from .models import Models, TrainResult
<<<<<<< HEAD
from .storage import Storage, FileStatusType, FileStatus
=======
from .users import Action, Permission, Users
>>>>>>> f12953a3

__all__ = (
    "Image",
    "JobDescription",
    "JobStatus",
    "JobStatusHistory",
    "NetworkPortForwarding",
    "Resources",
    "Volume",
    "TrainResult",
    "Action",
    "Permission",
    "ClientV2",
    "FileStatusType",
    "FileStatus",
    "Container",
)

DEFAULT_TIMEOUT = aiohttp.ClientTimeout(None, None, 30, 30)  # type: ignore


class ClientV2:
    def __init__(
        self,
        url: Union[URL, str],
        username: str,
        token: str,
        *,
        timeout: aiohttp.ClientTimeout = DEFAULT_TIMEOUT,  # type: ignore
    ) -> None:
        if isinstance(url, str):
            url = URL(url)
        self._username = username
        self._api = API(url, token, timeout)
        self._jobs = Jobs(self._api)
        self._models = Models(self._api)
<<<<<<< HEAD
        self._storage = Storage(self._api, self._username)
=======
        self._users = Users(self._api)
>>>>>>> f12953a3

    async def close(self) -> None:
        await self._api.close()

    async def __aenter__(self) -> "ClientV2":
        return self

    async def __aexit__(
        self,
        exc_type: Optional[Type[BaseException]] = None,
        exc_val: Optional[BaseException] = None,
        exc_tb: Optional[TracebackType] = None,
    ) -> None:
        await self.close()

    @property
    def username(self) -> str:
        return self._username

    @property
    def jobs(self) -> Jobs:
        return self._jobs

    @property
    def models(self) -> Models:
        return self._models

    @property
<<<<<<< HEAD
    def storage(self) -> Storage:
        return self._storage
=======
    def users(self) -> Users:
        return self._users
>>>>>>> f12953a3
<|MERGE_RESOLUTION|>--- conflicted
+++ resolved
@@ -16,11 +16,8 @@
     Container,
 )
 from .models import Models, TrainResult
-<<<<<<< HEAD
 from .storage import Storage, FileStatusType, FileStatus
-=======
 from .users import Action, Permission, Users
->>>>>>> f12953a3
 
 __all__ = (
     "Image",
@@ -57,11 +54,8 @@
         self._api = API(url, token, timeout)
         self._jobs = Jobs(self._api)
         self._models = Models(self._api)
-<<<<<<< HEAD
         self._storage = Storage(self._api, self._username)
-=======
         self._users = Users(self._api)
->>>>>>> f12953a3
 
     async def close(self) -> None:
         await self._api.close()
@@ -90,10 +84,8 @@
         return self._models
 
     @property
-<<<<<<< HEAD
     def storage(self) -> Storage:
         return self._storage
-=======
+
     def users(self) -> Users:
-        return self._users
->>>>>>> f12953a3
+        return self._users