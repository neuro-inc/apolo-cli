--- conflicted
+++ resolved
@@ -42,11 +42,8 @@
 JOB_OUTPUT_TIMEOUT = 60 * 5
 JOB_OUTPUT_SLEEP_SECONDS = 2
 STORAGE_MAX_WAIT = 60
-<<<<<<< HEAD
 CLI_MAX_WAIT = 180
-=======
 NETWORK_TIMEOUT = 60.0 * 3
->>>>>>> 7e867513
 
 DUMMY_PROGRESS = ProgressBase.create_progress(False)
 
