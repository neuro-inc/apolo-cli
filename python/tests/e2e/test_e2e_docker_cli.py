--- conflicted
+++ resolved
@@ -83,9 +83,7 @@
         assert docker_client.push.call_count == 1
 
 
-<<<<<<< HEAD
 @pytest.mark.e2e
-=======
 def test_docker_push_with_docker_no_tag(run, monkeypatch):
     with mock.patch("docker.APIClient") as mocked_client:
         docker_client = MagicMock(APIClient)
@@ -98,7 +96,7 @@
         assert docker_client.push.call_count == 1
 
 
->>>>>>> ad131c21
+@pytest.mark.e2e
 def test_docker_pull_with_docker(run, monkeypatch):
     with mock.patch("docker.APIClient") as mocked_client:
         docker_client = MagicMock(APIClient)
@@ -110,10 +108,7 @@
         assert docker_client.pull.call_count == 1
 
 
-<<<<<<< HEAD
 @pytest.mark.e2e
-def test_docker_error_scenarios(run, monkeypatch):
-=======
 def test_docker_pull_with_docker_no_tag(run, monkeypatch):
     with mock.patch("docker.APIClient") as mocked_client:
         docker_client = MagicMock(APIClient)
@@ -125,8 +120,8 @@
         assert docker_client.pull.call_count == 1
 
 
+@pytest.mark.e2e
 def test_docker_too_many_image_tags(run, monkeypatch):
->>>>>>> ad131c21
     with mock.patch("docker.APIClient") as mocked_client:
         docker_client = MagicMock(APIClient)
         mocked_client.return_value = docker_client
@@ -144,6 +139,7 @@
             _, captured = run(["image", "push", ":tag"])  # no image name
 
 
+@pytest.mark.e2e
 def test_docker_error_scenarios(run, monkeypatch):
     with mock.patch("docker.APIClient") as mocked_client:
         docker_client = MagicMock(APIClient)
