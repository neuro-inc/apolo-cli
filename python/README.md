--- conflicted
+++ resolved
@@ -75,12 +75,8 @@
 |----|------------|
 |_\-v, --verbose_|Enable verbose mode|
 |_\--show-traceback_|Show python traceback on error, useful for debugging the tool.|
-<<<<<<< HEAD
-|_--color \[yes &#124; no &#124; auto]_|Color mode|
-=======
 |_--color \[yes|no|auto]_|Color mode|
 |_\--disable-pypi-version-check_|Don't periodically check PyPI to determine whether a new version of Neuromation CLI is available for download.|
->>>>>>> e3705c25
 |_--version_|Show the version and exit.|
 |_--help_|Show this message and exit.|
 
@@ -267,7 +263,7 @@
 
 Name | Description|
 |----|------------|
-|_\-s, --status \[pending &#124; running &#124; succeeded &#124; failed &#124; all]_|Filter out job by status \(multiple option)|
+|_\-s, --status \[pending|running|succeeded|failed|all]_|Filter out job by status \(multiple option)|
 |_\-d, --description DESCRIPTION_|Filter out job by job description \(exact match)|
 |_\-q, --quiet_||
 |_--help_|Show this message and exit.|
@@ -460,9 +456,6 @@
 
 Name | Description|
 |----|------------|
-|_\-h, --human-readable_|with -l print human readable sizes \(e.g., 2K, 540M)|
-|_-l_|use a long listing format|
-|_--sort \[name &#124; size &#124; time]_|sort by given field, default is name|
 |_--help_|Show this message and exit.|
 
 
@@ -822,7 +815,7 @@
 
 Name | Description|
 |----|------------|
-|_--shell \[bash &#124; zsh]_|Shell type.  \[default: bash]|
+|_--shell \[bash|zsh]_|Shell type.  \[default: bash]|
 |_--help_|Show this message and exit.|
 
 
@@ -842,7 +835,7 @@
 
 Name | Description|
 |----|------------|
-|_--shell \[bash &#124; zsh]_|Shell type.  \[default: bash]|
+|_--shell \[bash|zsh]_|Shell type.  \[default: bash]|
 |_--help_|Show this message and exit.|
 
 
@@ -921,7 +914,7 @@
 
 Name | Description|
 |----|------------|
-|_\-s, --status \[pending &#124; running &#124; succeeded &#124; failed &#124; all]_|Filter out job by status \(multiple option)|
+|_\-s, --status \[pending|running|succeeded|failed|all]_|Filter out job by status \(multiple option)|
 |_\-d, --description DESCRIPTION_|Filter out job by job description \(exact match)|
 |_\-q, --quiet_||
 |_--help_|Show this message and exit.|
@@ -1113,9 +1106,6 @@
 
 Name | Description|
 |----|------------|
-|_\-h, --human-readable_|with -l print human readable sizes \(e.g., 2K, 540M)|
-|_-l_|use a long listing format|
-|_--sort \[name &#124; size &#124; time]_|sort by given field, default is name|
 |_--help_|Show this message and exit.|
 
 
