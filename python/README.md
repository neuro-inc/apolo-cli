[![codecov](https://codecov.io/gh/neuromation/platform-api-clients/branch/master/graph/badge.svg?token=FwM6ZV3gDj)](https://codecov.io/gh/neuromation/platform-api-clients)

# Table of Contents
* [Preface](#Preface)
* [neuro](#neuro)
	* [neuro help](#neuro-help)
	* [neuro job](#neuro-job)
		* [neuro job submit](#neuro-job-submit)
		* [neuro job ls](#neuro-job-ls)
		* [neuro job status](#neuro-job-status)
		* [neuro job exec](#neuro-job-exec)
		* [neuro job logs](#neuro-job-logs)
		* [neuro job kill](#neuro-job-kill)
		* [neuro job top](#neuro-job-top)
	* [neuro storage](#neuro-storage)
		* [neuro storage cp](#neuro-storage-cp)
		* [neuro storage ls](#neuro-storage-ls)
		* [neuro storage rm](#neuro-storage-rm)
		* [neuro storage mkdir](#neuro-storage-mkdir)
		* [neuro storage mv](#neuro-storage-mv)
	* [neuro image](#neuro-image)
		* [neuro image ls](#neuro-image-ls)
		* [neuro image push](#neuro-image-push)
		* [neuro image pull](#neuro-image-pull)
	* [neuro config](#neuro-config)
		* [neuro config login](#neuro-config-login)
		* [neuro config show](#neuro-config-show)
		* [neuro config show-token](#neuro-config-show-token)
		* [neuro config auth](#neuro-config-auth)
		* [neuro config logout](#neuro-config-logout)
	* [neuro completion](#neuro-completion)
		* [neuro completion generate](#neuro-completion-generate)
		* [neuro completion patch](#neuro-completion-patch)
	* [neuro submit](#neuro-submit)
	* [neuro ps](#neuro-ps)
	* [neuro status](#neuro-status)
	* [neuro exec](#neuro-exec)
	* [neuro logs](#neuro-logs)
	* [neuro kill](#neuro-kill)
	* [neuro top](#neuro-top)
	* [neuro login](#neuro-login)
	* [neuro logout](#neuro-logout)
	* [neuro cp](#neuro-cp)
	* [neuro ls](#neuro-ls)
	* [neuro rm](#neuro-rm)
	* [neuro mkdir](#neuro-mkdir)
	* [neuro mv](#neuro-mv)
	* [neuro images](#neuro-images)
	* [neuro push](#neuro-push)
	* [neuro pull](#neuro-pull)
	* [neuro share](#neuro-share)
* [Api](#Api)
* [Contributing](#Contributing)


# Preface

Welcome to Neuromation API Python client.
Package ship command line tool called [_neuro_](#neuro). With [_neuro_](#neuro) you can:
* [Execute and debug jobs](#neuro-job)
* [Manipulate Data](#neuro-store)
* Make some fun

# neuro

**Usage:**

```bash
neuro [OPTIONS] COMMAND [ARGS]...
```

**Options:**

Name | Description|
|----|------------|
|_\-v, --verbose_|Enable verbose mode|
|_\--show-traceback_|Show python traceback on error, useful for debugging the tool.|
|_--color \[yes|no|auto]_|Color mode|
|_--version_|Show the version and exit.|
|_--help_|Show this message and exit.|


**Commands:**

* _[neuro help](#neuro-help)_: Get help on a command.
* _[neuro job](#neuro-job)_: Job operations.
* _[neuro storage](#neuro-storage)_: Storage operations.
* _[neuro image](#neuro-image)_: Container image operations.
* _[neuro config](#neuro-config)_: Client configuration.
* _[neuro completion](#neuro-completion)_: Output shell completion code.
* _[neuro submit](#neuro-submit)_: Submit an image to run on the cluster.

IMAGE container image name COMMANDS list will be passed as commands to model
container.

* _[neuro ps](#neuro-ps)_: List all jobs.

* _[neuro status](#neuro-status)_: Display status of a job.
* _[neuro exec](#neuro-exec)_: Execute command in a running job.
* _[neuro logs](#neuro-logs)_: Print the logs for a container.
* _[neuro kill](#neuro-kill)_: Kill job(s).
* _[neuro top](#neuro-top)_: Display GPU/CPU/Memory usage.
* _[neuro login](#neuro-login)_: Log into Neuromation Platform.
* _[neuro logout](#neuro-logout)_: Log out.
* _[neuro cp](#neuro-cp)_: Copy files and directories.

Either SOURCE or DESTINATION should have storage:// scheme. If scheme is
omitted, file:// scheme is assumed.

* _[neuro ls](#neuro-ls)_: List directory contents.

By default PATH is equal user`s home dir (storage:)
* _[neuro rm](#neuro-rm)_: Remove files or directories.

* _[neuro mkdir](#neuro-mkdir)_: Make directories.
* _[neuro mv](#neuro-mv)_: Move or rename files and directories.

SOURCE must contain path to the file or directory existing on the storage,
and DESTINATION must contain the full path to the target file or directory.

* _[neuro images](#neuro-images)_: List images.
* _[neuro push](#neuro-push)_: Push an image to platform registry.

Remote image must be URL with image:// scheme. Image names can contains tag.
If tags not specified 'latest' will be used as value.

* _[neuro pull](#neuro-pull)_: Pull an image from platform registry.

Remote image name must be URL with image:// scheme. Image names can contain
tag.

* _[neuro share](#neuro-share)_: Shares resource specified by URI to a USER with PERMISSION





## neuro help

Get help on a command.

**Usage:**

```bash
neuro help [OPTIONS] [COMMAND]...
```

**Options:**

Name | Description|
|----|------------|
|_--help_|Show this message and exit.|




## neuro job

Job operations.

**Usage:**

```bash
neuro job [OPTIONS] COMMAND [ARGS]...
```

**Options:**

Name | Description|
|----|------------|
|_--help_|Show this message and exit.|


**Commands:**

* _[neuro job submit](#neuro-job-submit)_: Submit an image to run on the cluster.

IMAGE container image name COMMANDS list will be passed as commands to model
container.

* _[neuro job ls](#neuro-job-ls)_: List all jobs.

* _[neuro job status](#neuro-job-status)_: Display status of a job.
* _[neuro job exec](#neuro-job-exec)_: Execute command in a running job.
* _[neuro job logs](#neuro-job-logs)_: Print the logs for a container.
* _[neuro job kill](#neuro-job-kill)_: Kill job(s).
* _[neuro job top](#neuro-job-top)_: Display GPU/CPU/Memory usage.




### neuro job submit

Submit an image to run on the cluster.<br/><br/>IMAGE container image name COMMANDS list will be passed as commands to model<br/>container.<br/>

**Usage:**

```bash
neuro job submit [OPTIONS] IMAGE [CMD]...
```

**Examples:**

```bash

# Starts a container pytorch:latest with two paths mounted. Directory /q1/
# is mounted in read only mode to /qm directory within container.
# Directory /mod mounted to /mod directory in read-write mode.
neuro job submit --volume storage:/q1:/qm:ro --volume storage:/mod:/mod:rw pytorch:latest

# Starts a container pytorch:latest with connection enabled to port 22 and
# sets PYTHONPATH environment value to /python.
# Please note that SSH server should be provided by container.
neuro job submit --env PYTHONPATH=/python --volume storage:/data/2018q1:/data:ro --ssh 22 pytorch:latest

```

**Options:**

Name | Description|
|----|------------|
|_\-g, --gpu NUMBER_|Number of GPUs to request  \[default: 0]|
|_\--gpu-model MODEL_|GPU to use  \[default: nvidia\-tesla-k80]|
|_\-c, --cpu NUMBER_|Number of CPUs to request  \[default: 0.1]|
|_\-m, --memory AMOUNT_|Memory amount to request  \[default: 1G]|
|_\-x, --extshm_|Request extended '/dev/shm' space|
|_--http INTEGER_|Enable HTTP port forwarding to container|
|_--ssh INTEGER_|Enable SSH port forwarding to container|
|_\--preemptible / --non-preemptible_|Run job on a lower-cost preemptible instance|
|_\-d, --description DESC_|Add optional description to the job|
|_\-q, --quiet_|Run command in quiet mode \(print only job id)|
|_--volume MOUNT_|Mounts directory from vault into container. Use multiple options to mount more than one volume|
|_\-e, --env VAR=VAL_|Set environment variable in container Use multiple options to define more than one variable|
|_\--env-file PATH_|File with environment variables to pass|
|_--help_|Show this message and exit.|




### neuro job ls

List all jobs.<br/>

**Usage:**

```bash
neuro job ls [OPTIONS]
```

**Examples:**

```bash

neuro job list --description=my favourite job
neuro job list --status=all
neuro job list -s pending -s running -q

```

**Options:**

Name | Description|
|----|------------|
|_\-s, --status \[pending|running|succeeded|failed|all]_|Filter out job by status \(multiple option)|
|_\-d, --description DESCRIPTION_|Filter out job by job description \(exact match)|
|_\-q, --quiet_||
|_--help_|Show this message and exit.|




### neuro job status

Display status of a job.

**Usage:**

```bash
neuro job status [OPTIONS] ID
```

**Options:**

Name | Description|
|----|------------|
|_--help_|Show this message and exit.|




### neuro job exec

Execute command in a running job.

**Usage:**

```bash
neuro job exec [OPTIONS] ID CMD...
```

**Options:**

Name | Description|
|----|------------|
|_\-t, --tty_|Allocate virtual tty. Useful for interactive jobs.|
|_\--no-key-check_|Disable host key checks. Should be used with caution.|
|_--help_|Show this message and exit.|




### neuro job logs

Print the logs for a container.

**Usage:**

```bash
neuro job logs [OPTIONS] ID
```

**Options:**

Name | Description|
|----|------------|
|_--help_|Show this message and exit.|




### neuro job kill

Kill job\(s).

**Usage:**

```bash
neuro job kill [OPTIONS] ID...
```

**Options:**

Name | Description|
|----|------------|
|_--help_|Show this message and exit.|




### neuro job top

Display GPU/CPU/Memory usage.

**Usage:**

```bash
neuro job top [OPTIONS] ID
```

**Options:**

Name | Description|
|----|------------|
|_--help_|Show this message and exit.|




## neuro storage

Storage operations.

**Usage:**

```bash
neuro storage [OPTIONS] COMMAND [ARGS]...
```

**Options:**

Name | Description|
|----|------------|
|_--help_|Show this message and exit.|


**Commands:**

* _[neuro storage cp](#neuro-storage-cp)_: Copy files and directories.

Either SOURCE or DESTINATION should have storage:// scheme. If scheme is
omitted, file:// scheme is assumed.

* _[neuro storage ls](#neuro-storage-ls)_: List directory contents.

By default PATH is equal user`s home dir (storage:)
* _[neuro storage rm](#neuro-storage-rm)_: Remove files or directories.

* _[neuro storage mkdir](#neuro-storage-mkdir)_: Make directories.
* _[neuro storage mv](#neuro-storage-mv)_: Move or rename files and directories.

SOURCE must contain path to the file or directory existing on the storage,
and DESTINATION must contain the full path to the target file or directory.





### neuro storage cp

Copy files and directories.<br/><br/>Either SOURCE or DESTINATION should have storage:// scheme. If scheme is<br/>omitted, file:// scheme is assumed.<br/>

**Usage:**

```bash
neuro storage cp [OPTIONS] SOURCE DESTINATION
```

**Examples:**

```bash

# copy local file ./foo into remote storage root
neuro storage cp ./foo storage:///
neuro storage cp ./foo storage:/

# download remote file foo into local file foo with
# explicit file:// scheme set
neuro storage cp storage:///foo file:///foo

```

**Options:**

Name | Description|
|----|------------|
|_\-r, --recursive_|Recursive copy, off by default|
|_\-p, --progress_|Show progress, off by default|
|_--help_|Show this message and exit.|




### neuro storage ls

List directory contents.<br/><br/>By default PATH is equal user`s home dir \(storage:)

**Usage:**

```bash
neuro storage ls [OPTIONS] [PATH]
```

**Options:**

Name | Description|
|----|------------|
|_--help_|Show this message and exit.|




### neuro storage rm

Remove files or directories.<br/>

**Usage:**

```bash
neuro storage rm [OPTIONS] PATH
```

**Examples:**

```bash

neuro storage rm storage:///foo/bar/
neuro storage rm storage:/foo/bar/
neuro storage rm storage://{username}/foo/bar/

```

**Options:**

Name | Description|
|----|------------|
|_--help_|Show this message and exit.|




### neuro storage mkdir

Make directories.

**Usage:**

```bash
neuro storage mkdir [OPTIONS] PATH
```

**Options:**

Name | Description|
|----|------------|
|_--help_|Show this message and exit.|




### neuro storage mv

Move or rename files and directories.<br/><br/>SOURCE must contain path to the file or directory existing on the storage,<br/>and DESTINATION must contain the full path to the target file or directory.<br/>

**Usage:**

```bash
neuro storage mv [OPTIONS] SOURCE DESTINATION
```

**Examples:**

```bash

# move or rename remote file
neuro storage mv storage://{username}/foo.txt storage://{username}/bar.txt
neuro storage mv storage://{username}/foo.txt storage://~/bar/baz/foo.txt

# move or rename remote directory
neuro storage mv storage://{username}/foo/ storage://{username}/bar/
neuro storage mv storage://{username}/foo/ storage://{username}/bar/baz/foo/

```

**Options:**

Name | Description|
|----|------------|
<<<<<<< HEAD
=======
|_\-g, --gpu NUMBER_|Number of GPUs to request  \[default: 0]|
|_\--gpu-model MODEL_|GPU to use  \[default: nvidia\-tesla-k80]|
|_\-c, --cpu NUMBER_|Number of CPUs to request  \[default: 0.1]|
|_\-m, --memory AMOUNT_|Memory amount to request  \[default: 1G]|
|_\-x, --extshm_|Request extended '/dev/shm' space|
|_--http INTEGER_|Enable HTTP port forwarding to container|
|_--ssh INTEGER_|Enable SSH port forwarding to container|
|_\--preemptible / --non-preemptible_|Run job on a lower-cost preemptible instance|
|_\-d, --description DESC_|Add optional description to the job|
|_\-q, --quiet_|Run command in quiet mode \(print only job id)|
|_\-v, --volume MOUNT_|Mounts directory from vault into container. Use multiple options to mount more than one volume|
|_\-e, --env VAR=VAL_|Set environment variable in container Use multiple options to define more than one variable|
|_\--env-file PATH_|File with environment variables to pass|
|_\--wait-start / --no-wait-start_|Wait for a job start or failure|
>>>>>>> 49ca35f5
|_--help_|Show this message and exit.|




## neuro image

Container image operations.

**Usage:**

```bash
neuro image [OPTIONS] COMMAND [ARGS]...
```

**Options:**

Name | Description|
|----|------------|
|_--help_|Show this message and exit.|


**Commands:**

* _[neuro image ls](#neuro-image-ls)_: List images.
* _[neuro image push](#neuro-image-push)_: Push an image to platform registry.

Remote image must be URL with image:// scheme. Image names can contains tag.
If tags not specified 'latest' will be used as value.

* _[neuro image pull](#neuro-image-pull)_: Pull an image from platform registry.

Remote image name must be URL with image:// scheme. Image names can contain
tag.





### neuro image ls

List images.

**Usage:**

```bash
neuro image ls [OPTIONS]
```

**Options:**

Name | Description|
|----|------------|
|_--help_|Show this message and exit.|




### neuro image push

Push an image to platform registry.<br/><br/>Remote image must be URL with image:// scheme. Image names can contains tag.<br/>If tags not specified 'latest' will be used as value.<br/>

**Usage:**

```bash
neuro image push [OPTIONS] IMAGE_NAME [REMOTE_IMAGE_NAME]
```

**Examples:**

```bash

neuro image push myimage
neuro image push alpine:latest image:my-alpine:production
neuro image push alpine image://myfriend/alpine:shared

```

**Options:**

Name | Description|
|----|------------|
|_--help_|Show this message and exit.|




### neuro image pull

Pull an image from platform registry.<br/><br/>Remote image name must be URL with image:// scheme. Image names can contain<br/>tag.<br/>

**Usage:**

```bash
neuro image pull [OPTIONS] IMAGE_NAME [LOCAL_IMAGE_NAME]
```

**Examples:**

```bash

neuro image pull image:myimage
neuro image pull image://myfriend/alpine:shared
neuro image pull image://username/my-alpine:production alpine:from-registry

```

**Options:**

Name | Description|
|----|------------|
|_--help_|Show this message and exit.|




## neuro config

Client configuration.

**Usage:**

```bash
neuro config [OPTIONS] COMMAND [ARGS]...
```

**Options:**

Name | Description|
|----|------------|
|_--help_|Show this message and exit.|


**Commands:**

* _[neuro config login](#neuro-config-login)_: Log into Neuromation Platform.
* _[neuro config show](#neuro-config-show)_: Print current settings.
* _[neuro config show-token](#neuro-config-show-token)_: Print current authorization token.
* _[neuro config auth](#neuro-config-auth)_: Update authorization token.
* _[neuro config logout](#neuro-config-logout)_: Log out.




### neuro config login

Log into Neuromation Platform.

**Usage:**

```bash
neuro config login [OPTIONS] [URL]
```

**Options:**

Name | Description|
|----|------------|
|_--help_|Show this message and exit.|




### neuro config show

Print current settings.

**Usage:**

```bash
neuro config show [OPTIONS]
```

**Options:**

Name | Description|
|----|------------|
|_--help_|Show this message and exit.|




### neuro config show-token

Print current authorization token.

**Usage:**

```bash
neuro config show-token [OPTIONS]
```

**Options:**

Name | Description|
|----|------------|
|_--help_|Show this message and exit.|




### neuro config auth

Update authorization token.

**Usage:**

```bash
neuro config auth [OPTIONS] TOKEN
```

**Options:**

Name | Description|
|----|------------|
|_--help_|Show this message and exit.|




### neuro config logout

Log out.

**Usage:**

```bash
neuro config logout [OPTIONS]
```

**Options:**

Name | Description|
|----|------------|
|_--help_|Show this message and exit.|




## neuro completion

Output shell completion code.

**Usage:**

```bash
neuro completion [OPTIONS] COMMAND [ARGS]...
```

**Options:**

Name | Description|
|----|------------|
|_--help_|Show this message and exit.|


**Commands:**

* _[neuro completion generate](#neuro-completion-generate)_: Provide an instruction for shell completion generation.
* _[neuro completion patch](#neuro-completion-patch)_: Automatically patch shell configuration profile to enable completion




### neuro completion generate

Provide an instruction for shell completion generation.

**Usage:**

```bash
neuro completion generate [OPTIONS]
```

**Options:**

Name | Description|
|----|------------|
|_--shell \[bash|zsh]_|Shell type.  \[default: bash]|
|_--help_|Show this message and exit.|




### neuro completion patch

Automatically patch shell configuration profile to enable completion

**Usage:**

```bash
neuro completion patch [OPTIONS]
```

**Options:**

Name | Description|
|----|------------|
|_--shell \[bash|zsh]_|Shell type.  \[default: bash]|
|_--help_|Show this message and exit.|




## neuro submit

Submit an image to run on the cluster.<br/><br/>IMAGE container image name COMMANDS list will be passed as commands to model<br/>container.<br/>

**Usage:**

```bash
neuro submit [OPTIONS] IMAGE [CMD]...
```

**Examples:**

```bash

# Starts a container pytorch:latest with two paths mounted. Directory /q1/
# is mounted in read only mode to /qm directory within container.
# Directory /mod mounted to /mod directory in read-write mode.
neuro job submit --volume storage:/q1:/qm:ro --volume storage:/mod:/mod:rw pytorch:latest

# Starts a container pytorch:latest with connection enabled to port 22 and
# sets PYTHONPATH environment value to /python.
# Please note that SSH server should be provided by container.
neuro job submit --env PYTHONPATH=/python --volume storage:/data/2018q1:/data:ro --ssh 22 pytorch:latest

```

**Options:**

Name | Description|
|----|------------|
|_\-g, --gpu NUMBER_|Number of GPUs to request  \[default: 0]|
|_\--gpu-model MODEL_|GPU to use  \[default: nvidia\-tesla-k80]|
|_\-c, --cpu NUMBER_|Number of CPUs to request  \[default: 0.1]|
|_\-m, --memory AMOUNT_|Memory amount to request  \[default: 1G]|
|_\-x, --extshm_|Request extended '/dev/shm' space|
|_--http INTEGER_|Enable HTTP port forwarding to container|
|_--ssh INTEGER_|Enable SSH port forwarding to container|
|_\--preemptible / --non-preemptible_|Run job on a lower-cost preemptible instance|
|_\-d, --description DESC_|Add optional description to the job|
|_\-q, --quiet_|Run command in quiet mode \(print only job id)|
|_--volume MOUNT_|Mounts directory from vault into container. Use multiple options to mount more than one volume|
|_\-e, --env VAR=VAL_|Set environment variable in container Use multiple options to define more than one variable|
|_\--env-file PATH_|File with environment variables to pass|
|_--help_|Show this message and exit.|




## neuro ps

List all jobs.<br/>

**Usage:**

```bash
neuro ps [OPTIONS]
```

**Examples:**

```bash

neuro job list --description=my favourite job
neuro job list --status=all
neuro job list -s pending -s running -q

```

**Options:**

Name | Description|
|----|------------|
|_\-s, --status \[pending|running|succeeded|failed|all]_|Filter out job by status \(multiple option)|
|_\-d, --description DESCRIPTION_|Filter out job by job description \(exact match)|
|_\-q, --quiet_||
|_--help_|Show this message and exit.|




## neuro status

Display status of a job.

**Usage:**

```bash
neuro status [OPTIONS] ID
```

**Options:**

Name | Description|
|----|------------|
|_--help_|Show this message and exit.|




## neuro exec

Execute command in a running job.

**Usage:**

```bash
neuro exec [OPTIONS] ID CMD...
```

**Options:**

Name | Description|
|----|------------|
|_\-t, --tty_|Allocate virtual tty. Useful for interactive jobs.|
|_\--no-key-check_|Disable host key checks. Should be used with caution.|
|_--help_|Show this message and exit.|




## neuro logs

Print the logs for a container.

**Usage:**

```bash
neuro logs [OPTIONS] ID
```

**Options:**

Name | Description|
|----|------------|
|_--help_|Show this message and exit.|




## neuro kill

Kill job\(s).

**Usage:**

```bash
neuro kill [OPTIONS] ID...
```

**Options:**

Name | Description|
|----|------------|
|_--help_|Show this message and exit.|




## neuro top

Display GPU/CPU/Memory usage.

**Usage:**

```bash
neuro top [OPTIONS] ID
```

**Options:**

Name | Description|
|----|------------|
|_--help_|Show this message and exit.|




## neuro login

Log into Neuromation Platform.

**Usage:**

```bash
neuro login [OPTIONS] [URL]
```

**Options:**

Name | Description|
|----|------------|
|_--help_|Show this message and exit.|




## neuro logout

Log out.

**Usage:**

```bash
neuro logout [OPTIONS]
```

**Options:**

Name | Description|
|----|------------|
|_--help_|Show this message and exit.|




## neuro cp

Copy files and directories.<br/><br/>Either SOURCE or DESTINATION should have storage:// scheme. If scheme is<br/>omitted, file:// scheme is assumed.<br/>

**Usage:**

```bash
neuro cp [OPTIONS] SOURCE DESTINATION
```

**Examples:**

```bash

# copy local file ./foo into remote storage root
neuro storage cp ./foo storage:///
neuro storage cp ./foo storage:/

# download remote file foo into local file foo with
# explicit file:// scheme set
neuro storage cp storage:///foo file:///foo

```

**Options:**

Name | Description|
|----|------------|
|_\-r, --recursive_|Recursive copy, off by default|
|_\-p, --progress_|Show progress, off by default|
|_--help_|Show this message and exit.|




## neuro ls

List directory contents.<br/><br/>By default PATH is equal user`s home dir \(storage:)

**Usage:**

```bash
neuro ls [OPTIONS] [PATH]
```

**Options:**

Name | Description|
|----|------------|
|_--help_|Show this message and exit.|




## neuro rm

Remove files or directories.<br/>

**Usage:**

```bash
neuro rm [OPTIONS] PATH
```

**Examples:**

```bash

neuro storage rm storage:///foo/bar/
neuro storage rm storage:/foo/bar/
neuro storage rm storage://{username}/foo/bar/

```

**Options:**

Name | Description|
|----|------------|
|_--help_|Show this message and exit.|




## neuro mkdir

Make directories.

**Usage:**

```bash
neuro mkdir [OPTIONS] PATH
```

**Options:**

Name | Description|
|----|------------|
|_--help_|Show this message and exit.|




## neuro mv

Move or rename files and directories.<br/><br/>SOURCE must contain path to the file or directory existing on the storage,<br/>and DESTINATION must contain the full path to the target file or directory.<br/>

**Usage:**

```bash
neuro mv [OPTIONS] SOURCE DESTINATION
```

**Examples:**

```bash

# move or rename remote file
neuro storage mv storage://{username}/foo.txt storage://{username}/bar.txt
neuro storage mv storage://{username}/foo.txt storage://~/bar/baz/foo.txt

# move or rename remote directory
neuro storage mv storage://{username}/foo/ storage://{username}/bar/
neuro storage mv storage://{username}/foo/ storage://{username}/bar/baz/foo/

```

**Options:**

Name | Description|
|----|------------|
|_--help_|Show this message and exit.|




## neuro images

List images.

**Usage:**

```bash
neuro images [OPTIONS]
```

**Options:**

Name | Description|
|----|------------|
|_--help_|Show this message and exit.|




## neuro push

Push an image to platform registry.<br/><br/>Remote image must be URL with image:// scheme. Image names can contains tag.<br/>If tags not specified 'latest' will be used as value.<br/>

**Usage:**

```bash
neuro push [OPTIONS] IMAGE_NAME [REMOTE_IMAGE_NAME]
```

**Examples:**

```bash

neuro image push myimage
neuro image push alpine:latest image:my-alpine:production
neuro image push alpine image://myfriend/alpine:shared

```

**Options:**

Name | Description|
|----|------------|
|_--help_|Show this message and exit.|




## neuro pull

Pull an image from platform registry.<br/><br/>Remote image name must be URL with image:// scheme. Image names can contain<br/>tag.<br/>

**Usage:**

```bash
neuro pull [OPTIONS] IMAGE_NAME [LOCAL_IMAGE_NAME]
```

**Examples:**

```bash

neuro image pull image:myimage
neuro image pull image://myfriend/alpine:shared
neuro image pull image://username/my-alpine:production alpine:from-registry

```

**Options:**

Name | Description|
|----|------------|
<<<<<<< HEAD
=======
|_\-g, --gpu NUMBER_|Number of GPUs to request  \[default: 0]|
|_\--gpu-model MODEL_|GPU to use  \[default: nvidia\-tesla-k80]|
|_\-c, --cpu NUMBER_|Number of CPUs to request  \[default: 0.1]|
|_\-m, --memory AMOUNT_|Memory amount to request  \[default: 1G]|
|_\-x, --extshm_|Request extended '/dev/shm' space|
|_--http INTEGER_|Enable HTTP port forwarding to container|
|_--ssh INTEGER_|Enable SSH port forwarding to container|
|_\--preemptible / --non-preemptible_|Run job on a lower-cost preemptible instance|
|_\-d, --description DESC_|Add optional description to the job|
|_\-q, --quiet_|Run command in quiet mode \(print only job id)|
|_\-v, --volume MOUNT_|Mounts directory from vault into container. Use multiple options to mount more than one volume|
|_\-e, --env VAR=VAL_|Set environment variable in container Use multiple options to define more than one variable|
|_\--env-file PATH_|File with environment variables to pass|
|_\--wait-start / --no-wait-start_|Wait for a job start or failure|
>>>>>>> 49ca35f5
|_--help_|Show this message and exit.|




## neuro share

Shares resource specified by URI to a USER with PERMISSION<br/>

**Usage:**

```bash
neuro share [OPTIONS] URI USER [read|write|manage]
```

**Examples:**

```bash

neuro share storage:///sample_data/ alice manage
neuro share image:resnet50 bob read
neuro share job:///my_job_id alice write

```

**Options:**

Name | Description|
|----|------------|
|_--help_|Show this message and exit.|




# Api

*TODO*

# Contributing

```shell
git clone https://github.com/neuromation/platform-api-clients.git
cd platform-api-clients/python
```

Before you begin, it is recommended to have clean virtual environment installed:

```shell
python -m venv .env
source .env/bin/activate
```

Development flow:

* Install dependencies: `make init`
* Run tests: `make test`
* Lint: `make lint`
* Publish to [pypi](https://pypi.org/project/neuromation/): `make publish`<|MERGE_RESOLUTION|>--- conflicted
+++ resolved
@@ -229,9 +229,10 @@
 |_\--preemptible / --non-preemptible_|Run job on a lower-cost preemptible instance|
 |_\-d, --description DESC_|Add optional description to the job|
 |_\-q, --quiet_|Run command in quiet mode \(print only job id)|
-|_--volume MOUNT_|Mounts directory from vault into container. Use multiple options to mount more than one volume|
+|_\-v, --volume MOUNT_|Mounts directory from vault into container. Use multiple options to mount more than one volume|
 |_\-e, --env VAR=VAL_|Set environment variable in container Use multiple options to define more than one variable|
 |_\--env-file PATH_|File with environment variables to pass|
+|_\--wait-start / --no-wait-start_|Wait for a job start or failure|
 |_--help_|Show this message and exit.|
 
 
@@ -535,8 +536,340 @@
 
 Name | Description|
 |----|------------|
-<<<<<<< HEAD
-=======
+|_--help_|Show this message and exit.|
+
+
+
+
+## neuro image
+
+Container image operations.
+
+**Usage:**
+
+```bash
+neuro image [OPTIONS] COMMAND [ARGS]...
+```
+
+**Options:**
+
+Name | Description|
+|----|------------|
+|_--help_|Show this message and exit.|
+
+
+**Commands:**
+
+* _[neuro image ls](#neuro-image-ls)_: List images.
+* _[neuro image push](#neuro-image-push)_: Push an image to platform registry.
+
+Remote image must be URL with image:// scheme. Image names can contains tag.
+If tags not specified 'latest' will be used as value.
+
+* _[neuro image pull](#neuro-image-pull)_: Pull an image from platform registry.
+
+Remote image name must be URL with image:// scheme. Image names can contain
+tag.
+
+
+
+
+
+### neuro image ls
+
+List images.
+
+**Usage:**
+
+```bash
+neuro image ls [OPTIONS]
+```
+
+**Options:**
+
+Name | Description|
+|----|------------|
+|_--help_|Show this message and exit.|
+
+
+
+
+### neuro image push
+
+Push an image to platform registry.<br/><br/>Remote image must be URL with image:// scheme. Image names can contains tag.<br/>If tags not specified 'latest' will be used as value.<br/>
+
+**Usage:**
+
+```bash
+neuro image push [OPTIONS] IMAGE_NAME [REMOTE_IMAGE_NAME]
+```
+
+**Examples:**
+
+```bash
+
+neuro image push myimage
+neuro image push alpine:latest image:my-alpine:production
+neuro image push alpine image://myfriend/alpine:shared
+
+```
+
+**Options:**
+
+Name | Description|
+|----|------------|
+|_--help_|Show this message and exit.|
+
+
+
+
+### neuro image pull
+
+Pull an image from platform registry.<br/><br/>Remote image name must be URL with image:// scheme. Image names can contain<br/>tag.<br/>
+
+**Usage:**
+
+```bash
+neuro image pull [OPTIONS] IMAGE_NAME [LOCAL_IMAGE_NAME]
+```
+
+**Examples:**
+
+```bash
+
+neuro image pull image:myimage
+neuro image pull image://myfriend/alpine:shared
+neuro image pull image://username/my-alpine:production alpine:from-registry
+
+```
+
+**Options:**
+
+Name | Description|
+|----|------------|
+|_--help_|Show this message and exit.|
+
+
+
+
+## neuro config
+
+Client configuration.
+
+**Usage:**
+
+```bash
+neuro config [OPTIONS] COMMAND [ARGS]...
+```
+
+**Options:**
+
+Name | Description|
+|----|------------|
+|_--help_|Show this message and exit.|
+
+
+**Commands:**
+
+* _[neuro config login](#neuro-config-login)_: Log into Neuromation Platform.
+* _[neuro config show](#neuro-config-show)_: Print current settings.
+* _[neuro config show-token](#neuro-config-show-token)_: Print current authorization token.
+* _[neuro config auth](#neuro-config-auth)_: Update authorization token.
+* _[neuro config logout](#neuro-config-logout)_: Log out.
+
+
+
+
+### neuro config login
+
+Log into Neuromation Platform.
+
+**Usage:**
+
+```bash
+neuro config login [OPTIONS] [URL]
+```
+
+**Options:**
+
+Name | Description|
+|----|------------|
+|_--help_|Show this message and exit.|
+
+
+
+
+### neuro config show
+
+Print current settings.
+
+**Usage:**
+
+```bash
+neuro config show [OPTIONS]
+```
+
+**Options:**
+
+Name | Description|
+|----|------------|
+|_--help_|Show this message and exit.|
+
+
+
+
+### neuro config show-token
+
+Print current authorization token.
+
+**Usage:**
+
+```bash
+neuro config show-token [OPTIONS]
+```
+
+**Options:**
+
+Name | Description|
+|----|------------|
+|_--help_|Show this message and exit.|
+
+
+
+
+### neuro config auth
+
+Update authorization token.
+
+**Usage:**
+
+```bash
+neuro config auth [OPTIONS] TOKEN
+```
+
+**Options:**
+
+Name | Description|
+|----|------------|
+|_--help_|Show this message and exit.|
+
+
+
+
+### neuro config logout
+
+Log out.
+
+**Usage:**
+
+```bash
+neuro config logout [OPTIONS]
+```
+
+**Options:**
+
+Name | Description|
+|----|------------|
+|_--help_|Show this message and exit.|
+
+
+
+
+## neuro completion
+
+Output shell completion code.
+
+**Usage:**
+
+```bash
+neuro completion [OPTIONS] COMMAND [ARGS]...
+```
+
+**Options:**
+
+Name | Description|
+|----|------------|
+|_--help_|Show this message and exit.|
+
+
+**Commands:**
+
+* _[neuro completion generate](#neuro-completion-generate)_: Provide an instruction for shell completion generation.
+* _[neuro completion patch](#neuro-completion-patch)_: Automatically patch shell configuration profile to enable completion
+
+
+
+
+### neuro completion generate
+
+Provide an instruction for shell completion generation.
+
+**Usage:**
+
+```bash
+neuro completion generate [OPTIONS]
+```
+
+**Options:**
+
+Name | Description|
+|----|------------|
+|_--shell \[bash|zsh]_|Shell type.  \[default: bash]|
+|_--help_|Show this message and exit.|
+
+
+
+
+### neuro completion patch
+
+Automatically patch shell configuration profile to enable completion
+
+**Usage:**
+
+```bash
+neuro completion patch [OPTIONS]
+```
+
+**Options:**
+
+Name | Description|
+|----|------------|
+|_--shell \[bash|zsh]_|Shell type.  \[default: bash]|
+|_--help_|Show this message and exit.|
+
+
+
+
+## neuro submit
+
+Submit an image to run on the cluster.<br/><br/>IMAGE container image name COMMANDS list will be passed as commands to model<br/>container.<br/>
+
+**Usage:**
+
+```bash
+neuro submit [OPTIONS] IMAGE [CMD]...
+```
+
+**Examples:**
+
+```bash
+
+# Starts a container pytorch:latest with two paths mounted. Directory /q1/
+# is mounted in read only mode to /qm directory within container.
+# Directory /mod mounted to /mod directory in read-write mode.
+neuro job submit --volume storage:/q1:/qm:ro --volume storage:/mod:/mod:rw pytorch:latest
+
+# Starts a container pytorch:latest with connection enabled to port 22 and
+# sets PYTHONPATH environment value to /python.
+# Please note that SSH server should be provided by container.
+neuro job submit --env PYTHONPATH=/python --volume storage:/data/2018q1:/data:ro --ssh 22 pytorch:latest
+
+```
+
+**Options:**
+
+Name | Description|
+|----|------------|
 |_\-g, --gpu NUMBER_|Number of GPUs to request  \[default: 0]|
 |_\--gpu-model MODEL_|GPU to use  \[default: nvidia\-tesla-k80]|
 |_\-c, --cpu NUMBER_|Number of CPUs to request  \[default: 0.1]|
@@ -551,73 +884,340 @@
 |_\-e, --env VAR=VAL_|Set environment variable in container Use multiple options to define more than one variable|
 |_\--env-file PATH_|File with environment variables to pass|
 |_\--wait-start / --no-wait-start_|Wait for a job start or failure|
->>>>>>> 49ca35f5
-|_--help_|Show this message and exit.|
-
-
-
-
-## neuro image
-
-Container image operations.
-
-**Usage:**
-
-```bash
-neuro image [OPTIONS] COMMAND [ARGS]...
-```
-
-**Options:**
-
-Name | Description|
-|----|------------|
-|_--help_|Show this message and exit.|
-
-
-**Commands:**
-
-* _[neuro image ls](#neuro-image-ls)_: List images.
-* _[neuro image push](#neuro-image-push)_: Push an image to platform registry.
-
-Remote image must be URL with image:// scheme. Image names can contains tag.
-If tags not specified 'latest' will be used as value.
-
-* _[neuro image pull](#neuro-image-pull)_: Pull an image from platform registry.
-
-Remote image name must be URL with image:// scheme. Image names can contain
-tag.
-
-
-
-
-
-### neuro image ls
+|_--help_|Show this message and exit.|
+
+
+
+
+## neuro ps
+
+List all jobs.<br/>
+
+**Usage:**
+
+```bash
+neuro ps [OPTIONS]
+```
+
+**Examples:**
+
+```bash
+
+neuro job list --description=my favourite job
+neuro job list --status=all
+neuro job list -s pending -s running -q
+
+```
+
+**Options:**
+
+Name | Description|
+|----|------------|
+|_\-s, --status \[pending|running|succeeded|failed|all]_|Filter out job by status \(multiple option)|
+|_\-d, --description DESCRIPTION_|Filter out job by job description \(exact match)|
+|_\-q, --quiet_||
+|_--help_|Show this message and exit.|
+
+
+
+
+## neuro status
+
+Display status of a job.
+
+**Usage:**
+
+```bash
+neuro status [OPTIONS] ID
+```
+
+**Options:**
+
+Name | Description|
+|----|------------|
+|_--help_|Show this message and exit.|
+
+
+
+
+## neuro exec
+
+Execute command in a running job.
+
+**Usage:**
+
+```bash
+neuro exec [OPTIONS] ID CMD...
+```
+
+**Options:**
+
+Name | Description|
+|----|------------|
+|_\-t, --tty_|Allocate virtual tty. Useful for interactive jobs.|
+|_\--no-key-check_|Disable host key checks. Should be used with caution.|
+|_--help_|Show this message and exit.|
+
+
+
+
+## neuro logs
+
+Print the logs for a container.
+
+**Usage:**
+
+```bash
+neuro logs [OPTIONS] ID
+```
+
+**Options:**
+
+Name | Description|
+|----|------------|
+|_--help_|Show this message and exit.|
+
+
+
+
+## neuro kill
+
+Kill job\(s).
+
+**Usage:**
+
+```bash
+neuro kill [OPTIONS] ID...
+```
+
+**Options:**
+
+Name | Description|
+|----|------------|
+|_--help_|Show this message and exit.|
+
+
+
+
+## neuro top
+
+Display GPU/CPU/Memory usage.
+
+**Usage:**
+
+```bash
+neuro top [OPTIONS] ID
+```
+
+**Options:**
+
+Name | Description|
+|----|------------|
+|_--help_|Show this message and exit.|
+
+
+
+
+## neuro login
+
+Log into Neuromation Platform.
+
+**Usage:**
+
+```bash
+neuro login [OPTIONS] [URL]
+```
+
+**Options:**
+
+Name | Description|
+|----|------------|
+|_--help_|Show this message and exit.|
+
+
+
+
+## neuro logout
+
+Log out.
+
+**Usage:**
+
+```bash
+neuro logout [OPTIONS]
+```
+
+**Options:**
+
+Name | Description|
+|----|------------|
+|_--help_|Show this message and exit.|
+
+
+
+
+## neuro cp
+
+Copy files and directories.<br/><br/>Either SOURCE or DESTINATION should have storage:// scheme. If scheme is<br/>omitted, file:// scheme is assumed.<br/>
+
+**Usage:**
+
+```bash
+neuro cp [OPTIONS] SOURCE DESTINATION
+```
+
+**Examples:**
+
+```bash
+
+# copy local file ./foo into remote storage root
+neuro storage cp ./foo storage:///
+neuro storage cp ./foo storage:/
+
+# download remote file foo into local file foo with
+# explicit file:// scheme set
+neuro storage cp storage:///foo file:///foo
+
+```
+
+**Options:**
+
+Name | Description|
+|----|------------|
+|_\-r, --recursive_|Recursive copy, off by default|
+|_\-p, --progress_|Show progress, off by default|
+|_--help_|Show this message and exit.|
+
+
+
+
+## neuro ls
+
+List directory contents.<br/><br/>By default PATH is equal user`s home dir \(storage:)
+
+**Usage:**
+
+```bash
+neuro ls [OPTIONS] [PATH]
+```
+
+**Options:**
+
+Name | Description|
+|----|------------|
+|_--help_|Show this message and exit.|
+
+
+
+
+## neuro rm
+
+Remove files or directories.<br/>
+
+**Usage:**
+
+```bash
+neuro rm [OPTIONS] PATH
+```
+
+**Examples:**
+
+```bash
+
+neuro storage rm storage:///foo/bar/
+neuro storage rm storage:/foo/bar/
+neuro storage rm storage://{username}/foo/bar/
+
+```
+
+**Options:**
+
+Name | Description|
+|----|------------|
+|_--help_|Show this message and exit.|
+
+
+
+
+## neuro mkdir
+
+Make directories.
+
+**Usage:**
+
+```bash
+neuro mkdir [OPTIONS] PATH
+```
+
+**Options:**
+
+Name | Description|
+|----|------------|
+|_--help_|Show this message and exit.|
+
+
+
+
+## neuro mv
+
+Move or rename files and directories.<br/><br/>SOURCE must contain path to the file or directory existing on the storage,<br/>and DESTINATION must contain the full path to the target file or directory.<br/>
+
+**Usage:**
+
+```bash
+neuro mv [OPTIONS] SOURCE DESTINATION
+```
+
+**Examples:**
+
+```bash
+
+# move or rename remote file
+neuro storage mv storage://{username}/foo.txt storage://{username}/bar.txt
+neuro storage mv storage://{username}/foo.txt storage://~/bar/baz/foo.txt
+
+# move or rename remote directory
+neuro storage mv storage://{username}/foo/ storage://{username}/bar/
+neuro storage mv storage://{username}/foo/ storage://{username}/bar/baz/foo/
+
+```
+
+**Options:**
+
+Name | Description|
+|----|------------|
+|_--help_|Show this message and exit.|
+
+
+
+
+## neuro images
 
 List images.
 
 **Usage:**
 
 ```bash
-neuro image ls [OPTIONS]
-```
-
-**Options:**
-
-Name | Description|
-|----|------------|
-|_--help_|Show this message and exit.|
-
-
-
-
-### neuro image push
+neuro images [OPTIONS]
+```
+
+**Options:**
+
+Name | Description|
+|----|------------|
+|_--help_|Show this message and exit.|
+
+
+
+
+## neuro push
 
 Push an image to platform registry.<br/><br/>Remote image must be URL with image:// scheme. Image names can contains tag.<br/>If tags not specified 'latest' will be used as value.<br/>
 
 **Usage:**
 
 ```bash
-neuro image push [OPTIONS] IMAGE_NAME [REMOTE_IMAGE_NAME]
+neuro push [OPTIONS] IMAGE_NAME [REMOTE_IMAGE_NAME]
 ```
 
 **Examples:**
@@ -639,14 +1239,14 @@
 
 
 
-### neuro image pull
+## neuro pull
 
 Pull an image from platform registry.<br/><br/>Remote image name must be URL with image:// scheme. Image names can contain<br/>tag.<br/>
 
 **Usage:**
 
 ```bash
-neuro image pull [OPTIONS] IMAGE_NAME [LOCAL_IMAGE_NAME]
+neuro pull [OPTIONS] IMAGE_NAME [LOCAL_IMAGE_NAME]
 ```
 
 **Examples:**
@@ -663,638 +1263,6 @@
 
 Name | Description|
 |----|------------|
-|_--help_|Show this message and exit.|
-
-
-
-
-## neuro config
-
-Client configuration.
-
-**Usage:**
-
-```bash
-neuro config [OPTIONS] COMMAND [ARGS]...
-```
-
-**Options:**
-
-Name | Description|
-|----|------------|
-|_--help_|Show this message and exit.|
-
-
-**Commands:**
-
-* _[neuro config login](#neuro-config-login)_: Log into Neuromation Platform.
-* _[neuro config show](#neuro-config-show)_: Print current settings.
-* _[neuro config show-token](#neuro-config-show-token)_: Print current authorization token.
-* _[neuro config auth](#neuro-config-auth)_: Update authorization token.
-* _[neuro config logout](#neuro-config-logout)_: Log out.
-
-
-
-
-### neuro config login
-
-Log into Neuromation Platform.
-
-**Usage:**
-
-```bash
-neuro config login [OPTIONS] [URL]
-```
-
-**Options:**
-
-Name | Description|
-|----|------------|
-|_--help_|Show this message and exit.|
-
-
-
-
-### neuro config show
-
-Print current settings.
-
-**Usage:**
-
-```bash
-neuro config show [OPTIONS]
-```
-
-**Options:**
-
-Name | Description|
-|----|------------|
-|_--help_|Show this message and exit.|
-
-
-
-
-### neuro config show-token
-
-Print current authorization token.
-
-**Usage:**
-
-```bash
-neuro config show-token [OPTIONS]
-```
-
-**Options:**
-
-Name | Description|
-|----|------------|
-|_--help_|Show this message and exit.|
-
-
-
-
-### neuro config auth
-
-Update authorization token.
-
-**Usage:**
-
-```bash
-neuro config auth [OPTIONS] TOKEN
-```
-
-**Options:**
-
-Name | Description|
-|----|------------|
-|_--help_|Show this message and exit.|
-
-
-
-
-### neuro config logout
-
-Log out.
-
-**Usage:**
-
-```bash
-neuro config logout [OPTIONS]
-```
-
-**Options:**
-
-Name | Description|
-|----|------------|
-|_--help_|Show this message and exit.|
-
-
-
-
-## neuro completion
-
-Output shell completion code.
-
-**Usage:**
-
-```bash
-neuro completion [OPTIONS] COMMAND [ARGS]...
-```
-
-**Options:**
-
-Name | Description|
-|----|------------|
-|_--help_|Show this message and exit.|
-
-
-**Commands:**
-
-* _[neuro completion generate](#neuro-completion-generate)_: Provide an instruction for shell completion generation.
-* _[neuro completion patch](#neuro-completion-patch)_: Automatically patch shell configuration profile to enable completion
-
-
-
-
-### neuro completion generate
-
-Provide an instruction for shell completion generation.
-
-**Usage:**
-
-```bash
-neuro completion generate [OPTIONS]
-```
-
-**Options:**
-
-Name | Description|
-|----|------------|
-|_--shell \[bash|zsh]_|Shell type.  \[default: bash]|
-|_--help_|Show this message and exit.|
-
-
-
-
-### neuro completion patch
-
-Automatically patch shell configuration profile to enable completion
-
-**Usage:**
-
-```bash
-neuro completion patch [OPTIONS]
-```
-
-**Options:**
-
-Name | Description|
-|----|------------|
-|_--shell \[bash|zsh]_|Shell type.  \[default: bash]|
-|_--help_|Show this message and exit.|
-
-
-
-
-## neuro submit
-
-Submit an image to run on the cluster.<br/><br/>IMAGE container image name COMMANDS list will be passed as commands to model<br/>container.<br/>
-
-**Usage:**
-
-```bash
-neuro submit [OPTIONS] IMAGE [CMD]...
-```
-
-**Examples:**
-
-```bash
-
-# Starts a container pytorch:latest with two paths mounted. Directory /q1/
-# is mounted in read only mode to /qm directory within container.
-# Directory /mod mounted to /mod directory in read-write mode.
-neuro job submit --volume storage:/q1:/qm:ro --volume storage:/mod:/mod:rw pytorch:latest
-
-# Starts a container pytorch:latest with connection enabled to port 22 and
-# sets PYTHONPATH environment value to /python.
-# Please note that SSH server should be provided by container.
-neuro job submit --env PYTHONPATH=/python --volume storage:/data/2018q1:/data:ro --ssh 22 pytorch:latest
-
-```
-
-**Options:**
-
-Name | Description|
-|----|------------|
-|_\-g, --gpu NUMBER_|Number of GPUs to request  \[default: 0]|
-|_\--gpu-model MODEL_|GPU to use  \[default: nvidia\-tesla-k80]|
-|_\-c, --cpu NUMBER_|Number of CPUs to request  \[default: 0.1]|
-|_\-m, --memory AMOUNT_|Memory amount to request  \[default: 1G]|
-|_\-x, --extshm_|Request extended '/dev/shm' space|
-|_--http INTEGER_|Enable HTTP port forwarding to container|
-|_--ssh INTEGER_|Enable SSH port forwarding to container|
-|_\--preemptible / --non-preemptible_|Run job on a lower-cost preemptible instance|
-|_\-d, --description DESC_|Add optional description to the job|
-|_\-q, --quiet_|Run command in quiet mode \(print only job id)|
-|_--volume MOUNT_|Mounts directory from vault into container. Use multiple options to mount more than one volume|
-|_\-e, --env VAR=VAL_|Set environment variable in container Use multiple options to define more than one variable|
-|_\--env-file PATH_|File with environment variables to pass|
-|_--help_|Show this message and exit.|
-
-
-
-
-## neuro ps
-
-List all jobs.<br/>
-
-**Usage:**
-
-```bash
-neuro ps [OPTIONS]
-```
-
-**Examples:**
-
-```bash
-
-neuro job list --description=my favourite job
-neuro job list --status=all
-neuro job list -s pending -s running -q
-
-```
-
-**Options:**
-
-Name | Description|
-|----|------------|
-|_\-s, --status \[pending|running|succeeded|failed|all]_|Filter out job by status \(multiple option)|
-|_\-d, --description DESCRIPTION_|Filter out job by job description \(exact match)|
-|_\-q, --quiet_||
-|_--help_|Show this message and exit.|
-
-
-
-
-## neuro status
-
-Display status of a job.
-
-**Usage:**
-
-```bash
-neuro status [OPTIONS] ID
-```
-
-**Options:**
-
-Name | Description|
-|----|------------|
-|_--help_|Show this message and exit.|
-
-
-
-
-## neuro exec
-
-Execute command in a running job.
-
-**Usage:**
-
-```bash
-neuro exec [OPTIONS] ID CMD...
-```
-
-**Options:**
-
-Name | Description|
-|----|------------|
-|_\-t, --tty_|Allocate virtual tty. Useful for interactive jobs.|
-|_\--no-key-check_|Disable host key checks. Should be used with caution.|
-|_--help_|Show this message and exit.|
-
-
-
-
-## neuro logs
-
-Print the logs for a container.
-
-**Usage:**
-
-```bash
-neuro logs [OPTIONS] ID
-```
-
-**Options:**
-
-Name | Description|
-|----|------------|
-|_--help_|Show this message and exit.|
-
-
-
-
-## neuro kill
-
-Kill job\(s).
-
-**Usage:**
-
-```bash
-neuro kill [OPTIONS] ID...
-```
-
-**Options:**
-
-Name | Description|
-|----|------------|
-|_--help_|Show this message and exit.|
-
-
-
-
-## neuro top
-
-Display GPU/CPU/Memory usage.
-
-**Usage:**
-
-```bash
-neuro top [OPTIONS] ID
-```
-
-**Options:**
-
-Name | Description|
-|----|------------|
-|_--help_|Show this message and exit.|
-
-
-
-
-## neuro login
-
-Log into Neuromation Platform.
-
-**Usage:**
-
-```bash
-neuro login [OPTIONS] [URL]
-```
-
-**Options:**
-
-Name | Description|
-|----|------------|
-|_--help_|Show this message and exit.|
-
-
-
-
-## neuro logout
-
-Log out.
-
-**Usage:**
-
-```bash
-neuro logout [OPTIONS]
-```
-
-**Options:**
-
-Name | Description|
-|----|------------|
-|_--help_|Show this message and exit.|
-
-
-
-
-## neuro cp
-
-Copy files and directories.<br/><br/>Either SOURCE or DESTINATION should have storage:// scheme. If scheme is<br/>omitted, file:// scheme is assumed.<br/>
-
-**Usage:**
-
-```bash
-neuro cp [OPTIONS] SOURCE DESTINATION
-```
-
-**Examples:**
-
-```bash
-
-# copy local file ./foo into remote storage root
-neuro storage cp ./foo storage:///
-neuro storage cp ./foo storage:/
-
-# download remote file foo into local file foo with
-# explicit file:// scheme set
-neuro storage cp storage:///foo file:///foo
-
-```
-
-**Options:**
-
-Name | Description|
-|----|------------|
-|_\-r, --recursive_|Recursive copy, off by default|
-|_\-p, --progress_|Show progress, off by default|
-|_--help_|Show this message and exit.|
-
-
-
-
-## neuro ls
-
-List directory contents.<br/><br/>By default PATH is equal user`s home dir \(storage:)
-
-**Usage:**
-
-```bash
-neuro ls [OPTIONS] [PATH]
-```
-
-**Options:**
-
-Name | Description|
-|----|------------|
-|_--help_|Show this message and exit.|
-
-
-
-
-## neuro rm
-
-Remove files or directories.<br/>
-
-**Usage:**
-
-```bash
-neuro rm [OPTIONS] PATH
-```
-
-**Examples:**
-
-```bash
-
-neuro storage rm storage:///foo/bar/
-neuro storage rm storage:/foo/bar/
-neuro storage rm storage://{username}/foo/bar/
-
-```
-
-**Options:**
-
-Name | Description|
-|----|------------|
-|_--help_|Show this message and exit.|
-
-
-
-
-## neuro mkdir
-
-Make directories.
-
-**Usage:**
-
-```bash
-neuro mkdir [OPTIONS] PATH
-```
-
-**Options:**
-
-Name | Description|
-|----|------------|
-|_--help_|Show this message and exit.|
-
-
-
-
-## neuro mv
-
-Move or rename files and directories.<br/><br/>SOURCE must contain path to the file or directory existing on the storage,<br/>and DESTINATION must contain the full path to the target file or directory.<br/>
-
-**Usage:**
-
-```bash
-neuro mv [OPTIONS] SOURCE DESTINATION
-```
-
-**Examples:**
-
-```bash
-
-# move or rename remote file
-neuro storage mv storage://{username}/foo.txt storage://{username}/bar.txt
-neuro storage mv storage://{username}/foo.txt storage://~/bar/baz/foo.txt
-
-# move or rename remote directory
-neuro storage mv storage://{username}/foo/ storage://{username}/bar/
-neuro storage mv storage://{username}/foo/ storage://{username}/bar/baz/foo/
-
-```
-
-**Options:**
-
-Name | Description|
-|----|------------|
-|_--help_|Show this message and exit.|
-
-
-
-
-## neuro images
-
-List images.
-
-**Usage:**
-
-```bash
-neuro images [OPTIONS]
-```
-
-**Options:**
-
-Name | Description|
-|----|------------|
-|_--help_|Show this message and exit.|
-
-
-
-
-## neuro push
-
-Push an image to platform registry.<br/><br/>Remote image must be URL with image:// scheme. Image names can contains tag.<br/>If tags not specified 'latest' will be used as value.<br/>
-
-**Usage:**
-
-```bash
-neuro push [OPTIONS] IMAGE_NAME [REMOTE_IMAGE_NAME]
-```
-
-**Examples:**
-
-```bash
-
-neuro image push myimage
-neuro image push alpine:latest image:my-alpine:production
-neuro image push alpine image://myfriend/alpine:shared
-
-```
-
-**Options:**
-
-Name | Description|
-|----|------------|
-|_--help_|Show this message and exit.|
-
-
-
-
-## neuro pull
-
-Pull an image from platform registry.<br/><br/>Remote image name must be URL with image:// scheme. Image names can contain<br/>tag.<br/>
-
-**Usage:**
-
-```bash
-neuro pull [OPTIONS] IMAGE_NAME [LOCAL_IMAGE_NAME]
-```
-
-**Examples:**
-
-```bash
-
-neuro image pull image:myimage
-neuro image pull image://myfriend/alpine:shared
-neuro image pull image://username/my-alpine:production alpine:from-registry
-
-```
-
-**Options:**
-
-Name | Description|
-|----|------------|
-<<<<<<< HEAD
-=======
-|_\-g, --gpu NUMBER_|Number of GPUs to request  \[default: 0]|
-|_\--gpu-model MODEL_|GPU to use  \[default: nvidia\-tesla-k80]|
-|_\-c, --cpu NUMBER_|Number of CPUs to request  \[default: 0.1]|
-|_\-m, --memory AMOUNT_|Memory amount to request  \[default: 1G]|
-|_\-x, --extshm_|Request extended '/dev/shm' space|
-|_--http INTEGER_|Enable HTTP port forwarding to container|
-|_--ssh INTEGER_|Enable SSH port forwarding to container|
-|_\--preemptible / --non-preemptible_|Run job on a lower-cost preemptible instance|
-|_\-d, --description DESC_|Add optional description to the job|
-|_\-q, --quiet_|Run command in quiet mode \(print only job id)|
-|_\-v, --volume MOUNT_|Mounts directory from vault into container. Use multiple options to mount more than one volume|
-|_\-e, --env VAR=VAL_|Set environment variable in container Use multiple options to define more than one variable|
-|_\--env-file PATH_|File with environment variables to pass|
-|_\--wait-start / --no-wait-start_|Wait for a job start or failure|
->>>>>>> 49ca35f5
 |_--help_|Show this message and exit.|
 
 
