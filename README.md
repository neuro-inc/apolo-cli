--- conflicted
+++ resolved
@@ -583,25 +583,6 @@
 
 
 
-### neuro job tags
-
-List all tags submitted by the user.
-
-**Usage:**
-
-```bash
-neuro job tags [OPTIONS]
-```
-
-**Options:**
-
-Name | Description|
-|----|------------|
-|_--help_|Show this message and exit.|
-
-
-
-
 ### neuro job exec
 
 Execute command in a running job.<br/>
@@ -1163,10 +1144,7 @@
 Name | Description|
 |----|------------|
 |_-l_|List in long format.|
-<<<<<<< HEAD
-=======
 |_\--full-uri_|Output full image URI.|
->>>>>>> e060b887
 |_--help_|Show this message and exit.|
 
 
@@ -2275,10 +2253,7 @@
 Name | Description|
 |----|------------|
 |_-l_|List in long format.|
-<<<<<<< HEAD
-=======
 |_\--full-uri_|Output full image URI.|
->>>>>>> e060b887
 |_--help_|Show this message and exit.|
 
 
