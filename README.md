--- conflicted
+++ resolved
@@ -4,14 +4,11 @@
 * [Preface](#Preface)
 * [neuro](#neuro)
 	* [neuro admin](#neuro-admin)
-		* [neuro admin get-cluster-users](#neuro-admin-get-cluster-users)
-<<<<<<< HEAD
 		* [neuro admin get-clusters](#neuro-admin-get-clusters)
 		* [neuro admin add-cluster](#neuro-admin-add-cluster)
-=======
+		* [neuro admin get-cluster-users](#neuro-admin-get-cluster-users)
 		* [neuro admin add-cluster-user](#neuro-admin-add-cluster-user)
 		* [neuro admin remove-cluster-user](#neuro-admin-remove-cluster-user)
->>>>>>> 381182df
 	* [neuro job](#neuro-job)
 		* [neuro job run](#neuro-job-run)
 		* [neuro job submit](#neuro-job-submit)
@@ -181,14 +178,49 @@
 
 |Usage|Description|
 |---|---|
-| _[neuro admin get\-cluster-users](#neuro-admin-get-cluster-users)_| Print the list of all users in the cluster with their assigned role |
-<<<<<<< HEAD
 | _[neuro admin get-clusters](#neuro-admin-get-clusters)_| Print the list of available clusters |
 | _[neuro admin add-cluster](#neuro-admin-add-cluster)_| Create a new cluster and start its provisioning |
-=======
+| _[neuro admin get\-cluster-users](#neuro-admin-get-cluster-users)_| Print the list of all users in the cluster with their assigned role |
 | _[neuro admin add\-cluster-user](#neuro-admin-add-cluster-user)_| Add user access to specified cluster with one of 3 roles: admin, manager or user |
 | _[neuro admin remove\-cluster-user](#neuro-admin-remove-cluster-user)_| Remove user access from the cluster |
->>>>>>> 381182df
+
+
+
+
+### neuro admin get-clusters
+
+Print the list of available clusters.
+
+**Usage:**
+
+```bash
+neuro admin get-clusters [OPTIONS]
+```
+
+**Options:**
+
+Name | Description|
+|----|------------|
+|_--help_|Show this message and exit.|
+
+
+
+
+### neuro admin add-cluster
+
+Create a new cluster and start its provisioning
+
+**Usage:**
+
+```bash
+neuro admin add-cluster [OPTIONS] CLUSTER_NAME CONFIG
+```
+
+**Options:**
+
+Name | Description|
+|----|------------|
+|_--help_|Show this message and exit.|
 
 
 
@@ -212,53 +244,33 @@
 
 
 
-<<<<<<< HEAD
-### neuro admin get-clusters
-
-Print the list of available clusters.
-=======
 ### neuro admin add-cluster-user
 
 Add user access to specified cluster with one of 3 roles: admin, manager or<br/>user
->>>>>>> 381182df
-
-**Usage:**
-
-```bash
-<<<<<<< HEAD
-neuro admin get-clusters [OPTIONS]
-=======
+
+**Usage:**
+
+```bash
 neuro admin add-cluster-user [OPTIONS] CLUSTER_NAME USER_NAME [ROLE]
->>>>>>> 381182df
-```
-
-**Options:**
-
-Name | Description|
-|----|------------|
-|_--help_|Show this message and exit.|
-
-
-
-
-<<<<<<< HEAD
-### neuro admin add-cluster
-
-Create a new cluster and start its provisioning
-=======
+```
+
+**Options:**
+
+Name | Description|
+|----|------------|
+|_--help_|Show this message and exit.|
+
+
+
+
 ### neuro admin remove-cluster-user
 
 Remove user access from the cluster
->>>>>>> 381182df
-
-**Usage:**
-
-```bash
-<<<<<<< HEAD
-neuro admin add-cluster [OPTIONS] CLUSTER_NAME CONFIG
-=======
+
+**Usage:**
+
+```bash
 neuro admin remove-cluster-user [OPTIONS] CLUSTER_NAME USER_NAME
->>>>>>> 381182df
 ```
 
 **Options:**
