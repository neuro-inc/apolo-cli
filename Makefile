DEVPI_URL ?= "https://$(DEVPI_USER):$(DEVPI_PASS)@$(DEVPI_HOST)/$(DEVPI_USER)"

SHELL := /bin/bash
BRANCH := $(shell git branch | grep \* | cut -d ' ' -f2)

MYPY_CACHE_DIR=.mypy_cache/$(shell md5sum setup.py | awk '{print $$1}')-$(shell find requirements -type f -exec md5sum {} \; | sort -k 2 | md5sum | awk '{print $$1}')

ISORT_DIRS := neuromation tests build-tools setup.py
ISORT_REGEXP := ^((neuromation|tests|build-tools)/.+|setup)\\.py$
BLACK_DIRS := $(ISORT_DIRS)
BLACK_REGEXP := $(ISORT_REGEXP)
<<<<<<< HEAD
MYPY_DIRS := neuromation tests
MYPY_REGEXP := ^neuromation/.+\\.py
FLAKE8_DIRS := .
FLAKE8_REGEXP := .+\\.py$
=======
MYPY_DIRS :=  neuromation
MYPY_REGEXP := ^neuromation/.+\\.py$
FLAKE8_DIRS := $(ISORT_DIRS)
FLAKE8_REGEXP := $(ISORT_REGEXP)
>>>>>>> ecda6145

DEPS_REGEXP := ^(requirements/.+|setup.py+)

README_PATTERN := README.XXXXXXXX.md

.PHONY: help
.SILENT: help
help:
	echo -e "Available targets: \n\
	* Common: \n\
	- help: this help \n\
	- init: initialize project for development \n\
	- update-deps: install.update all development dependencies \n\
	- release: Generate changelog and tag new version \n\
	  example: make release VERSION=0.5 \n\
	- dist-clean: remove files generated during publish \n\
	- clean: remove generated files \n\
	- update-deps-fast: update deps only if requirements changed betwwen two points(hook)\
\n\
	* Modifications and generations: \n\
	- format: format python code(isort + black) \n\
	- docs: generate docs \n\
	- changelog: generate and commit changelog \n\
	  example: make changelog VERSION=0.5 \n\
\n\
	* Lint (static analysis) \n\
	- lint: run linters(isort, black, flake8, mypy, lint-docs) \n\
	- lint-docs: validate generated docs \n\
	- lint-diff: lint only modified files, between two points(hook) \n\
	- publish-lint: lint distribution \n\
\n\
	* Tests \n\
	- test: run usual(not e2e) tests \n\
	- e2e: run e2e tests \n\
	- test-all: run all tests \n\
	- test-fast: run usual test for modified from latest execution files \n\
	  example: make lint diff FROM=e2d9e591f6d413588b4d4a0af0a3aa066a0ae8eb TO=a0a5b84e31c7d36d2c440d3707d25fc0ef567a61 \n\
\n\
	* Distribution \n\
	- dist: generate python distribution(wheel) \n\
	- publish: publish distribution to pypi index \n\
\n\
	* CI \n\
	- coverage: upload coverage information to codecov.io \n\
	- ci: run CI related targets \n\
    "

.PHONY: init
init: _init-readme update-deps
	cp .hooks/* .git/hooks
	chmod a+x .git/hooks/*
	rm -rf .mypy_cache

_init-readme:
	cp -n README.in.md README.md

.PHONY: e2e
e2e:
	pytest \
	    -n auto --forked --timeout=300 \
		-m "e2e" \
		--cov=neuromation \
		--cov-report term-missing:skip-covered \
		--cov-report xml:coverage.xml \
		--verbose \
		--durations 10 \
		tests

.PHONY: _e2e
_e2e:
	pytest \
	    -n auto --forked \
	    --timeout=570 --timeout_method=thread\
		-m "e2e" \
		--cov=neuromation \
		--cov-report term-missing:skip-covered \
		--cov-report xml:coverage.xml \
		--cov-append \
		--verbose \
		--durations 10 \
		tests

.PHONY: _e2e_win
_e2e_win:
	pytest \
		-n 4 \
		--timeout=570 --timeout_method=thread\
		-m "e2e" \
		--cov=neuromation \
		--cov-report term-missing:skip-covered \
		--cov-report xml:coverage.xml \
		--cov-append \
		--verbose \
		--durations 10 \
		tests


.PHONY: test
test:
	pytest \
		-m "not e2e" \
		--cov=neuromation \
		--cov-report term-missing:skip-covered \
		--cov-report xml:coverage.xml \
		tests

.PHONY: test-fast
test-fast:
	pytest \
			--quiet \
			--testmon --tlf \
			-m "not e2e" \
			tests || test $$? -eq 5

.PHONY: test-all
test-all:
	pytest \
		--cov=neuromation \
		--cov-report term-missing:skip-covered \
		--cov-report xml:coverage.xml \
		tests

.PHONY: lint
lint: lint-docs
	isort -c -rc ${ISORT_DIRS}
	black --check $(BLACK_DIRS)
	mypy --cache-dir $(MYPY_CACHE_DIR) neuromation
	mypy --cache-dir $(MYPY_CACHE_DIR) tests
	mypy --cache-dir $(MYPY_CACHE_DIR) tests/api
	mypy --cache-dir $(MYPY_CACHE_DIR) tests/cli
	mypy --cache-dir $(MYPY_CACHE_DIR) tests/e2e
	flake8 $(FLAKE8_DIRS)

.PHONY: lint-diff
lint-diff: ISORT_TARGETS:=$(shell git diff --name-status --diff-filter=d $(FROM) $(TO) . |  awk '{if ($$NF ~ "$(ISORT_REGEXP)") print $$NF}')
lint-diff: BLACK_TARGETS:=$(shell git diff --name-status --diff-filter=d $(FROM) $(TO) . |  awk '{if ($$NF ~ "$(BLACK_REGEXP)") print $$NF}')
lint-diff: MYPY_TARGETS:=$(shell git diff --name-status --diff-filter=d $(FROM) $(TO) . |  awk '{if ($$NF ~ "$(MYPY_REGEXP)") print $$NF}')
lint-diff: FLAKE8_TARGETS:=$(shell git diff --name-status --diff-filter=d $(FROM) $(TO) . |  awk '{if ($$NF ~ "$(FLAKE8_REGEXP)") print $$NF}')
lint-diff:
	@ [ -z "${ISORT_TARGETS}" ] || (echo "Lint isort:"; echo "   ${ISORT_TARGETS}" && isort -c -rc ${ISORT_TARGETS})
	@ [ -z "${BLACK_TARGETS}" ] || (echo "Lint black:"; echo "   ${BLACK_TARGETS}" && black -q --check ${BLACK_TARGETS})
	@ [ -z "${MYPY_TARGETS}" ] || (echo "Lint mypy:"; echo "   ${MYPY_TARGETS}" && mypy --cache-dir $(MYPY_CACHE_DIR) ${MYPY_TARGETS})
	@ [ -z "${FLAKE8_TARGETS}" ] || (echo "Lint flake8:"; echo "   ${FLAKE8_TARGETS}" && flake8 ${FLAKE8_TARGETS})


.PHONY: dist-clean
dist-clean:
	rm -rf dist || true
	rm -rf build || true

.PHONY: dist
dist: dist-clean
	python setup.py bdist_wheel

.PHONY: publish-lint
publish-lint:
	twine check dist/*


.PHONY: publish
publish: dist publish-lint
	twine upload dist/*

.PHONY: coverage
coverage:
	pip install codecov
	codecov -f coverage.xml -X gcov

.PHONY: format
format:
	isort -rc $(ISORT_DIRS)
	black $(BLACK_DIRS)
	# generate docs as the last stage to allow reformat code first
	make docs

# TODO (artyom, 07/16/2018): swap e2e and test once coverage output
# of both is combined. Otherwise e2e will override unit tests with
# lower coverage
.PHONY: ci
ci: lint test _e2e coverage

.PHONY: clean
clean:
	find . -name '*.egg-info' -exec rm -rf {} +
	find . -name '__pycache__' -exec rm -rf {} +
	rm README.md
	rm -rf .testmondata .tmontmp .mypy_cache .pytest_cache

devpi_setup:
	pip install devpi-client
	pip install wheel
	@devpi use $(DEVPI_URL)/$(DEVPI_INDEX)

devpi_login:
	@devpi login $(DEVPI_USER) --password=$(DEVPI_PASS)

devpi_upload: devpi_login
	devpi upload --formats bdist_wheel

.PHONY: docs
docs:
	build-tools/cli-help-generator.py README.in.md README.md
	markdown-toc -t github -h 6 README.md


.PHONY: lint-docs
lint-docs: TMP:=$(shell if command -v gmktemp >/dev/null 2>&1 ; then gmktemp $${TMPDIR:-/tmp}/${README_PATTERN} ; else mktemp $${TMPDIR:-/tmp}/${README_PATTERN} ; fi)
lint-docs:
	build-tools/cli-help-generator.py README.in.md ${TMP}
	markdown-toc -t github -h 6 ${TMP}
	diff -q ${TMP} README.md

.PHONY: update-deps
update-deps:
	pip install --disable-pip-version-check -r requirements/dev.txt

.PHONY: changelog
changelog:
	echo "Read RELEASE.md for release process instructions"

.PHONY: release
release:
	echo "Read RELEASE.md for release process instructions"

.PHONY: update-deps-fast
update-deps-fast: REQUIREMENTS_CHANGED:=$(shell git diff --name-status --diff-filter=d $(FROM) $(TO) . |  awk '{if ($$NF ~ "$(DEPS_REGEXP)") print substr($$NF, 8)}')
update-deps-fast:
	@ [ -z "${REQUIREMENTS_CHANGED}" ] || (make update-deps)<|MERGE_RESOLUTION|>--- conflicted
+++ resolved
@@ -9,17 +9,10 @@
 ISORT_REGEXP := ^((neuromation|tests|build-tools)/.+|setup)\\.py$
 BLACK_DIRS := $(ISORT_DIRS)
 BLACK_REGEXP := $(ISORT_REGEXP)
-<<<<<<< HEAD
-MYPY_DIRS := neuromation tests
-MYPY_REGEXP := ^neuromation/.+\\.py
-FLAKE8_DIRS := .
-FLAKE8_REGEXP := .+\\.py$
-=======
-MYPY_DIRS :=  neuromation
-MYPY_REGEXP := ^neuromation/.+\\.py$
+MYPY_DIRS :=  neuromation tests
+MYPY_REGEXP := ^(neuromation|tests)/.+\\.py$
 FLAKE8_DIRS := $(ISORT_DIRS)
 FLAKE8_REGEXP := $(ISORT_REGEXP)
->>>>>>> ecda6145
 
 DEPS_REGEXP := ^(requirements/.+|setup.py+)
 
@@ -146,11 +139,7 @@
 lint: lint-docs
 	isort -c -rc ${ISORT_DIRS}
 	black --check $(BLACK_DIRS)
-	mypy --cache-dir $(MYPY_CACHE_DIR) neuromation
-	mypy --cache-dir $(MYPY_CACHE_DIR) tests
-	mypy --cache-dir $(MYPY_CACHE_DIR) tests/api
-	mypy --cache-dir $(MYPY_CACHE_DIR) tests/cli
-	mypy --cache-dir $(MYPY_CACHE_DIR) tests/e2e
+	mypy --cache-dir $(MYPY_CACHE_DIR) $(MYPY_DIRS)
 	flake8 $(FLAKE8_DIRS)
 
 .PHONY: lint-diff
