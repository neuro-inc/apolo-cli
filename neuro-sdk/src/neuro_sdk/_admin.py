# Admin API is experimental,
# remove underscore prefix after stabilizing and making public
from contextlib import asynccontextmanager
<<<<<<< HEAD
from typing import Any, AsyncIterator, Dict, Mapping, Optional, Sequence, Union
=======
from typing import Any, AsyncIterator, Dict, Mapping, Optional, Sequence, Tuple, Union
>>>>>>> 44b2b500

import aiohttp
from neuro_admin_client import AdminClientBase
from neuro_admin_client import Balance as _Balance
from neuro_admin_client import Cluster as _Cluster
from neuro_admin_client import ClusterUser as _ClusterUser
from neuro_admin_client import ClusterUserRoleType as _ClusterUserRoleType
from neuro_admin_client import ClusterUserWithInfo as _ClusterUserWithInfo
from neuro_admin_client import Org as _Org
from neuro_admin_client import OrgCluster as _OrgCluster
from neuro_admin_client import OrgUser as _OrgUser
from neuro_admin_client import OrgUserRoleType as _OrgUserRoleType
from neuro_admin_client import OrgUserWithInfo as _OrgUserWithInfo
from neuro_admin_client import Project as _Project
from neuro_admin_client import ProjectUser as _ProjectUser
from neuro_admin_client import ProjectUserRoleType as _ProjectUserRoleType
from neuro_admin_client import ProjectUserWithInfo as _ProjectUserWithInfo
from neuro_admin_client import Quota as _Quota
from neuro_admin_client import UserInfo as _UserInfo
from yarl import URL

from ._config import Config
from ._core import _Core
from ._errors import NotSupportedError
from ._rewrite import rewrite_module
from ._utils import NoPublicConstructor

# Explicit __all__ to re-export neuro_admin_client entities

__all__ = [
    "_Admin",
    "_Balance",
    "_Cluster",
    "_ClusterUser",
    "_ClusterUserRoleType",
    "_ClusterUserWithInfo",
    "_Org",
    "_OrgCluster",
    "_OrgUser",
    "_OrgUserRoleType",
    "_OrgUserWithInfo",
    "_Project",
    "_ProjectUser",
    "_ProjectUserRoleType",
    "_ProjectUserWithInfo",
    "_Quota",
    "_UserInfo",
]


@rewrite_module
class _Admin(AdminClientBase, metaclass=NoPublicConstructor):
    def __init__(self, core: _Core, config: Config) -> None:
        self._core = core
        self._config = config

    @property
    def _admin_url(self) -> URL:
        url = self._config.admin_url
        if not url:
            raise NotSupportedError("admin API is not supported by server")
        else:
            return url

    @asynccontextmanager
    async def _request(
        self,
        method: str,
        path: str,
        *,
        json: Optional[Dict[str, Any]] = None,
<<<<<<< HEAD
        params: Union[Sequence[tuple[str, str]], Mapping[str, str], None] = None,
=======
        params: Union[Sequence[Tuple[str, str]], Mapping[str, str], None] = None,
>>>>>>> 44b2b500
    ) -> AsyncIterator[aiohttp.ClientResponse]:
        url = self._admin_url / path
        auth = await self._config._api_auth()
        async with self._core.request(
            method=method,
            url=url,
            params=params,
            json=json,
            auth=auth,
        ) as resp:
            yield resp<|MERGE_RESOLUTION|>--- conflicted
+++ resolved
@@ -1,11 +1,7 @@
 # Admin API is experimental,
 # remove underscore prefix after stabilizing and making public
 from contextlib import asynccontextmanager
-<<<<<<< HEAD
-from typing import Any, AsyncIterator, Dict, Mapping, Optional, Sequence, Union
-=======
 from typing import Any, AsyncIterator, Dict, Mapping, Optional, Sequence, Tuple, Union
->>>>>>> 44b2b500
 
 import aiohttp
 from neuro_admin_client import AdminClientBase
@@ -77,11 +73,7 @@
         path: str,
         *,
         json: Optional[Dict[str, Any]] = None,
-<<<<<<< HEAD
-        params: Union[Sequence[tuple[str, str]], Mapping[str, str], None] = None,
-=======
         params: Union[Sequence[Tuple[str, str]], Mapping[str, str], None] = None,
->>>>>>> 44b2b500
     ) -> AsyncIterator[aiohttp.ClientResponse]:
         url = self._admin_url / path
         auth = await self._config._api_auth()
