import logging
from dataclasses import dataclass
from datetime import datetime, timedelta
from enum import Enum
from typing import Any, AsyncIterator, Mapping, Optional

from dateutil.parser import isoparse
from yarl import URL

from .config import Config
from .core import _Core
from .utils import NoPublicConstructor

logger = logging.getLogger(__name__)


@dataclass(frozen=True)
class Disk:
    id: str
    storage: int  # In bytes
    owner: str
    status: "Disk.Status"
    cluster_name: str
    created_at: datetime
    last_usage: Optional[datetime] = None
<<<<<<< HEAD
    life_span: Optional[timedelta] = None
    used_bytes: Optional[int] = None
=======
    timeout_unused: Optional[timedelta] = None

    @property
    def life_span(self) -> Optional[timedelta]:
        logger.warning(
            "Disk.life_span property is deprecated, "
            "please use Disk.timeout_unused instead"
        )
        return self.timeout_unused
>>>>>>> 37158f9d

    @property
    def uri(self) -> URL:
        return URL(f"disk://{self.cluster_name}/{self.owner}/{self.id}")

    class Status(Enum):
        PENDING = "Pending"
        READY = "Ready"
        BROKEN = "Broken"


class Disks(metaclass=NoPublicConstructor):
    def __init__(self, core: _Core, config: Config) -> None:
        self._core = core
        self._config = config

    def _parse_disk_payload(self, payload: Mapping[str, Any]) -> Disk:
        last_usage_raw = payload.get("last_usage")
        if last_usage_raw is not None:
            last_usage: Optional[datetime] = isoparse(last_usage_raw)
        else:
            last_usage = None
        life_span_raw = payload.get("life_span")
        if life_span_raw is not None:
            timeout_unused: Optional[timedelta] = timedelta(seconds=life_span_raw)
        else:
            timeout_unused = None
        return Disk(
            id=payload["id"],
            storage=payload["storage"],
            owner=payload["owner"],
            status=Disk.Status(payload["status"]),
            cluster_name=self._config.cluster_name,
            created_at=isoparse(payload["created_at"]),
            last_usage=last_usage,
<<<<<<< HEAD
            life_span=life_span,
            used_bytes=payload.get("used_bytes"),
=======
            timeout_unused=timeout_unused,
>>>>>>> 37158f9d
        )

    async def list(self) -> AsyncIterator[Disk]:
        url = self._config.disk_api_url
        auth = await self._config._api_auth()
        async with self._core.request("GET", url, auth=auth) as resp:
            ret = await resp.json()
            for disk_payload in ret:
                yield self._parse_disk_payload(disk_payload)

    async def create(
        self, storage: int, timeout_unused: Optional[timedelta] = None
    ) -> Disk:
        url = self._config.disk_api_url
        auth = await self._config._api_auth()
        data = {
            "storage": storage,
            "life_span": timeout_unused.total_seconds() if timeout_unused else None,
        }
        async with self._core.request("POST", url, auth=auth, json=data) as resp:
            payload = await resp.json()
            return self._parse_disk_payload(payload)

    async def get(self, disk_id: str) -> Disk:
        url = self._config.disk_api_url / disk_id
        auth = await self._config._api_auth()
        async with self._core.request("GET", url, auth=auth) as resp:
            payload = await resp.json()
            return self._parse_disk_payload(payload)

    async def rm(self, disk_id: str) -> None:
        url = self._config.disk_api_url / disk_id
        auth = await self._config._api_auth()
        async with self._core.request("DELETE", url, auth=auth):
            pass<|MERGE_RESOLUTION|>--- conflicted
+++ resolved
@@ -23,11 +23,8 @@
     cluster_name: str
     created_at: datetime
     last_usage: Optional[datetime] = None
-<<<<<<< HEAD
-    life_span: Optional[timedelta] = None
+    timeout_unused: Optional[timedelta] = None
     used_bytes: Optional[int] = None
-=======
-    timeout_unused: Optional[timedelta] = None
 
     @property
     def life_span(self) -> Optional[timedelta]:
@@ -36,7 +33,6 @@
             "please use Disk.timeout_unused instead"
         )
         return self.timeout_unused
->>>>>>> 37158f9d
 
     @property
     def uri(self) -> URL:
@@ -67,17 +63,13 @@
         return Disk(
             id=payload["id"],
             storage=payload["storage"],
+            used_bytes=payload.get("used_bytes"),
             owner=payload["owner"],
             status=Disk.Status(payload["status"]),
             cluster_name=self._config.cluster_name,
             created_at=isoparse(payload["created_at"]),
             last_usage=last_usage,
-<<<<<<< HEAD
-            life_span=life_span,
-            used_bytes=payload.get("used_bytes"),
-=======
             timeout_unused=timeout_unused,
->>>>>>> 37158f9d
         )
 
     async def list(self) -> AsyncIterator[Disk]:
