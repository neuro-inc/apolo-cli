--- conflicted
+++ resolved
@@ -5,11 +5,7 @@
     branches: [master]
     tags: [v*]
   pull_request:
-<<<<<<< HEAD
-  pull_request_target:
-=======
     branches: [master]
->>>>>>> d3023490
   schedule:
     - cron: 0 4 * * *
 concurrency:
